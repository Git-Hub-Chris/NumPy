<<<<<<< HEAD
#!/usr/bin/env python3
""" NumPy is the fundamental package for array computing with Python.

It provides:

- a powerful N-dimensional array object
- sophisticated (broadcasting) functions
- tools for integrating C/C++ and Fortran code
- useful linear algebra, Fourier transform, and random number capabilities
- and much more
=======
#!/usr/bin/env python
"""NumPy: array processing for numbers, strings, records, and objects.

NumPy is a general-purpose array-processing package designed to
efficiently manipulate large multi-dimensional arrays of arbitrary
records without sacrificing too much speed for small multi-dimensional
arrays.  NumPy is built on the Numeric code base and adds features
introduced by numarray as well as an extended C-API and the ability to
create arrays of arbitrary type which makes NumPy suitable for
interfacing with general purpose data-base applications.

There are also basic facilities for discrete fourier transform,
basic linear algebra and random number generation.
"""
>>>>>>> fa91a62d

Besides its obvious scientific uses, NumPy can also be used as an efficient
multi-dimensional container of generic data. Arbitrary data-types can be
defined. This allows NumPy to seamlessly and speedily integrate with a wide
variety of databases.

All NumPy wheels distributed on PyPI are BSD licensed.

"""
DOCLINES = (__doc__ or '').split("\n")

import os
import sys
import subprocess
import textwrap
import warnings
import builtins
import re


# Python supported version checks. Keep right after stdlib imports to ensure we
# get a sensible error for older Python versions
if sys.version_info[:2] < (3, 8):
    raise RuntimeError("Python version >= 3.8 required.")


import versioneer


# This is a bit hackish: we are setting a global variable so that the main
# numpy __init__ can detect if it is being loaded by the setup routine, to
# avoid attempting to load components that aren't built yet.  While ugly, it's
# a lot more robust than what was previously being used.
builtins.__NUMPY_SETUP__ = True

# Needed for backwards code compatibility below and in some CI scripts.
# The version components are changed from ints to strings, but only VERSION
# seems to matter outside of this module and it was already a str.
FULLVERSION = versioneer.get_version()

# Capture the version string:
# 1.22.0.dev0+ ... -> ISRELEASED == False, VERSION == 1.22.0
# 1.22.0rc1+ ... -> ISRELEASED == False, VERSION == 1.22.0
# 1.22.0 ... -> ISRELEASED == True, VERSION == 1.22.0
# 1.22.0rc1 ... -> ISRELEASED == True, VERSION == 1.22.0
ISRELEASED = re.search(r'(dev|\+)', FULLVERSION) is None
_V_MATCH = re.match(r'(\d+)\.(\d+)\.(\d+)', FULLVERSION)
if _V_MATCH is None:
    raise RuntimeError(f'Cannot parse version {FULLVERSION}')
MAJOR, MINOR, MICRO = _V_MATCH.groups()
VERSION = '{}.{}.{}'.format(MAJOR, MINOR, MICRO)

# The first version not in the `Programming Language :: Python :: ...` classifiers above
if sys.version_info >= (3, 11):
    fmt = "NumPy {} may not yet support Python {}.{}."
    warnings.warn(
        fmt.format(VERSION, *sys.version_info[:2]),
        RuntimeWarning)
    del fmt

# BEFORE importing setuptools, remove MANIFEST. Otherwise it may not be
# properly updated when the contents of directories change (true for distutils,
# not sure about setuptools).
if os.path.exists('MANIFEST'):
    os.remove('MANIFEST')

# We need to import setuptools here in order for it to persist in sys.modules.
# Its presence/absence is used in subclassing setup in numpy/distutils/core.py.
# However, we need to run the distutils version of sdist, so import that first
# so that it is in sys.modules
import numpy.distutils.command.sdist
import setuptools
if int(setuptools.__version__.split('.')[0]) >= 60:
    # setuptools >= 60 switches to vendored distutils by default; this
    # may break the numpy build, so make sure the stdlib version is used
    try:
        setuptools_use_distutils = os.environ['SETUPTOOLS_USE_DISTUTILS']
    except KeyError:
        os.environ['SETUPTOOLS_USE_DISTUTILS'] = "stdlib"
    else:
        if setuptools_use_distutils != "stdlib":
            raise RuntimeError("setuptools versions >= '60.0.0' require "
                    "SETUPTOOLS_USE_DISTUTILS=stdlib in the environment")

# Initialize cmdclass from versioneer
from numpy.distutils.core import numpy_cmdclass
cmdclass = versioneer.get_cmdclass(numpy_cmdclass)

CLASSIFIERS = """\
Development Status :: 5 - Production/Stable
Intended Audience :: Science/Research
Intended Audience :: Developers
License :: OSI Approved :: BSD License
Programming Language :: C
Programming Language :: Python
Programming Language :: Python :: 3
Programming Language :: Python :: 3.8
Programming Language :: Python :: 3.9
Programming Language :: Python :: 3.10
Programming Language :: Python :: 3 :: Only
Programming Language :: Python :: Implementation :: CPython
Topic :: Software Development
Topic :: Scientific/Engineering
Typing :: Typed
Operating System :: Microsoft :: Windows
Operating System :: POSIX
Operating System :: Unix
Operating System :: MacOS
"""


def configuration(parent_package='', top_path=None):
    from numpy.distutils.misc_util import Configuration

    config = Configuration(None, parent_package, top_path)
    config.set_options(ignore_setup_xxx_py=True,
                       assume_default_configuration=True,
                       delegate_options_to_subpackages=True,
                       quiet=True)

    config.add_subpackage('numpy')
<<<<<<< HEAD
    config.add_data_files(('numpy', 'LICENSE.txt'))
    config.add_data_files(('numpy', 'numpy/*.pxd'))

    config.get_version('numpy/version.py')  # sets config.version

=======

    config.add_data_files(('numpy',['*.txt','COMPATIBILITY',
                                    'scipy_compatibility']))
    
    config.get_version('numpy/version.py') # sets config.version
    
>>>>>>> fa91a62d
    return config


def check_submodules():
    """ verify that the submodules are checked out and clean
        use `git submodule update --init`; on failure
    """
    if not os.path.exists('.git'):
        return
    with open('.gitmodules') as f:
        for line in f:
            if 'path' in line:
                p = line.split('=')[-1].strip()
                if not os.path.exists(p):
                    raise ValueError('Submodule {} missing'.format(p))

    proc = subprocess.Popen(['git', 'submodule', 'status'],
                            stdout=subprocess.PIPE)
    status, _ = proc.communicate()
    status = status.decode("ascii", "replace")
    for line in status.splitlines():
        if line.startswith('-') or line.startswith('+'):
            raise ValueError('Submodule not clean: {}'.format(line))


class concat_license_files():
    """Merge LICENSE.txt and LICENSES_bundled.txt for sdist creation

    Done this way to keep LICENSE.txt in repo as exact BSD 3-clause (see
    gh-13447).  This makes GitHub state correctly how NumPy is licensed.
    """
    def __init__(self):
        self.f1 = 'LICENSE.txt'
        self.f2 = 'LICENSES_bundled.txt'

    def __enter__(self):
        """Concatenate files and remove LICENSES_bundled.txt"""
        with open(self.f1, 'r') as f1:
            self.bsd_text = f1.read()

        with open(self.f1, 'a') as f1:
            with open(self.f2, 'r') as f2:
                self.bundled_text = f2.read()
                f1.write('\n\n')
                f1.write(self.bundled_text)

    def __exit__(self, exception_type, exception_value, traceback):
        """Restore content of both files"""
        with open(self.f1, 'w') as f:
            f.write(self.bsd_text)


# Need to inherit from versioneer version of sdist to get the encoded
# version information.
class sdist_checked(cmdclass['sdist']):
    """ check submodules on sdist to prevent incomplete tarballs """
    def run(self):
        check_submodules()
        with concat_license_files():
            super().run()


def get_build_overrides():
    """
    Custom build commands to add `-std=c99` to compilation
    """
    from numpy.distutils.command.build_clib import build_clib
    from numpy.distutils.command.build_ext import build_ext
    from distutils.version import LooseVersion

    def _needs_gcc_c99_flag(obj):
        if obj.compiler.compiler_type != 'unix':
            return False

        cc = obj.compiler.compiler[0]
        if "gcc" not in cc:
            return False

        # will print something like '4.2.1\n'
        out = subprocess.run([cc, '-dumpversion'], stdout=subprocess.PIPE,
                             stderr=subprocess.PIPE, universal_newlines=True)
        # -std=c99 is default from this version on
        if LooseVersion(out.stdout) >= LooseVersion('5.0'):
            return False
        return True

    class new_build_clib(build_clib):
        def build_a_library(self, build_info, lib_name, libraries):
            if _needs_gcc_c99_flag(self):
                build_info['extra_cflags'] = ['-std=c99']
            build_info['extra_cxxflags'] = ['-std=c++11']
            build_clib.build_a_library(self, build_info, lib_name, libraries)

    class new_build_ext(build_ext):
        def build_extension(self, ext):
            if _needs_gcc_c99_flag(self):
                if '-std=c99' not in ext.extra_compile_args:
                    ext.extra_compile_args.append('-std=c99')
            build_ext.build_extension(self, ext)
    return new_build_clib, new_build_ext


def generate_cython():
    cwd = os.path.abspath(os.path.dirname(__file__))
    print("Cythonizing sources")
    for d in ('random',):
        p = subprocess.call([sys.executable,
                             os.path.join(cwd, 'tools', 'cythonize.py'),
                             'numpy/{0}'.format(d)],
                            cwd=cwd)
        if p != 0:
            raise RuntimeError("Running cythonize failed!")


def parse_setuppy_commands():
    """Check the commands and respond appropriately.  Disable broken commands.

    Return a boolean value for whether or not to run the build or not (avoid
    parsing Cython and template files if False).
    """
    args = sys.argv[1:]

    if not args:
        # User forgot to give an argument probably, let setuptools handle that.
        return True

    info_commands = ['--help-commands', '--name', '--version', '-V',
                     '--fullname', '--author', '--author-email',
                     '--maintainer', '--maintainer-email', '--contact',
                     '--contact-email', '--url', '--license', '--description',
                     '--long-description', '--platforms', '--classifiers',
                     '--keywords', '--provides', '--requires', '--obsoletes',
                     'version',]

    for command in info_commands:
        if command in args:
            return False

    # Note that 'alias', 'saveopts' and 'setopt' commands also seem to work
    # fine as they are, but are usually used together with one of the commands
    # below and not standalone.  Hence they're not added to good_commands.
    good_commands = ('develop', 'sdist', 'build', 'build_ext', 'build_py',
                     'build_clib', 'build_scripts', 'bdist_wheel', 'bdist_rpm',
                     'bdist_wininst', 'bdist_msi', 'bdist_mpkg', 'build_src',
                     'bdist_egg')

    for command in good_commands:
        if command in args:
            return True

    # The following commands are supported, but we need to show more
    # useful messages to the user
    if 'install' in args:
        print(textwrap.dedent("""
            Note: if you need reliable uninstall behavior, then install
            with pip instead of using `setup.py install`:

              - `pip install .`       (from a git repo or downloaded source
                                       release)
              - `pip install numpy`   (last NumPy release on PyPi)

            """))
        return True

    if '--help' in args or '-h' in sys.argv[1]:
        print(textwrap.dedent("""
            NumPy-specific help
            -------------------

            To install NumPy from here with reliable uninstall, we recommend
            that you use `pip install .`. To install the latest NumPy release
            from PyPi, use `pip install numpy`.

            For help with build/installation issues, please ask on the
            numpy-discussion mailing list.  If you are sure that you have run
            into a bug, please report it at https://github.com/numpy/numpy/issues.

            Setuptools commands help
            ------------------------
            """))
        return False

    # The following commands aren't supported.  They can only be executed when
    # the user explicitly adds a --force command-line argument.
    bad_commands = dict(
        test="""
            `setup.py test` is not supported.  Use one of the following
            instead:

              - `python runtests.py`              (to build and test)
              - `python runtests.py --no-build`   (to test installed numpy)
              - `>>> numpy.test()`           (run tests for installed numpy
                                              from within an interpreter)
            """,
        upload="""
            `setup.py upload` is not supported, because it's insecure.
            Instead, build what you want to upload and upload those files
            with `twine upload -s <filenames>` instead.
            """,
        clean="""
            `setup.py clean` is not supported, use one of the following instead:

              - `git clean -xdf` (cleans all files)
              - `git clean -Xdf` (cleans all versioned files, doesn't touch
                                  files that aren't checked into the git repo)
            """,
        build_sphinx="""
            `setup.py build_sphinx` is not supported, use the
            Makefile under doc/""",
        flake8="`setup.py flake8` is not supported, use flake8 standalone",
        )
    bad_commands['nosetests'] = bad_commands['test']
    for command in ('upload_docs', 'easy_install', 'bdist', 'bdist_dumb',
                    'register', 'check', 'install_data', 'install_headers',
                    'install_lib', 'install_scripts', ):
        bad_commands[command] = "`setup.py %s` is not supported" % command

    for command in bad_commands.keys():
        if command in args:
            print(textwrap.dedent(bad_commands[command]) +
                  "\nAdd `--force` to your command to use it anyway if you "
                  "must (unsupported).\n")
            sys.exit(1)

    # Commands that do more than print info, but also don't need Cython and
    # template parsing.
    other_commands = ['egg_info', 'install_egg_info', 'rotate', 'dist_info']
    for command in other_commands:
        if command in args:
            return False

    # If we got here, we didn't detect what setup.py command was given
    raise RuntimeError("Unrecognized setuptools command: {}".format(args))


def get_docs_url():
    if 'dev' in VERSION:
        return "https://numpy.org/devdocs"
    else:
        # For releases, this URL ends up on pypi.
        # By pinning the version, users looking at old PyPI releases can get
        # to the associated docs easily.
        return "https://numpy.org/doc/{}.{}".format(MAJOR, MINOR)


def setup_package():
    src_path = os.path.dirname(os.path.abspath(__file__))
    old_path = os.getcwd()
    os.chdir(src_path)
    sys.path.insert(0, src_path)

    # The f2py scripts that will be installed
    if sys.platform == 'win32':
        f2py_cmds = [
            'f2py = numpy.f2py.f2py2e:main',
            ]
    else:
        f2py_cmds = [
            'f2py = numpy.f2py.f2py2e:main',
            'f2py%s = numpy.f2py.f2py2e:main' % sys.version_info[:1],
            'f2py%s.%s = numpy.f2py.f2py2e:main' % sys.version_info[:2],
            ]

    cmdclass["sdist"] = sdist_checked
    metadata = dict(
        name='numpy',
        maintainer="NumPy Developers",
        maintainer_email="numpy-discussion@python.org",
        description=DOCLINES[0],
        long_description="\n".join(DOCLINES[2:]),
        url="https://www.numpy.org",
        author="Travis E. Oliphant et al.",
        download_url="https://pypi.python.org/pypi/numpy",
        project_urls={
            "Bug Tracker": "https://github.com/numpy/numpy/issues",
            "Documentation": get_docs_url(),
            "Source Code": "https://github.com/numpy/numpy",
        },
        license='BSD',
        classifiers=[_f for _f in CLASSIFIERS.split('\n') if _f],
        platforms=["Windows", "Linux", "Solaris", "Mac OS-X", "Unix"],
        test_suite='pytest',
        version=versioneer.get_version(),
        cmdclass=cmdclass,
        python_requires='>=3.8',
        zip_safe=False,
        entry_points={
            'console_scripts': f2py_cmds,
            'array_api': ['numpy = numpy.array_api'],
        },
    )

    if "--force" in sys.argv:
        run_build = True
        sys.argv.remove('--force')
    else:
        # Raise errors for unsupported commands, improve help output, etc.
        run_build = parse_setuppy_commands()

    if run_build:
        # patches distutils, even though we don't use it
        #from setuptools import setup
        from numpy.distutils.core import setup

        if 'sdist' not in sys.argv:
            # Generate Cython sources, unless we're generating an sdist
            generate_cython()

        metadata['configuration'] = configuration
        # Customize extension building
        cmdclass['build_clib'], cmdclass['build_ext'] = get_build_overrides()
    else:
        #from numpy.distutils.core import setup
        from setuptools import setup

    try:
        setup(**metadata)
    finally:
        del sys.path[0]
        os.chdir(old_path)
    return


if __name__ == '__main__':
    setup_package()
    # This may avoid problems where numpy is installed via ``*_requires`` by
    # setuptools, the global namespace isn't reset properly, and then numpy is
    # imported later (which will then fail to load numpy extension modules).
    # See gh-7956 for details
    del builtins.__NUMPY_SETUP__<|MERGE_RESOLUTION|>--- conflicted
+++ resolved
@@ -1,31 +1,3 @@
-<<<<<<< HEAD
-#!/usr/bin/env python3
-""" NumPy is the fundamental package for array computing with Python.
-
-It provides:
-
-- a powerful N-dimensional array object
-- sophisticated (broadcasting) functions
-- tools for integrating C/C++ and Fortran code
-- useful linear algebra, Fourier transform, and random number capabilities
-- and much more
-=======
-#!/usr/bin/env python
-"""NumPy: array processing for numbers, strings, records, and objects.
-
-NumPy is a general-purpose array-processing package designed to
-efficiently manipulate large multi-dimensional arrays of arbitrary
-records without sacrificing too much speed for small multi-dimensional
-arrays.  NumPy is built on the Numeric code base and adds features
-introduced by numarray as well as an extended C-API and the ability to
-create arrays of arbitrary type which makes NumPy suitable for
-interfacing with general purpose data-base applications.
-
-There are also basic facilities for discrete fourier transform,
-basic linear algebra and random number generation.
-"""
->>>>>>> fa91a62d
-
 Besides its obvious scientific uses, NumPy can also be used as an efficient
 multi-dimensional container of generic data. Arbitrary data-types can be
 defined. This allows NumPy to seamlessly and speedily integrate with a wide
@@ -146,20 +118,7 @@
                        quiet=True)
 
     config.add_subpackage('numpy')
-<<<<<<< HEAD
-    config.add_data_files(('numpy', 'LICENSE.txt'))
-    config.add_data_files(('numpy', 'numpy/*.pxd'))
-
-    config.get_version('numpy/version.py')  # sets config.version
-
-=======
-
-    config.add_data_files(('numpy',['*.txt','COMPATIBILITY',
-                                    'scipy_compatibility']))
-    
-    config.get_version('numpy/version.py') # sets config.version
-    
->>>>>>> fa91a62d
+
     return config
 
 
