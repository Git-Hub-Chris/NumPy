--- conflicted
+++ resolved
@@ -17,12 +17,11 @@
 towncrier
 toml
 
-<<<<<<< HEAD
+
+# for doctests, also needs pytz which is in test_requirements
+scipy-doctest==1.6.0
+
 # interactive documentation utilities
 jupyterlite-sphinx>=0.17.1
 # earliest version which works with Pyodide 0.27.0
-jupyterlite-pyodide-kernel==0.4.7 
-=======
-# for doctests, also needs pytz which is in test_requirements
-scipy-doctest==1.6.0
->>>>>>> dfb00057
+jupyterlite-pyodide-kernel==0.4.7 