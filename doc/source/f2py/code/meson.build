project('f2py_examples', 'c',
  version : '0.1',
  license: 'BSD-3',
  meson_version: '>=0.64.0',
  default_options : ['warning_level=2'],
)

add_languages('fortran')

<<<<<<< HEAD
incdir_numpy = run_command(py3,
=======
py_mod = import('python')
py = py_mod.find_installation(pure: false)
py_dep = py.dependency()

incdir_numpy = run_command(py,
>>>>>>> 3b7672eb
  ['-c', 'import os; os.chdir(".."); import numpy; print(numpy.get_include())'],
  check : true
).stdout().strip()

incdir_f2py = run_command(py,
    ['-c', 'import os; os.chdir(".."); import numpy.f2py; print(numpy.f2py.get_include())'],
    check : true
).stdout().strip()

inc_np = include_directories(incdir_numpy, incdir_f2py)

<<<<<<< HEAD
py3.extension_module('fib2',
           'fib1.f',
           'fib2module.c',
           incdir_f2py+'/fortranobject.c',
           include_directories: inc_np,
           dependencies : py_dep,
           install : true)
=======
py.extension_module('fib2',
  [
    'fib1.f',
    'fib2module.c',  # note: this assumes f2py was manually run before!
  ],
  incdir_f2py / 'fortranobject.c',
  include_directories: inc_np,
  dependencies : py_dep,
  install : true
)
>>>>>>> 3b7672eb
<|MERGE_RESOLUTION|>--- conflicted
+++ resolved
@@ -7,15 +7,11 @@
 
 add_languages('fortran')
 
-<<<<<<< HEAD
-incdir_numpy = run_command(py3,
-=======
 py_mod = import('python')
 py = py_mod.find_installation(pure: false)
 py_dep = py.dependency()
 
 incdir_numpy = run_command(py,
->>>>>>> 3b7672eb
   ['-c', 'import os; os.chdir(".."); import numpy; print(numpy.get_include())'],
   check : true
 ).stdout().strip()
@@ -27,15 +23,6 @@
 
 inc_np = include_directories(incdir_numpy, incdir_f2py)
 
-<<<<<<< HEAD
-py3.extension_module('fib2',
-           'fib1.f',
-           'fib2module.c',
-           incdir_f2py+'/fortranobject.c',
-           include_directories: inc_np,
-           dependencies : py_dep,
-           install : true)
-=======
 py.extension_module('fib2',
   [
     'fib1.f',
@@ -45,5 +32,4 @@
   include_directories: inc_np,
   dependencies : py_dep,
   install : true
-)
->>>>>>> 3b7672eb
+)