# ruff: noqa: I001
import builtins
import sys
import mmap
import ctypes as ct
import array as _array
import datetime as dt
from abc import abstractmethod
from types import EllipsisType, ModuleType, TracebackType, MappingProxyType, GenericAlias
from decimal import Decimal
from fractions import Fraction
from uuid import UUID

import numpy as np
from numpy.__config__ import show as show_config
from numpy._pytesttester import PytestTester
from numpy._core._internal import _ctypes

from numpy._typing import (
    # Arrays
    ArrayLike,
    NDArray,
    _SupportsArray,
    _NestedSequence,
    _ArrayLike,
    _ArrayLikeBool_co,
    _ArrayLikeUInt_co,
    _ArrayLikeInt,
    _ArrayLikeInt_co,
    _ArrayLikeFloat64_co,
    _ArrayLikeFloat_co,
    _ArrayLikeComplex128_co,
    _ArrayLikeComplex_co,
    _ArrayLikeNumber_co,
    _ArrayLikeObject_co,
    _ArrayLikeBytes_co,
    _ArrayLikeStr_co,
    _ArrayLikeString_co,
    _ArrayLikeTD64_co,
    _ArrayLikeDT64_co,
    # DTypes
    DTypeLike,
    _DTypeLike,
    _DTypeLikeVoid,
    _VoidDTypeLike,
    # Shapes
    _Shape,
    _ShapeLike,
    # Scalars
    _CharLike_co,
    _IntLike_co,
    _FloatLike_co,
    _TD64Like_co,
    _NumberLike_co,
    _ScalarLike_co,
    # `number` precision
    NBitBase,
    # NOTE: Do not remove the extended precision bit-types even if seemingly unused;
    # they're used by the mypy plugin
    _128Bit,
    _96Bit,
    _64Bit,
    _32Bit,
    _16Bit,
    _8Bit,
    _NBitByte,
    _NBitShort,
    _NBitIntC,
    _NBitIntP,
    _NBitLong,
    _NBitLongLong,
    _NBitHalf,
    _NBitSingle,
    _NBitDouble,
    _NBitLongDouble,
    # Character codes
    _BoolCodes,
    _UInt8Codes,
    _UInt16Codes,
    _UInt32Codes,
    _UInt64Codes,
    _Int8Codes,
    _Int16Codes,
    _Int32Codes,
    _Int64Codes,
    _Float16Codes,
    _Float32Codes,
    _Float64Codes,
    _Complex64Codes,
    _Complex128Codes,
    _ByteCodes,
    _ShortCodes,
    _IntCCodes,
    _IntPCodes,
    _LongCodes,
    _LongLongCodes,
    _UByteCodes,
    _UShortCodes,
    _UIntCCodes,
    _UIntPCodes,
    _ULongCodes,
    _ULongLongCodes,
    _HalfCodes,
    _SingleCodes,
    _DoubleCodes,
    _LongDoubleCodes,
    _CSingleCodes,
    _CDoubleCodes,
    _CLongDoubleCodes,
    _DT64Codes,
    _TD64Codes,
    _StrCodes,
    _BytesCodes,
    _VoidCodes,
    _ObjectCodes,
    _StringCodes,
    _UnsignedIntegerCodes,
    _SignedIntegerCodes,
    _IntegerCodes,
    _FloatingCodes,
    _ComplexFloatingCodes,
    _InexactCodes,
    _NumberCodes,
    _CharacterCodes,
    _FlexibleCodes,
    _GenericCodes,
    # Ufuncs
    _UFunc_Nin1_Nout1,
    _UFunc_Nin2_Nout1,
    _UFunc_Nin1_Nout2,
    _UFunc_Nin2_Nout2,
    _GUFunc_Nin2_Nout1,
)

from numpy._typing._callable import (
    _BoolOp,
    _BoolBitOp,
    _BoolSub,
    _BoolTrueDiv,
    _BoolMod,
    _BoolDivMod,
    _IntTrueDiv,
    _UnsignedIntOp,
    _UnsignedIntBitOp,
    _UnsignedIntMod,
    _UnsignedIntDivMod,
    _SignedIntOp,
    _SignedIntBitOp,
    _SignedIntMod,
    _SignedIntDivMod,
    _FloatOp,
    _FloatMod,
    _FloatDivMod,
    _NumberOp,
    _ComparisonOpLT,
    _ComparisonOpLE,
    _ComparisonOpGT,
    _ComparisonOpGE,
)

# NOTE: Numpy's mypy plugin is used for removing the types unavailable to the specific platform
from numpy._typing._extended_precision import (
    float96,
    float128,
    complex192,
    complex256,
)

from numpy._array_api_info import __array_namespace_info__

from collections.abc import (
    Callable,
    Iterable,
    Iterator,
    Mapping,
    Sequence,
)

if sys.version_info >= (3, 12):
    from collections.abc import Buffer as _SupportsBuffer
else:
    _SupportsBuffer: TypeAlias = (
        bytes
        | bytearray
        | memoryview
        | _array.array[Any]
        | mmap.mmap
        | NDArray[Any]
        | generic
    )

from typing import (
    Any,
    ClassVar,
    Final,
    Generic,
    Literal as L,
    LiteralString,
    Never,
    NoReturn,
    Protocol,
    Self,
    SupportsComplex,
    SupportsFloat,
    SupportsInt,
    SupportsIndex,
    TypeAlias,
    TypedDict,
    final,
    overload,
    type_check_only,
)

# NOTE: `typing_extensions` and `_typeshed` are always available in `.pyi` stubs, even
# if not available at runtime. This is because the `typeshed` stubs for the standard
# library include `typing_extensions` stubs:
# https://github.com/python/typeshed/blob/main/stdlib/typing_extensions.pyi
<<<<<<< HEAD
from _typeshed import StrOrBytesPath, SupportsFlush, SupportsLenAndGetItem, SupportsWrite
from typing_extensions import deprecated, CapsuleType, TypeVar
=======
from _typeshed import Incomplete, StrOrBytesPath, SupportsFlush, SupportsLenAndGetItem, SupportsWrite
from typing_extensions import CapsuleType, TypeVar
>>>>>>> b3bad314

from numpy import (
    char,
    core,
    ctypeslib,
    dtypes,
    exceptions,
    f2py,
    fft,
    lib,
    linalg,
    ma,
    polynomial,
    random,
    rec,
    strings,
    testing,
    typing,
)

# available through `__getattr__`, but not in `__all__` or `__dir__`
from numpy import (
    __config__ as __config__,
    matlib as matlib,
    matrixlib as matrixlib,
    version as version,
)
if sys.version_info < (3, 12):
    from numpy import distutils as distutils

from numpy._core.records import (
    record,
    recarray,
)

from numpy._core.function_base import (
    linspace,
    logspace,
    geomspace,
)

from numpy._core.fromnumeric import (
    take,
    reshape,
    choose,
    repeat,
    put,
    swapaxes,
    transpose,
    matrix_transpose,
    partition,
    argpartition,
    sort,
    argsort,
    argmax,
    argmin,
    searchsorted,
    resize,
    squeeze,
    diagonal,
    trace,
    ravel,
    nonzero,
    shape,
    compress,
    clip,
    sum,
    all,
    any,
    cumsum,
    cumulative_sum,
    ptp,
    max,
    min,
    amax,
    amin,
    prod,
    cumprod,
    cumulative_prod,
    ndim,
    size,
    around,
    round,
    mean,
    std,
    var,
)

from numpy._core._asarray import (
    require,
)

from numpy._core._type_aliases import (
    sctypeDict,
)

from numpy._core._ufunc_config import (
    seterr,
    geterr,
    setbufsize,
    getbufsize,
    seterrcall,
    geterrcall,
    _ErrKind,
    _ErrCall,
)

from numpy._core.arrayprint import (
    set_printoptions,
    get_printoptions,
    array2string,
    format_float_scientific,
    format_float_positional,
    array_repr,
    array_str,
    printoptions,
)

from numpy._core.einsumfunc import (
    einsum,
    einsum_path,
)

from numpy._core.multiarray import (
    array,
    empty_like,
    empty,
    zeros,
    concatenate,
    inner,
    where,
    lexsort,
    can_cast,
    min_scalar_type,
    result_type,
    dot,
    vdot,
    bincount,
    copyto,
    putmask,
    packbits,
    unpackbits,
    shares_memory,
    may_share_memory,
    asarray,
    asanyarray,
    ascontiguousarray,
    asfortranarray,
    arange,
    busday_count,
    busday_offset,
    datetime_as_string,
    datetime_data,
    frombuffer,
    fromfile,
    fromiter,
    is_busday,
    promote_types,
    fromstring,
    frompyfunc,
    nested_iters,
    flagsobj,
)

from numpy._core.numeric import (
    zeros_like,
    ones,
    ones_like,
    full,
    full_like,
    count_nonzero,
    isfortran,
    argwhere,
    flatnonzero,
    correlate,
    convolve,
    outer,
    tensordot,
    roll,
    rollaxis,
    moveaxis,
    cross,
    indices,
    fromfunction,
    isscalar,
    binary_repr,
    base_repr,
    identity,
    allclose,
    isclose,
    array_equal,
    array_equiv,
    astype,
)

from numpy._core.numerictypes import (
    isdtype,
    issubdtype,
    ScalarType,
    typecodes,
)

from numpy._core.shape_base import (
    atleast_1d,
    atleast_2d,
    atleast_3d,
    block,
    hstack,
    stack,
    vstack,
    unstack,
)

from ._expired_attrs_2_0 import __expired_attributes__ as __expired_attributes__

from numpy.lib import (
    scimath as emath,
)

from numpy.lib._arraypad_impl import (
    pad,
)

from numpy.lib._arraysetops_impl import (
    ediff1d,
    in1d,
    intersect1d,
    isin,
    setdiff1d,
    setxor1d,
    union1d,
    unique,
    unique_all,
    unique_counts,
    unique_inverse,
    unique_values,
)

from numpy.lib._function_base_impl import (
    select,
    piecewise,
    trim_zeros,
    copy,
    iterable,
    percentile,
    diff,
    gradient,
    angle,
    unwrap,
    sort_complex,
    flip,
    rot90,
    extract,
    place,
    asarray_chkfinite,
    average,
    digitize,
    cov,
    corrcoef,
    median,
    sinc,
    hamming,
    hanning,
    bartlett,
    blackman,
    kaiser,
    trapezoid,
    trapz,
    i0,
    meshgrid,
    delete,
    insert,
    append,
    interp,
    quantile,
)

from numpy._globals import _CopyMode

from numpy.lib._histograms_impl import (
    histogram_bin_edges,
    histogram,
    histogramdd,
)

from numpy.lib._index_tricks_impl import (
    ndenumerate,
    ndindex,
    ravel_multi_index,
    unravel_index,
    mgrid,
    ogrid,
    r_,
    c_,
    s_,
    index_exp,
    ix_,
    fill_diagonal,
    diag_indices,
    diag_indices_from,
)

from numpy.lib._nanfunctions_impl import (
    nansum,
    nanmax,
    nanmin,
    nanargmax,
    nanargmin,
    nanmean,
    nanmedian,
    nanpercentile,
    nanvar,
    nanstd,
    nanprod,
    nancumsum,
    nancumprod,
    nanquantile,
)

from numpy.lib._npyio_impl import (
    savetxt,
    loadtxt,
    genfromtxt,
    load,
    save,
    savez,
    savez_compressed,
    fromregex,
)

from numpy.lib._polynomial_impl import (
    poly,
    roots,
    polyint,
    polyder,
    polyadd,
    polysub,
    polymul,
    polydiv,
    polyval,
    polyfit,
)

from numpy.lib._shape_base_impl import (
    column_stack,
    row_stack,
    dstack,
    array_split,
    split,
    hsplit,
    vsplit,
    dsplit,
    apply_over_axes,
    expand_dims,
    apply_along_axis,
    kron,
    tile,
    take_along_axis,
    put_along_axis,
)

from numpy.lib._stride_tricks_impl import (
    broadcast_to,
    broadcast_arrays,
    broadcast_shapes,
)

from numpy.lib._twodim_base_impl import (
    diag,
    diagflat,
    eye,
    fliplr,
    flipud,
    tri,
    triu,
    tril,
    vander,
    histogram2d,
    mask_indices,
    tril_indices,
    tril_indices_from,
    triu_indices,
    triu_indices_from,
)

from numpy.lib._type_check_impl import (
    mintypecode,
    real,
    imag,
    iscomplex,
    isreal,
    iscomplexobj,
    isrealobj,
    nan_to_num,
    real_if_close,
    typename,
    common_type,
)

from numpy.lib._ufunclike_impl import (
    fix,
    isposinf,
    isneginf,
)

from numpy.lib._utils_impl import (
    get_include,
    info,
    show_runtime,
)

from numpy.matrixlib import (
    asmatrix,
    bmat,
)

__all__ = [  # noqa: RUF022
    # __numpy_submodules__
    "char", "core", "ctypeslib", "dtypes", "exceptions", "f2py", "fft", "lib", "linalg",
    "ma", "polynomial", "random", "rec", "strings", "test", "testing", "typing",

    # _core.__all__
    "abs", "acos", "acosh", "asin", "asinh", "atan", "atanh", "atan2", "bitwise_invert",
    "bitwise_left_shift", "bitwise_right_shift", "concat", "pow", "permute_dims",
    "memmap", "sctypeDict", "record", "recarray",

    # _core.numeric.__all__
    "newaxis", "ndarray", "flatiter", "nditer", "nested_iters", "ufunc", "arange",
    "array", "asarray", "asanyarray", "ascontiguousarray", "asfortranarray", "zeros",
    "count_nonzero", "empty", "broadcast", "dtype", "fromstring", "fromfile",
    "frombuffer", "from_dlpack", "where", "argwhere", "copyto", "concatenate",
    "lexsort", "astype", "can_cast", "promote_types", "min_scalar_type", "result_type",
    "isfortran", "empty_like", "zeros_like", "ones_like", "correlate", "convolve",
    "inner", "dot", "outer", "vdot", "roll", "rollaxis", "moveaxis", "cross",
    "tensordot", "little_endian", "fromiter", "array_equal", "array_equiv", "indices",
    "fromfunction", "isclose", "isscalar", "binary_repr", "base_repr", "ones",
    "identity", "allclose", "putmask", "flatnonzero", "inf", "nan", "False_", "True_",
    "bitwise_not", "full", "full_like", "matmul", "vecdot", "vecmat",
    "shares_memory", "may_share_memory",
    "all", "amax", "amin", "any", "argmax", "argmin", "argpartition", "argsort",
    "around", "choose", "clip", "compress", "cumprod", "cumsum", "cumulative_prod",
    "cumulative_sum", "diagonal", "mean", "max", "min", "matrix_transpose", "ndim",
    "nonzero", "partition", "prod", "ptp", "put", "ravel", "repeat", "reshape",
    "resize", "round", "searchsorted", "shape", "size", "sort", "squeeze", "std", "sum",
    "swapaxes", "take", "trace", "transpose", "var",
    "absolute", "add", "arccos", "arccosh", "arcsin", "arcsinh", "arctan", "arctan2",
    "arctanh", "bitwise_and", "bitwise_or", "bitwise_xor", "cbrt", "ceil", "conj",
    "conjugate", "copysign", "cos", "cosh", "bitwise_count", "deg2rad", "degrees",
    "divide", "divmod", "e", "equal", "euler_gamma", "exp", "exp2", "expm1", "fabs",
    "floor", "floor_divide", "float_power", "fmax", "fmin", "fmod", "frexp",
    "frompyfunc", "gcd", "greater", "greater_equal", "heaviside", "hypot", "invert",
    "isfinite", "isinf", "isnan", "isnat", "lcm", "ldexp", "left_shift", "less",
    "less_equal", "log", "log10", "log1p", "log2", "logaddexp", "logaddexp2",
    "logical_and", "logical_not", "logical_or", "logical_xor", "matvec", "maximum", "minimum",
    "mod", "modf", "multiply", "negative", "nextafter", "not_equal", "pi", "positive",
    "power", "rad2deg", "radians", "reciprocal", "remainder", "right_shift", "rint",
    "sign", "signbit", "sin", "sinh", "spacing", "sqrt", "square", "subtract", "tan",
    "tanh", "true_divide", "trunc", "ScalarType", "typecodes", "issubdtype",
    "datetime_data", "datetime_as_string", "busday_offset", "busday_count", "is_busday",
    "busdaycalendar", "isdtype",
    "complexfloating", "character", "unsignedinteger", "inexact", "generic", "floating",
    "integer", "signedinteger", "number", "flexible", "bool", "float16", "float32",
    "float64", "longdouble", "complex64", "complex128", "clongdouble",
    "bytes_", "str_", "void", "object_", "datetime64", "timedelta64", "int8", "byte",
    "uint8", "ubyte", "int16", "short", "uint16", "ushort", "int32", "intc", "uint32",
    "uintc", "int64", "long", "uint64", "ulong", "longlong", "ulonglong", "intp",
    "uintp", "double", "cdouble", "single", "csingle", "half", "bool_", "int_", "uint",
    "float96", "float128", "complex192", "complex256",
    "array2string", "array_str", "array_repr", "set_printoptions", "get_printoptions",
    "printoptions", "format_float_positional", "format_float_scientific", "require",
    "seterr", "geterr", "setbufsize", "getbufsize", "seterrcall", "geterrcall",
    "errstate",
    # _core.function_base.__all__
    "logspace", "linspace", "geomspace",
    # _core.getlimits.__all__
    "finfo", "iinfo",
    # _core.shape_base.__all__
    "atleast_1d", "atleast_2d", "atleast_3d", "block", "hstack", "stack", "unstack",
    "vstack",
    # _core.einsumfunc.__all__
    "einsum", "einsum_path",
    # matrixlib.__all__
    "matrix", "bmat", "asmatrix",
    # lib._histograms_impl.__all__
    "histogram", "histogramdd", "histogram_bin_edges",
    # lib._nanfunctions_impl.__all__
    "nansum", "nanmax", "nanmin", "nanargmax", "nanargmin", "nanmean", "nanmedian",
    "nanpercentile", "nanvar", "nanstd", "nanprod", "nancumsum", "nancumprod",
    "nanquantile",
    # lib._function_base_impl.__all__
    "select", "piecewise", "trim_zeros", "copy", "iterable", "percentile", "diff",
    "gradient", "angle", "unwrap", "sort_complex", "flip", "rot90", "extract", "place",
    "vectorize", "asarray_chkfinite", "average", "bincount", "digitize", "cov",
    "corrcoef", "median", "sinc", "hamming", "hanning", "bartlett", "blackman",
    "kaiser", "trapezoid", "trapz", "i0", "meshgrid", "delete", "insert", "append",
    "interp", "quantile",
    # lib._twodim_base_impl.__all__
    "diag", "diagflat", "eye", "fliplr", "flipud", "tri", "triu", "tril", "vander",
    "histogram2d", "mask_indices", "tril_indices", "tril_indices_from", "triu_indices",
    "triu_indices_from",
    # lib._shape_base_impl.__all__
    "column_stack", "dstack", "array_split", "split", "hsplit", "vsplit", "dsplit",
    "apply_over_axes", "expand_dims", "apply_along_axis", "kron", "tile",
    "take_along_axis", "put_along_axis", "row_stack",
    # lib._type_check_impl.__all__
    "iscomplexobj", "isrealobj", "imag", "iscomplex", "isreal", "nan_to_num", "real",
    "real_if_close", "typename", "mintypecode", "common_type",
    # lib._arraysetops_impl.__all__
    "ediff1d", "in1d", "intersect1d", "isin", "setdiff1d", "setxor1d", "union1d",
    "unique", "unique_all", "unique_counts", "unique_inverse", "unique_values",
    # lib._ufunclike_impl.__all__
    "fix", "isneginf", "isposinf",
    # lib._arraypad_impl.__all__
    "pad",
    # lib._utils_impl.__all__
    "get_include", "info", "show_runtime",
    # lib._stride_tricks_impl.__all__
    "broadcast_to", "broadcast_arrays", "broadcast_shapes",
    # lib._polynomial_impl.__all__
    "poly", "roots", "polyint", "polyder", "polyadd", "polysub", "polymul", "polydiv",
    "polyval", "poly1d", "polyfit",
    # lib._npyio_impl.__all__
    "savetxt", "loadtxt", "genfromtxt", "load", "save", "savez", "savez_compressed",
    "packbits", "unpackbits", "fromregex",
    # lib._index_tricks_impl.__all__
    "ravel_multi_index", "unravel_index", "mgrid", "ogrid", "r_", "c_", "s_",
    "index_exp", "ix_", "ndenumerate", "ndindex", "fill_diagonal", "diag_indices",
    "diag_indices_from",

    # __init__.__all__
    "emath", "show_config", "__version__", "__array_namespace_info__",
]  # fmt: skip

### Constrained types  (for internal use only)
# Only use these for functions; never as generic type parameter.

_AnyStr = TypeVar("_AnyStr", LiteralString, str, bytes)
_AnyShapeT = TypeVar(
    "_AnyShapeT",
    tuple[()],  # 0-d
    tuple[int],  # 1-d
    tuple[int, int],  # 2-d
    tuple[int, int, int],  # 3-d
    tuple[int, int, int, int],  # 4-d
    tuple[int, int, int, int, int],  # 5-d
    tuple[int, int, int, int, int, int],  # 6-d
    tuple[int, int, int, int, int, int, int],  # 7-d
    tuple[int, int, int, int, int, int, int, int],  # 8-d
    tuple[int, ...],  # N-d
)
_AnyTD64Item = TypeVar("_AnyTD64Item", dt.timedelta, int, None, dt.timedelta | int | None)
_AnyDT64Arg = TypeVar("_AnyDT64Arg", dt.datetime, dt.date, None)
_AnyDT64Item = TypeVar("_AnyDT64Item", dt.datetime, dt.date, int, None, dt.date, int | None)
_AnyDate = TypeVar("_AnyDate", dt.date, dt.datetime)
_AnyDateOrTime = TypeVar("_AnyDateOrTime", dt.date, dt.datetime, dt.timedelta)

### Type parameters  (for internal use only)

_T = TypeVar("_T")
_T_co = TypeVar("_T_co", covariant=True)
_T_contra = TypeVar("_T_contra", contravariant=True)
_RealT_co = TypeVar("_RealT_co", covariant=True)
_ImagT_co = TypeVar("_ImagT_co", covariant=True)

_CallableT = TypeVar("_CallableT", bound=Callable[..., object])

_DTypeT = TypeVar("_DTypeT", bound=dtype)
_DTypeT_co = TypeVar("_DTypeT_co", bound=dtype, default=dtype, covariant=True)
_FlexDTypeT = TypeVar("_FlexDTypeT", bound=dtype[flexible])

_ArrayT = TypeVar("_ArrayT", bound=ndarray)
_ArrayT_co = TypeVar("_ArrayT_co", bound=ndarray, default=ndarray, covariant=True)
_IntegralArrayT = TypeVar("_IntegralArrayT", bound=NDArray[integer | np.bool | object_])
_RealArrayT = TypeVar("_RealArrayT", bound=NDArray[floating | integer | timedelta64 | np.bool | object_])
_NumericArrayT = TypeVar("_NumericArrayT", bound=NDArray[number | timedelta64 | object_])

_ShapeT = TypeVar("_ShapeT", bound=_Shape)
_ShapeT_co = TypeVar("_ShapeT_co", bound=_Shape, default=_Shape, covariant=True)
_1DShapeT = TypeVar("_1DShapeT", bound=_1D)
_2DShapeT_co = TypeVar("_2DShapeT_co", bound=_2D, default=_2D, covariant=True)
_1NShapeT = TypeVar("_1NShapeT", bound=tuple[L[1], *tuple[L[1], ...]])  # (1,) | (1, 1) | (1, 1, 1) | ...

_ScalarT = TypeVar("_ScalarT", bound=generic)
_ScalarT_co = TypeVar("_ScalarT_co", bound=generic, default=Any, covariant=True)
_NumberT = TypeVar("_NumberT", bound=number)
_RealNumberT = TypeVar("_RealNumberT", bound=floating | integer)
_FloatingT_co = TypeVar("_FloatingT_co", bound=floating, default=floating, covariant=True)
_IntegerT = TypeVar("_IntegerT", bound=integer)
_IntegerT_co = TypeVar("_IntegerT_co", bound=integer, default=integer, covariant=True)

_NBit = TypeVar("_NBit", bound=NBitBase, default=Any)  # pyright: ignore[reportDeprecated]
_NBit1 = TypeVar("_NBit1", bound=NBitBase, default=Any)  # pyright: ignore[reportDeprecated]
_NBit2 = TypeVar("_NBit2", bound=NBitBase, default=_NBit1)  # pyright: ignore[reportDeprecated]

_ItemT_co = TypeVar("_ItemT_co", default=Any, covariant=True)
_BoolItemT = TypeVar("_BoolItemT", bound=builtins.bool)
_BoolItemT_co = TypeVar("_BoolItemT_co", bound=builtins.bool, default=builtins.bool, covariant=True)
_NumberItemT_co = TypeVar("_NumberItemT_co", bound=complex, default=int | float | complex, covariant=True)
_InexactItemT_co = TypeVar("_InexactItemT_co", bound=complex, default=float | complex, covariant=True)
_FlexibleItemT_co = TypeVar(
    "_FlexibleItemT_co",
    bound=_CharLike_co | tuple[Any, ...],
    default=_CharLike_co | tuple[Any, ...],
    covariant=True,
)
_CharacterItemT_co = TypeVar("_CharacterItemT_co", bound=_CharLike_co, default=_CharLike_co, covariant=True)
_TD64ItemT_co = TypeVar("_TD64ItemT_co", bound=dt.timedelta | int | None, default=dt.timedelta | int | None, covariant=True)
_DT64ItemT_co = TypeVar("_DT64ItemT_co", bound=dt.date | int | None, default=dt.date | int | None, covariant=True)
_TD64UnitT = TypeVar("_TD64UnitT", bound=_TD64Unit, default=_TD64Unit)

### Type Aliases (for internal use only)

_Falsy: TypeAlias = L[False, 0] | np.bool[L[False]]
_Truthy: TypeAlias = L[True, 1] | np.bool[L[True]]

_1D: TypeAlias = tuple[int]
_2D: TypeAlias = tuple[int, int]
_2Tuple: TypeAlias = tuple[_T, _T]

_ArrayUInt_co: TypeAlias = NDArray[unsignedinteger | np.bool]
_ArrayInt_co: TypeAlias = NDArray[integer | np.bool]
_ArrayFloat64_co: TypeAlias = NDArray[floating[_64Bit] | float32 | float16 | integer | np.bool]
_ArrayFloat_co: TypeAlias = NDArray[floating | integer | np.bool]
_ArrayComplex128_co: TypeAlias = NDArray[number[_64Bit] | number[_32Bit] | float16 | integer | np.bool]
_ArrayComplex_co: TypeAlias = NDArray[inexact | integer | np.bool]
_ArrayNumber_co: TypeAlias = NDArray[number | np.bool]
_ArrayTD64_co: TypeAlias = NDArray[timedelta64 | integer | np.bool]

_Float64_co: TypeAlias = float | floating[_64Bit] | float32 | float16 | integer | np.bool
_Complex64_co: TypeAlias = number[_32Bit] | number[_16Bit] | number[_8Bit] | builtins.bool | np.bool
_Complex128_co: TypeAlias = complex | number[_64Bit] | _Complex64_co

_ToIndex: TypeAlias = SupportsIndex | slice | EllipsisType | _ArrayLikeInt_co | None
_ToIndices: TypeAlias = _ToIndex | tuple[_ToIndex, ...]

_UnsignedIntegerCType: TypeAlias = type[
    ct.c_uint8 | ct.c_uint16 | ct.c_uint32 | ct.c_uint64
    | ct.c_ushort | ct.c_uint | ct.c_ulong | ct.c_ulonglong
    | ct.c_size_t | ct.c_void_p
]  # fmt: skip
_SignedIntegerCType: TypeAlias = type[
    ct.c_int8 | ct.c_int16 | ct.c_int32 | ct.c_int64
    | ct.c_short | ct.c_int | ct.c_long | ct.c_longlong
    | ct.c_ssize_t
]  # fmt: skip
_FloatingCType: TypeAlias = type[ct.c_float | ct.c_double | ct.c_longdouble]
_IntegerCType: TypeAlias = _UnsignedIntegerCType | _SignedIntegerCType
_NumberCType: TypeAlias = _IntegerCType
_GenericCType: TypeAlias = _NumberCType | type[ct.c_bool | ct.c_char | ct.py_object[Any]]

# some commonly used builtin types that are known to result in a
# `dtype[object_]`, when their *type* is passed to the `dtype` constructor
# NOTE: `builtins.object` should not be included here
_BuiltinObjectLike: TypeAlias = (
    slice | Decimal | Fraction | UUID
    | dt.date | dt.time | dt.timedelta | dt.tzinfo
    | tuple[Any, ...] | list[Any] | set[Any] | frozenset[Any] | dict[Any, Any]
)  # fmt: skip

# Introduce an alias for `dtype` to avoid naming conflicts.
_dtype: TypeAlias = dtype[_ScalarT]

_ByteOrderChar: TypeAlias = L["<", ">", "=", "|"]
# can be anything, is case-insensitive, and only the first character matters
_ByteOrder: TypeAlias = L[
    "S",                 # swap the current order (default)
    "<", "L", "little",  # little-endian
    ">", "B", "big",     # big endian
    "=", "N", "native",  # native order
    "|", "I",            # ignore
]  # fmt: skip
_DTypeKind: TypeAlias = L[
    "b",  # boolean
    "i",  # signed integer
    "u",  # unsigned integer
    "f",  # floating-point
    "c",  # complex floating-point
    "m",  # timedelta64
    "M",  # datetime64
    "O",  # python object
    "S",  # byte-string (fixed-width)
    "U",  # unicode-string (fixed-width)
    "V",  # void
    "T",  # unicode-string (variable-width)
]
_DTypeChar: TypeAlias = L[
    "?",  # bool
    "b",  # byte
    "B",  # ubyte
    "h",  # short
    "H",  # ushort
    "i",  # intc
    "I",  # uintc
    "l",  # long
    "L",  # ulong
    "q",  # longlong
    "Q",  # ulonglong
    "e",  # half
    "f",  # single
    "d",  # double
    "g",  # longdouble
    "F",  # csingle
    "D",  # cdouble
    "G",  # clongdouble
    "O",  # object
    "S",  # bytes_ (S0)
    "a",  # bytes_ (deprecated)
    "U",  # str_
    "V",  # void
    "M",  # datetime64
    "m",  # timedelta64
    "c",  # bytes_ (S1)
    "T",  # StringDType
]
_DTypeNum: TypeAlias = L[
    0,  # bool
    1,  # byte
    2,  # ubyte
    3,  # short
    4,  # ushort
    5,  # intc
    6,  # uintc
    7,  # long
    8,  # ulong
    9,  # longlong
    10,  # ulonglong
    23,  # half
    11,  # single
    12,  # double
    13,  # longdouble
    14,  # csingle
    15,  # cdouble
    16,  # clongdouble
    17,  # object
    18,  # bytes_
    19,  # str_
    20,  # void
    21,  # datetime64
    22,  # timedelta64
    25,  # no type
    256,  # user-defined
    2056,  # StringDType
]
_DTypeBuiltinKind: TypeAlias = L[0, 1, 2]

_ArrayAPIVersion: TypeAlias = L["2021.12", "2022.12", "2023.12", "2024.12"]

_CastingKind: TypeAlias = L["no", "equiv", "safe", "same_kind", "unsafe"]

_OrderKACF: TypeAlias = L["K", "A", "C", "F"] | None
_OrderACF: TypeAlias = L["A", "C", "F"] | None
_OrderCF: TypeAlias = L["C", "F"] | None

_ModeKind: TypeAlias = L["raise", "wrap", "clip"]
_PartitionKind: TypeAlias = L["introselect"]
# in practice, only the first case-insensitive character is considered (so e.g.
# "QuantumSort3000" will be interpreted as quicksort).
_SortKind: TypeAlias = L[
    "Q", "quick", "quicksort",
    "M", "merge", "mergesort",
    "H", "heap", "heapsort",
    "S", "stable", "stablesort",
]
_SortSide: TypeAlias = L["left", "right"]

_ConvertibleToInt: TypeAlias = SupportsInt | SupportsIndex | _CharLike_co
_ConvertibleToFloat: TypeAlias = SupportsFloat | SupportsIndex | _CharLike_co
_ConvertibleToComplex: TypeAlias = SupportsComplex | SupportsFloat | SupportsIndex | _CharLike_co
_ConvertibleToTD64: TypeAlias = dt.timedelta | int | _CharLike_co | character | number | timedelta64 | np.bool | None
_ConvertibleToDT64: TypeAlias = dt.date | int | _CharLike_co | character | number | datetime64 | np.bool | None

_NDIterFlagsKind: TypeAlias = L[
    "buffered",
    "c_index",
    "copy_if_overlap",
    "common_dtype",
    "delay_bufalloc",
    "external_loop",
    "f_index",
    "grow_inner", "growinner",
    "multi_index",
    "ranged",
    "refs_ok",
    "reduce_ok",
    "zerosize_ok",
]
_NDIterFlagsOp: TypeAlias = L[
    "aligned",
    "allocate",
    "arraymask",
    "copy",
    "config",
    "nbo",
    "no_subtype",
    "no_broadcast",
    "overlap_assume_elementwise",
    "readonly",
    "readwrite",
    "updateifcopy",
    "virtual",
    "writeonly",
    "writemasked"
]

_MemMapModeKind: TypeAlias = L[
    "readonly", "r",
    "copyonwrite", "c",
    "readwrite", "r+",
    "write", "w+",
]

_DT64Date: TypeAlias = _HasDateAttributes | L["TODAY", "today", b"TODAY", b"today"]
_DT64Now: TypeAlias = L["NOW", "now", b"NOW", b"now"]
_NaTValue: TypeAlias = L["NAT", "NaT", "nat", b"NAT", b"NaT", b"nat"]

_MonthUnit: TypeAlias = L["Y", "M", b"Y", b"M"]
_DayUnit: TypeAlias = L["W", "D", b"W", b"D"]
_DateUnit: TypeAlias = L[_MonthUnit, _DayUnit]
_NativeTimeUnit: TypeAlias = L["h", "m", "s", "ms", "us", "μs", b"h", b"m", b"s", b"ms", b"us"]
_IntTimeUnit: TypeAlias = L["ns", "ps", "fs", "as", b"ns", b"ps", b"fs", b"as"]
_TimeUnit: TypeAlias = L[_NativeTimeUnit, _IntTimeUnit]
_NativeTD64Unit: TypeAlias = L[_DayUnit, _NativeTimeUnit]
_IntTD64Unit: TypeAlias = L[_MonthUnit, _IntTimeUnit]
_TD64Unit: TypeAlias = L[_DateUnit, _TimeUnit]
_TimeUnitSpec: TypeAlias = _TD64UnitT | tuple[_TD64UnitT, SupportsIndex]

### TypedDict's (for internal use only)

@type_check_only
class _FormerAttrsDict(TypedDict):
    object: LiteralString
    float: LiteralString
    complex: LiteralString
    str: LiteralString
    int: LiteralString

### Protocols (for internal use only)

@type_check_only
class _SupportsFileMethods(SupportsFlush, Protocol):
    # Protocol for representing file-like-objects accepted by `ndarray.tofile` and `fromfile`
    def fileno(self) -> SupportsIndex: ...
    def tell(self) -> SupportsIndex: ...
    def seek(self, offset: int, whence: int, /) -> object: ...

@type_check_only
class _SupportsFileMethodsRW(SupportsWrite[bytes], _SupportsFileMethods, Protocol): ...

@type_check_only
class _SupportsItem(Protocol[_T_co]):
    def item(self, /) -> _T_co: ...

@type_check_only
class _SupportsDLPack(Protocol[_T_contra]):
    def __dlpack__(self, /, *, stream: _T_contra | None = None) -> CapsuleType: ...

@type_check_only
class _HasDType(Protocol[_T_co]):
    @property
    def dtype(self, /) -> _T_co: ...

@type_check_only
class _HasRealAndImag(Protocol[_RealT_co, _ImagT_co]):
    @property
    def real(self, /) -> _RealT_co: ...
    @property
    def imag(self, /) -> _ImagT_co: ...

@type_check_only
class _HasTypeWithRealAndImag(Protocol[_RealT_co, _ImagT_co]):
    @property
    def type(self, /) -> type[_HasRealAndImag[_RealT_co, _ImagT_co]]: ...

@type_check_only
class _HasDTypeWithRealAndImag(Protocol[_RealT_co, _ImagT_co]):
    @property
    def dtype(self, /) -> _HasTypeWithRealAndImag[_RealT_co, _ImagT_co]: ...

@type_check_only
class _HasDateAttributes(Protocol):
    # The `datetime64` constructors requires an object with the three attributes below,
    # and thus supports datetime duck typing
    @property
    def day(self) -> int: ...
    @property
    def month(self) -> int: ...
    @property
    def year(self) -> int: ...

### Mixins (for internal use only)

@type_check_only
class _RealMixin:
    @property
    def real(self) -> Self: ...
    @property
    def imag(self) -> Self: ...

@type_check_only
class _RoundMixin:
    @overload
    def __round__(self, /, ndigits: None = None) -> int: ...
    @overload
    def __round__(self, /, ndigits: SupportsIndex) -> Self: ...

@type_check_only
class _IntegralMixin(_RealMixin):
    @property
    def numerator(self) -> Self: ...
    @property
    def denominator(self) -> L[1]: ...

    def is_integer(self, /) -> L[True]: ...

### Public API

__version__: Final[LiteralString] = ...

e: Final[float] = ...
euler_gamma: Final[float] = ...
pi: Final[float] = ...
inf: Final[float] = ...
nan: Final[float] = ...
little_endian: Final[builtins.bool] = ...
False_: Final[np.bool[L[False]]] = ...
True_: Final[np.bool[L[True]]] = ...
newaxis: Final[None] = None

# not in __all__
__NUMPY_SETUP__: Final[L[False]] = False
__numpy_submodules__: Final[set[LiteralString]] = ...
__former_attrs__: Final[_FormerAttrsDict] = ...
__future_scalars__: Final[set[L["bytes", "str", "object"]]] = ...
__array_api_version__: Final[L["2024.12"]] = "2024.12"
test: Final[PytestTester] = ...

@type_check_only
class _DTypeMeta(type):
    @property
    def type(cls, /) -> type[generic] | None: ...
    @property
    def _abstract(cls, /) -> bool: ...
    @property
    def _is_numeric(cls, /) -> bool: ...
    @property
    def _parametric(cls, /) -> bool: ...
    @property
    def _legacy(cls, /) -> bool: ...

@final
class dtype(Generic[_ScalarT_co], metaclass=_DTypeMeta):
    names: tuple[builtins.str, ...] | None
    def __hash__(self) -> int: ...

    # `None` results in the default dtype
    @overload
    def __new__(
        cls,
        dtype: type[float64] | None,
        align: builtins.bool = ...,
        copy: builtins.bool = ...,
        metadata: dict[builtins.str, Any] = ...
    ) -> dtype[float64]: ...

    # Overload for `dtype` instances, scalar types, and instances that have a
    # `dtype: dtype[_ScalarT]` attribute
    @overload
    def __new__(
        cls,
        dtype: _DTypeLike[_ScalarT],
        align: builtins.bool = ...,
        copy: builtins.bool = ...,
        metadata: dict[builtins.str, Any] = ...,
    ) -> dtype[_ScalarT]: ...

    # Builtin types
    #
    # NOTE: Typecheckers act as if `bool <: int <: float <: complex <: object`,
    # even though at runtime `int`, `float`, and `complex` aren't subtypes..
    # This makes it impossible to express e.g. "a float that isn't an int",
    # since type checkers treat `_: float` like `_: float | int`.
    #
    # For more details, see:
    # - https://github.com/numpy/numpy/issues/27032#issuecomment-2278958251
    # - https://typing.readthedocs.io/en/latest/spec/special-types.html#special-cases-for-float-and-complex
    @overload
    def __new__(
        cls,
        dtype: type[builtins.bool | np.bool],
        align: builtins.bool = ...,
        copy: builtins.bool = ...,
        metadata: dict[str, Any] = ...,
    ) -> dtype[np.bool]: ...
    # NOTE: `_: type[int]` also accepts `type[int | bool]`
    @overload
    def __new__(
        cls,
        dtype: type[int | int_ | np.bool],
        align: builtins.bool = ...,
        copy: builtins.bool = ...,
        metadata: dict[str, Any] = ...,
    ) -> dtype[int_ | np.bool]: ...
    # NOTE: `_: type[float]` also accepts `type[float | int | bool]`
    # NOTE: `float64` inherits from `float` at runtime; but this isn't
    # reflected in these stubs. So an explicit `float64` is required here.
    @overload
    def __new__(
        cls,
        dtype: type[float | float64 | int_ | np.bool] | None,
        align: builtins.bool = ...,
        copy: builtins.bool = ...,
        metadata: dict[str, Any] = ...,
    ) -> dtype[float64 | int_ | np.bool]: ...
    # NOTE: `_: type[complex]` also accepts `type[complex | float | int | bool]`
    @overload
    def __new__(
        cls,
        dtype: type[complex | complex128 | float64 | int_ | np.bool],
        align: builtins.bool = ...,
        copy: builtins.bool = ...,
        metadata: dict[str, Any] = ...,
    ) -> dtype[complex128 | float64 | int_ | np.bool]: ...
    @overload
    def __new__(
        cls,
        dtype: type[bytes],  # also includes `type[bytes_]`
        align: builtins.bool = ...,
        copy: builtins.bool = ...,
        metadata: dict[str, Any] = ...,
    ) -> dtype[bytes_]: ...
    @overload
    def __new__(
        cls,
        dtype: type[str],  # also includes `type[str_]`
        align: builtins.bool = ...,
        copy: builtins.bool = ...,
        metadata: dict[str, Any] = ...,
    ) -> dtype[str_]: ...
    # NOTE: These `memoryview` overloads assume PEP 688, which requires mypy to
    # be run with the (undocumented) `--disable-memoryview-promotion` flag,
    # This will be the default in a future mypy release, see:
    # https://github.com/python/mypy/issues/15313
    # Pyright / Pylance requires setting `disableBytesTypePromotions=true`,
    # which is the default in strict mode
    @overload
    def __new__(
        cls,
        dtype: type[memoryview | void],
        align: builtins.bool = ...,
        copy: builtins.bool = ...,
        metadata: dict[str, Any] = ...,
    ) -> dtype[void]: ...
    # NOTE: `_: type[object]` would also accept e.g. `type[object | complex]`,
    # and is therefore not included here
    @overload
    def __new__(
        cls,
        dtype: type[_BuiltinObjectLike | object_],
        align: builtins.bool = ...,
        copy: builtins.bool = ...,
        metadata: dict[str, Any] = ...,
    ) -> dtype[object_]: ...

    # Unions of builtins.
    @overload
    def __new__(
        cls,
        dtype: type[bytes | str],
        align: builtins.bool = ...,
        copy: builtins.bool = ...,
        metadata: dict[str, Any] = ...,
    ) -> dtype[character]: ...
    @overload
    def __new__(
        cls,
        dtype: type[bytes | str | memoryview],
        align: builtins.bool = ...,
        copy: builtins.bool = ...,
        metadata: dict[str, Any] = ...,
    ) -> dtype[flexible]: ...
    @overload
    def __new__(
        cls,
        dtype: type[complex | bytes | str | memoryview | _BuiltinObjectLike],
        align: builtins.bool = ...,
        copy: builtins.bool = ...,
        metadata: dict[str, Any] = ...,
    ) -> dtype[np.bool | int_ | float64 | complex128 | flexible | object_]: ...

    # `unsignedinteger` string-based representations and ctypes
    @overload
    def __new__(cls, dtype: _UInt8Codes | type[ct.c_uint8], align: builtins.bool = ..., copy: builtins.bool = ..., metadata: dict[builtins.str, Any] = ...) -> dtype[uint8]: ...
    @overload
    def __new__(cls, dtype: _UInt16Codes | type[ct.c_uint16], align: builtins.bool = ..., copy: builtins.bool = ..., metadata: dict[builtins.str, Any] = ...) -> dtype[uint16]: ...
    @overload
    def __new__(cls, dtype: _UInt32Codes | type[ct.c_uint32], align: builtins.bool = ..., copy: builtins.bool = ..., metadata: dict[builtins.str, Any] = ...) -> dtype[uint32]: ...
    @overload
    def __new__(cls, dtype: _UInt64Codes | type[ct.c_uint64], align: builtins.bool = ..., copy: builtins.bool = ..., metadata: dict[builtins.str, Any] = ...) -> dtype[uint64]: ...
    @overload
    def __new__(cls, dtype: _UByteCodes | type[ct.c_ubyte], align: builtins.bool = ..., copy: builtins.bool = ..., metadata: dict[builtins.str, Any] = ...) -> dtype[ubyte]: ...
    @overload
    def __new__(cls, dtype: _UShortCodes | type[ct.c_ushort], align: builtins.bool = ..., copy: builtins.bool = ..., metadata: dict[builtins.str, Any] = ...) -> dtype[ushort]: ...
    @overload
    def __new__(cls, dtype: _UIntCCodes | type[ct.c_uint], align: builtins.bool = ..., copy: builtins.bool = ..., metadata: dict[builtins.str, Any] = ...) -> dtype[uintc]: ...
    # NOTE: We're assuming here that `uint_ptr_t == size_t`,
    # an assumption that does not hold in rare cases (same for `ssize_t`)
    @overload
    def __new__(cls, dtype: _UIntPCodes | type[ct.c_void_p] | type[ct.c_size_t], align: builtins.bool = ..., copy: builtins.bool = ..., metadata: dict[builtins.str, Any] = ...) -> dtype[uintp]: ...
    @overload
    def __new__(cls, dtype: _ULongCodes | type[ct.c_ulong], align: builtins.bool = ..., copy: builtins.bool = ..., metadata: dict[builtins.str, Any] = ...) -> dtype[ulong]: ...
    @overload
    def __new__(cls, dtype: _ULongLongCodes | type[ct.c_ulonglong], align: builtins.bool = ..., copy: builtins.bool = ..., metadata: dict[builtins.str, Any] = ...) -> dtype[ulonglong]: ...

    # `signedinteger` string-based representations and ctypes
    @overload
    def __new__(cls, dtype: _Int8Codes | type[ct.c_int8], align: builtins.bool = ..., copy: builtins.bool = ..., metadata: dict[builtins.str, Any] = ...) -> dtype[int8]: ...
    @overload
    def __new__(cls, dtype: _Int16Codes | type[ct.c_int16], align: builtins.bool = ..., copy: builtins.bool = ..., metadata: dict[builtins.str, Any] = ...) -> dtype[int16]: ...
    @overload
    def __new__(cls, dtype: _Int32Codes | type[ct.c_int32], align: builtins.bool = ..., copy: builtins.bool = ..., metadata: dict[builtins.str, Any] = ...) -> dtype[int32]: ...
    @overload
    def __new__(cls, dtype: _Int64Codes | type[ct.c_int64], align: builtins.bool = ..., copy: builtins.bool = ..., metadata: dict[builtins.str, Any] = ...) -> dtype[int64]: ...
    @overload
    def __new__(cls, dtype: _ByteCodes | type[ct.c_byte], align: builtins.bool = ..., copy: builtins.bool = ..., metadata: dict[builtins.str, Any] = ...) -> dtype[byte]: ...
    @overload
    def __new__(cls, dtype: _ShortCodes | type[ct.c_short], align: builtins.bool = ..., copy: builtins.bool = ..., metadata: dict[builtins.str, Any] = ...) -> dtype[short]: ...
    @overload
    def __new__(cls, dtype: _IntCCodes | type[ct.c_int], align: builtins.bool = ..., copy: builtins.bool = ..., metadata: dict[builtins.str, Any] = ...) -> dtype[intc]: ...
    @overload
    def __new__(cls, dtype: _IntPCodes | type[ct.c_ssize_t], align: builtins.bool = ..., copy: builtins.bool = ..., metadata: dict[builtins.str, Any] = ...) -> dtype[intp]: ...
    @overload
    def __new__(cls, dtype: _LongCodes | type[ct.c_long], align: builtins.bool = ..., copy: builtins.bool = ..., metadata: dict[builtins.str, Any] = ...) -> dtype[long]: ...
    @overload
    def __new__(cls, dtype: _LongLongCodes | type[ct.c_longlong], align: builtins.bool = ..., copy: builtins.bool = ..., metadata: dict[builtins.str, Any] = ...) -> dtype[longlong]: ...

    # `floating` string-based representations and ctypes
    @overload
    def __new__(cls, dtype: _Float16Codes, align: builtins.bool = ..., copy: builtins.bool = ..., metadata: dict[builtins.str, Any] = ...) -> dtype[float16]: ...
    @overload
    def __new__(cls, dtype: _Float32Codes, align: builtins.bool = ..., copy: builtins.bool = ..., metadata: dict[builtins.str, Any] = ...) -> dtype[float32]: ...
    @overload
    def __new__(cls, dtype: _Float64Codes, align: builtins.bool = ..., copy: builtins.bool = ..., metadata: dict[builtins.str, Any] = ...) -> dtype[float64]: ...
    @overload
    def __new__(cls, dtype: _HalfCodes, align: builtins.bool = ..., copy: builtins.bool = ..., metadata: dict[builtins.str, Any] = ...) -> dtype[half]: ...
    @overload
    def __new__(cls, dtype: _SingleCodes | type[ct.c_float], align: builtins.bool = ..., copy: builtins.bool = ..., metadata: dict[builtins.str, Any] = ...) -> dtype[single]: ...
    @overload
    def __new__(cls, dtype: _DoubleCodes | type[ct.c_double], align: builtins.bool = ..., copy: builtins.bool = ..., metadata: dict[builtins.str, Any] = ...) -> dtype[double]: ...
    @overload
    def __new__(cls, dtype: _LongDoubleCodes | type[ct.c_longdouble], align: builtins.bool = ..., copy: builtins.bool = ..., metadata: dict[builtins.str, Any] = ...) -> dtype[longdouble]: ...

    # `complexfloating` string-based representations
    @overload
    def __new__(cls, dtype: _Complex64Codes, align: builtins.bool = ..., copy: builtins.bool = ..., metadata: dict[builtins.str, Any] = ...) -> dtype[complex64]: ...
    @overload
    def __new__(cls, dtype: _Complex128Codes, align: builtins.bool = ..., copy: builtins.bool = ..., metadata: dict[builtins.str, Any] = ...) -> dtype[complex128]: ...
    @overload
    def __new__(cls, dtype: _CSingleCodes, align: builtins.bool = ..., copy: builtins.bool = ..., metadata: dict[builtins.str, Any] = ...) -> dtype[csingle]: ...
    @overload
    def __new__(cls, dtype: _CDoubleCodes, align: builtins.bool = ..., copy: builtins.bool = ..., metadata: dict[builtins.str, Any] = ...) -> dtype[cdouble]: ...
    @overload
    def __new__(cls, dtype: _CLongDoubleCodes, align: builtins.bool = ..., copy: builtins.bool = ..., metadata: dict[builtins.str, Any] = ...) -> dtype[clongdouble]: ...

    # Miscellaneous string-based representations and ctypes
    @overload
    def __new__(cls, dtype: _BoolCodes | type[ct.c_bool], align: builtins.bool = ..., copy: builtins.bool = ..., metadata: dict[builtins.str, Any] = ...) -> dtype[np.bool]: ...
    @overload
    def __new__(cls, dtype: _TD64Codes, align: builtins.bool = ..., copy: builtins.bool = ..., metadata: dict[builtins.str, Any] = ...) -> dtype[timedelta64]: ...
    @overload
    def __new__(cls, dtype: _DT64Codes, align: builtins.bool = ..., copy: builtins.bool = ..., metadata: dict[builtins.str, Any] = ...) -> dtype[datetime64]: ...
    @overload
    def __new__(cls, dtype: _StrCodes, align: builtins.bool = ..., copy: builtins.bool = ..., metadata: dict[builtins.str, Any] = ...) -> dtype[str_]: ...
    @overload
    def __new__(cls, dtype: _BytesCodes | type[ct.c_char], align: builtins.bool = ..., copy: builtins.bool = ..., metadata: dict[builtins.str, Any] = ...) -> dtype[bytes_]: ...
    @overload
    def __new__(cls, dtype: _VoidCodes | _VoidDTypeLike, align: builtins.bool = ..., copy: builtins.bool = ..., metadata: dict[builtins.str, Any] = ...) -> dtype[void]: ...
    @overload
    def __new__(cls, dtype: _ObjectCodes | type[ct.py_object[Any]], align: builtins.bool = ..., copy: builtins.bool = ..., metadata: dict[builtins.str, Any] = ...) -> dtype[object_]: ...

    # `StringDType` requires special treatment because it has no scalar type
    @overload
    def __new__(
        cls,
        dtype: dtypes.StringDType | _StringCodes,
        align: builtins.bool = ...,
        copy: builtins.bool = ...,
        metadata: dict[builtins.str, Any] = ...
    ) -> dtypes.StringDType: ...

    # Combined char-codes and ctypes, analogous to the scalar-type hierarchy
    @overload
    def __new__(
        cls,
        dtype: _UnsignedIntegerCodes | _UnsignedIntegerCType,
        align: builtins.bool = ...,
        copy: builtins.bool = ...,
        metadata: dict[builtins.str, Any] = ...,
    ) -> dtype[unsignedinteger]: ...
    @overload
    def __new__(
        cls,
        dtype: _SignedIntegerCodes | _SignedIntegerCType,
        align: builtins.bool = ...,
        copy: builtins.bool = ...,
        metadata: dict[builtins.str, Any] = ...,
    ) -> dtype[signedinteger]: ...
    @overload
    def __new__(
        cls,
        dtype: _IntegerCodes | _IntegerCType,
        align: builtins.bool = ...,
        copy: builtins.bool = ...,
        metadata: dict[builtins.str, Any] = ...,
    ) -> dtype[integer]: ...
    @overload
    def __new__(
        cls,
        dtype: _FloatingCodes | _FloatingCType,
        align: builtins.bool = ...,
        copy: builtins.bool = ...,
        metadata: dict[builtins.str, Any] = ...,
    ) -> dtype[floating]: ...
    @overload
    def __new__(
        cls,
        dtype: _ComplexFloatingCodes,
        align: builtins.bool = ...,
        copy: builtins.bool = ...,
        metadata: dict[builtins.str, Any] = ...,
    ) -> dtype[complexfloating]: ...
    @overload
    def __new__(
        cls,
        dtype: _InexactCodes | _FloatingCType,
        align: builtins.bool = ...,
        copy: builtins.bool = ...,
        metadata: dict[builtins.str, Any] = ...,
    ) -> dtype[inexact]: ...
    @overload
    def __new__(
        cls,
        dtype: _NumberCodes | _NumberCType,
        align: builtins.bool = ...,
        copy: builtins.bool = ...,
        metadata: dict[builtins.str, Any] = ...,
    ) -> dtype[number]: ...
    @overload
    def __new__(
        cls,
        dtype: _CharacterCodes | type[ct.c_char],
        align: builtins.bool = ...,
        copy: builtins.bool = ...,
        metadata: dict[builtins.str, Any] = ...,
    ) -> dtype[character]: ...
    @overload
    def __new__(
        cls,
        dtype: _FlexibleCodes | type[ct.c_char],
        align: builtins.bool = ...,
        copy: builtins.bool = ...,
        metadata: dict[builtins.str, Any] = ...,
    ) -> dtype[flexible]: ...
    @overload
    def __new__(
        cls,
        dtype: _GenericCodes | _GenericCType,
        align: builtins.bool = ...,
        copy: builtins.bool = ...,
        metadata: dict[builtins.str, Any] = ...,
    ) -> dtype[generic]: ...

    # Handle strings that can't be expressed as literals; i.e. "S1", "S2", ...
    @overload
    def __new__(
        cls,
        dtype: builtins.str,
        align: builtins.bool = ...,
        copy: builtins.bool = ...,
        metadata: dict[builtins.str, Any] = ...,
    ) -> dtype: ...

    # Catch-all overload for object-likes
    # NOTE: `object_ | Any` is *not* equivalent to `Any` -- it describes some
    # (static) type `T` s.t. `object_ <: T <: builtins.object` (`<:` denotes
    # the subtyping relation, the (gradual) typing analogue of `issubclass()`).
    # https://typing.readthedocs.io/en/latest/spec/concepts.html#union-types
    @overload
    def __new__(
        cls,
        dtype: type[object],
        align: builtins.bool = ...,
        copy: builtins.bool = ...,
        metadata: dict[builtins.str, Any] = ...,
    ) -> dtype[object_ | Any]: ...

    def __class_getitem__(cls, item: Any, /) -> GenericAlias: ...

    @overload
    def __getitem__(self: dtype[void], key: list[builtins.str], /) -> dtype[void]: ...
    @overload
    def __getitem__(self: dtype[void], key: builtins.str | SupportsIndex, /) -> dtype: ...

    # NOTE: In the future 1-based multiplications will also yield `flexible` dtypes
    @overload
    def __mul__(self: _DTypeT, value: L[1], /) -> _DTypeT: ...
    @overload
    def __mul__(self: _FlexDTypeT, value: SupportsIndex, /) -> _FlexDTypeT: ...
    @overload
    def __mul__(self, value: SupportsIndex, /) -> dtype[void]: ...

    # NOTE: `__rmul__` seems to be broken when used in combination with
    # literals as of mypy 0.902. Set the return-type to `dtype` for
    # now for non-flexible dtypes.
    @overload
    def __rmul__(self: _FlexDTypeT, value: SupportsIndex, /) -> _FlexDTypeT: ...
    @overload
    def __rmul__(self, value: SupportsIndex, /) -> dtype: ...

    def __gt__(self, other: DTypeLike, /) -> builtins.bool: ...
    def __ge__(self, other: DTypeLike, /) -> builtins.bool: ...
    def __lt__(self, other: DTypeLike, /) -> builtins.bool: ...
    def __le__(self, other: DTypeLike, /) -> builtins.bool: ...

    # Explicitly defined `__eq__` and `__ne__` to get around mypy's
    # `strict_equality` option; even though their signatures are
    # identical to their `object`-based counterpart
    def __eq__(self, other: Any, /) -> builtins.bool: ...
    def __ne__(self, other: Any, /) -> builtins.bool: ...

    @property
    def alignment(self) -> int: ...
    @property
    def base(self) -> dtype: ...
    @property
    def byteorder(self) -> _ByteOrderChar: ...
    @property
    def char(self) -> _DTypeChar: ...
    @property
    def descr(self) -> list[tuple[LiteralString, LiteralString] | tuple[LiteralString, LiteralString, _Shape]]: ...
    @property
    def fields(self,) -> MappingProxyType[LiteralString, tuple[dtype, int] | tuple[dtype, int, Any]] | None: ...
    @property
    def flags(self) -> int: ...
    @property
    def hasobject(self) -> builtins.bool: ...
    @property
    def isbuiltin(self) -> _DTypeBuiltinKind: ...
    @property
    def isnative(self) -> builtins.bool: ...
    @property
    def isalignedstruct(self) -> builtins.bool: ...
    @property
    def itemsize(self) -> int: ...
    @property
    def kind(self) -> _DTypeKind: ...
    @property
    def metadata(self) -> MappingProxyType[builtins.str, Any] | None: ...
    @property
    def name(self) -> LiteralString: ...
    @property
    def num(self) -> _DTypeNum: ...
    @property
    def shape(self) -> tuple[()] | _Shape: ...
    @property
    def ndim(self) -> int: ...
    @property
    def subdtype(self) -> tuple[dtype, _Shape] | None: ...
    def newbyteorder(self, new_order: _ByteOrder = ..., /) -> Self: ...
    @property
    def str(self) -> LiteralString: ...
    @property
    def type(self) -> type[_ScalarT_co]: ...

@final
class flatiter(Generic[_ArrayT_co]):
    __hash__: ClassVar[None]
    @property
    def base(self) -> _ArrayT_co: ...
    @property
    def coords(self) -> _Shape: ...
    @property
    def index(self) -> int: ...
    def copy(self) -> _ArrayT_co: ...
    def __iter__(self) -> Self: ...
    def __next__(self: flatiter[NDArray[_ScalarT]]) -> _ScalarT: ...
    def __len__(self) -> int: ...
    @overload
    def __getitem__(
        self: flatiter[NDArray[_ScalarT]],
        key: int | integer | tuple[int | integer],
    ) -> _ScalarT: ...
    @overload
    def __getitem__(
        self,
        key: _ArrayLikeInt | slice | EllipsisType | tuple[_ArrayLikeInt | slice | EllipsisType],
    ) -> _ArrayT_co: ...
    # TODO: `__setitem__` operates via `unsafe` casting rules, and can
    # thus accept any type accepted by the relevant underlying `np.generic`
    # constructor.
    # This means that `value` must in reality be a supertype of `npt.ArrayLike`.
    def __setitem__(
        self,
        key: _ArrayLikeInt | slice | EllipsisType | tuple[_ArrayLikeInt | slice | EllipsisType],
        value: Any,
    ) -> None: ...
    @overload
    def __array__(self: flatiter[ndarray[_1DShapeT, _DTypeT]], dtype: None = ..., /) -> ndarray[_1DShapeT, _DTypeT]: ...
    @overload
    def __array__(self: flatiter[ndarray[_1DShapeT, Any]], dtype: _DTypeT, /) -> ndarray[_1DShapeT, _DTypeT]: ...
    @overload
    def __array__(self: flatiter[ndarray[_Shape, _DTypeT]], dtype: None = ..., /) -> ndarray[_Shape, _DTypeT]: ...
    @overload
    def __array__(self, dtype: _DTypeT, /) -> ndarray[_Shape, _DTypeT]: ...

@type_check_only
class _ArrayOrScalarCommon:
    @property
    def real(self, /) -> Any: ...
    @property
    def imag(self, /) -> Any: ...
    @property
    def T(self) -> Self: ...
    @property
    def mT(self) -> Self: ...
    @property
    def data(self) -> memoryview: ...
    @property
    def flags(self) -> flagsobj: ...
    @property
    def itemsize(self) -> int: ...
    @property
    def nbytes(self) -> int: ...
    @property
    def device(self) -> L["cpu"]: ...

    def __bool__(self, /) -> builtins.bool: ...
    def __int__(self, /) -> int: ...
    def __float__(self, /) -> float: ...
    def __copy__(self) -> Self: ...
    def __deepcopy__(self, memo: dict[int, Any] | None, /) -> Self: ...

    # TODO: How to deal with the non-commutative nature of `==` and `!=`?
    # xref numpy/numpy#17368
    def __eq__(self, other: Any, /) -> Any: ...
    def __ne__(self, other: Any, /) -> Any: ...

    def copy(self, order: _OrderKACF = ...) -> Self: ...
    def dump(self, file: StrOrBytesPath | SupportsWrite[bytes]) -> None: ...
    def dumps(self) -> bytes: ...
    def tobytes(self, order: _OrderKACF = ...) -> bytes: ...
    def tofile(self, fid: StrOrBytesPath | _SupportsFileMethods, sep: str = ..., format: str = ...) -> None: ...
    # generics and 0d arrays return builtin scalars
    def tolist(self) -> Any: ...
    def to_device(self, device: L["cpu"], /, *, stream: int | Any | None = ...) -> Self: ...

    @property
    def __array_interface__(self) -> dict[str, Any]: ...
    @property
    def __array_priority__(self) -> float: ...
    @property
    def __array_struct__(self) -> CapsuleType: ...  # builtins.PyCapsule
    def __array_namespace__(self, /, *, api_version: _ArrayAPIVersion | None = None) -> ModuleType: ...
    def __setstate__(self, state: tuple[
        SupportsIndex,  # version
        _ShapeLike,  # Shape
        _DTypeT_co,  # DType
        np.bool,  # F-continuous
        bytes | list[Any],  # Data
    ], /) -> None: ...

    def conj(self) -> Self: ...
    def conjugate(self) -> Self: ...

    def argsort(
        self,
        axis: SupportsIndex | None = ...,
        kind: _SortKind | None = ...,
        order: str | Sequence[str] | None = ...,
        *,
        stable: bool | None = ...,
    ) -> NDArray[Any]: ...

    @overload  # axis=None (default), out=None (default), keepdims=False (default)
    def argmax(self, /, axis: None = None, out: None = None, *, keepdims: L[False] = False) -> intp: ...
    @overload  # axis=index, out=None (default)
    def argmax(self, /, axis: SupportsIndex, out: None = None, *, keepdims: builtins.bool = False) -> Any: ...
    @overload  # axis=index, out=ndarray
    def argmax(self, /, axis: SupportsIndex | None, out: _ArrayT, *, keepdims: builtins.bool = False) -> _ArrayT: ...
    @overload
    def argmax(self, /, axis: SupportsIndex | None = None, *, out: _ArrayT, keepdims: builtins.bool = False) -> _ArrayT: ...

    @overload  # axis=None (default), out=None (default), keepdims=False (default)
    def argmin(self, /, axis: None = None, out: None = None, *, keepdims: L[False] = False) -> intp: ...
    @overload  # axis=index, out=None (default)
    def argmin(self, /, axis: SupportsIndex, out: None = None, *, keepdims: builtins.bool = False) -> Any: ...
    @overload  # axis=index, out=ndarray
    def argmin(self, /, axis: SupportsIndex | None, out: _ArrayT, *, keepdims: builtins.bool = False) -> _ArrayT: ...
    @overload
    def argmin(self, /, axis: SupportsIndex | None = None, *, out: _ArrayT, keepdims: builtins.bool = False) -> _ArrayT: ...

    @overload  # out=None (default)
    def round(self, /, decimals: SupportsIndex = 0, out: None = None) -> Self: ...
    @overload  # out=ndarray
    def round(self, /, decimals: SupportsIndex, out: _ArrayT) -> _ArrayT: ...
    @overload
    def round(self, /, decimals: SupportsIndex = 0, *, out: _ArrayT) -> _ArrayT: ...

    @overload  # out=None (default)
    def choose(self, /, choices: ArrayLike, out: None = None, mode: _ModeKind = "raise") -> NDArray[Any]: ...
    @overload  # out=ndarray
    def choose(self, /, choices: ArrayLike, out: _ArrayT, mode: _ModeKind = "raise") -> _ArrayT: ...

    # TODO: Annotate kwargs with an unpacked `TypedDict`
    @overload  # out: None (default)
    def clip(self, /, min: ArrayLike, max: ArrayLike | None = None, out: None = None, **kwargs: Any) -> NDArray[Any]: ...
    @overload
    def clip(self, /, min: None, max: ArrayLike, out: None = None, **kwargs: Any) -> NDArray[Any]: ...
    @overload
    def clip(self, /, min: None = None, *, max: ArrayLike, out: None = None, **kwargs: Any) -> NDArray[Any]: ...
    @overload  # out: ndarray
    def clip(self, /, min: ArrayLike, max: ArrayLike | None, out: _ArrayT, **kwargs: Any) -> _ArrayT: ...
    @overload
    def clip(self, /, min: ArrayLike, max: ArrayLike | None = None, *, out: _ArrayT, **kwargs: Any) -> _ArrayT: ...
    @overload
    def clip(self, /, min: None, max: ArrayLike, out: _ArrayT, **kwargs: Any) -> _ArrayT: ...
    @overload
    def clip(self, /, min: None = None, *, max: ArrayLike, out: _ArrayT, **kwargs: Any) -> _ArrayT: ...

    @overload
    def compress(self, /, condition: _ArrayLikeInt_co, axis: SupportsIndex | None = None, out: None = None) -> NDArray[Any]: ...
    @overload
    def compress(self, /, condition: _ArrayLikeInt_co, axis: SupportsIndex | None, out: _ArrayT) -> _ArrayT: ...
    @overload
    def compress(self, /, condition: _ArrayLikeInt_co, axis: SupportsIndex | None = None, *, out: _ArrayT) -> _ArrayT: ...

    @overload  # out: None (default)
    def cumprod(self, /, axis: SupportsIndex | None = None, dtype: DTypeLike | None = None, out: None = None) -> NDArray[Any]: ...
    @overload  # out: ndarray
    def cumprod(self, /, axis: SupportsIndex | None, dtype: DTypeLike | None, out: _ArrayT) -> _ArrayT: ...
    @overload
    def cumprod(self, /, axis: SupportsIndex | None = None, dtype: DTypeLike | None = None, *, out: _ArrayT) -> _ArrayT: ...

    @overload  # out: None (default)
    def cumsum(self, /, axis: SupportsIndex | None = None, dtype: DTypeLike | None = None, out: None = None) -> NDArray[Any]: ...
    @overload  # out: ndarray
    def cumsum(self, /, axis: SupportsIndex | None, dtype: DTypeLike | None, out: _ArrayT) -> _ArrayT: ...
    @overload
    def cumsum(self, /, axis: SupportsIndex | None = None, dtype: DTypeLike | None = None, *, out: _ArrayT) -> _ArrayT: ...

    @overload
    def max(
        self,
        /,
        axis: _ShapeLike | None = None,
        out: None = None,
        keepdims: builtins.bool = False,
        initial: _NumberLike_co = ...,
        where: _ArrayLikeBool_co = True,
    ) -> Any: ...
    @overload
    def max(
        self,
        /,
        axis: _ShapeLike | None,
        out: _ArrayT,
        keepdims: builtins.bool = False,
        initial: _NumberLike_co = ...,
        where: _ArrayLikeBool_co = True,
    ) -> _ArrayT: ...
    @overload
    def max(
        self,
        /,
        axis: _ShapeLike | None = None,
        *,
        out: _ArrayT,
        keepdims: builtins.bool = False,
        initial: _NumberLike_co = ...,
        where: _ArrayLikeBool_co = True,
    ) -> _ArrayT: ...

    @overload
    def min(
        self,
        /,
        axis: _ShapeLike | None = None,
        out: None = None,
        keepdims: builtins.bool = False,
        initial: _NumberLike_co = ...,
        where: _ArrayLikeBool_co = True,
    ) -> Any: ...
    @overload
    def min(
        self,
        /,
        axis: _ShapeLike | None,
        out: _ArrayT,
        keepdims: builtins.bool = False,
        initial: _NumberLike_co = ...,
        where: _ArrayLikeBool_co = True,
    ) -> _ArrayT: ...
    @overload
    def min(
        self,
        /,
        axis: _ShapeLike | None = None,
        *,
        out: _ArrayT,
        keepdims: builtins.bool = False,
        initial: _NumberLike_co = ...,
        where: _ArrayLikeBool_co = True,
    ) -> _ArrayT: ...

    @overload
    def sum(
        self,
        /,
        axis: _ShapeLike | None = None,
        dtype: DTypeLike | None = None,
        out: None = None,
        keepdims: builtins.bool = False,
        initial: _NumberLike_co = 0,
        where: _ArrayLikeBool_co = True,
    ) -> Any: ...
    @overload
    def sum(
        self,
        /,
        axis: _ShapeLike | None,
        dtype: DTypeLike | None,
        out: _ArrayT,
        keepdims: builtins.bool = False,
        initial: _NumberLike_co = 0,
        where: _ArrayLikeBool_co = True,
    ) -> _ArrayT: ...
    @overload
    def sum(
        self,
        /,
        axis: _ShapeLike | None = None,
        dtype: DTypeLike | None = None,
        *,
        out: _ArrayT,
        keepdims: builtins.bool = False,
        initial: _NumberLike_co = 0,
        where: _ArrayLikeBool_co = True,
    ) -> _ArrayT: ...

    @overload
    def prod(
        self,
        /,
        axis: _ShapeLike | None = None,
        dtype: DTypeLike | None = None,
        out: None = None,
        keepdims: builtins.bool = False,
        initial: _NumberLike_co = 1,
        where: _ArrayLikeBool_co = True,
    ) -> Any: ...
    @overload
    def prod(
        self,
        /,
        axis: _ShapeLike | None,
        dtype: DTypeLike | None,
        out: _ArrayT,
        keepdims: builtins.bool = False,
        initial: _NumberLike_co = 1,
        where: _ArrayLikeBool_co = True,
    ) -> _ArrayT: ...
    @overload
    def prod(
        self,
        /,
        axis: _ShapeLike | None = None,
        dtype: DTypeLike | None = None,
        *,
        out: _ArrayT,
        keepdims: builtins.bool = False,
        initial: _NumberLike_co = 1,
        where: _ArrayLikeBool_co = True,
    ) -> _ArrayT: ...

    @overload
    def mean(
        self,
        axis: _ShapeLike | None = None,
        dtype: DTypeLike | None = None,
        out: None = None,
        keepdims: builtins.bool = False,
        *,
        where: _ArrayLikeBool_co = True,
    ) -> Any: ...
    @overload
    def mean(
        self,
        /,
        axis: _ShapeLike | None,
        dtype: DTypeLike | None,
        out: _ArrayT,
        keepdims: builtins.bool = False,
        *,
        where: _ArrayLikeBool_co = True,
    ) -> _ArrayT: ...
    @overload
    def mean(
        self,
        /,
        axis: _ShapeLike | None = None,
        dtype: DTypeLike | None = None,
        *,
        out: _ArrayT,
        keepdims: builtins.bool = False,
        where: _ArrayLikeBool_co = True,
    ) -> _ArrayT: ...

    @overload
    def std(
        self,
        axis: _ShapeLike | None = None,
        dtype: DTypeLike | None = None,
        out: None = None,
        ddof: float = 0,
        keepdims: builtins.bool = False,
        *,
        where: _ArrayLikeBool_co = True,
        mean: _ArrayLikeNumber_co = ...,
        correction: float = ...,
    ) -> Any: ...
    @overload
    def std(
        self,
        axis: _ShapeLike | None,
        dtype: DTypeLike | None,
        out: _ArrayT,
        ddof: float = 0,
        keepdims: builtins.bool = False,
        *,
        where: _ArrayLikeBool_co = True,
        mean: _ArrayLikeNumber_co = ...,
        correction: float = ...,
    ) -> _ArrayT: ...
    @overload
    def std(
        self,
        axis: _ShapeLike | None = None,
        dtype: DTypeLike | None = None,
        *,
        out: _ArrayT,
        ddof: float = 0,
        keepdims: builtins.bool = False,
        where: _ArrayLikeBool_co = True,
        mean: _ArrayLikeNumber_co = ...,
        correction: float = ...,
    ) -> _ArrayT: ...

    @overload
    def var(
        self,
        axis: _ShapeLike | None = None,
        dtype: DTypeLike | None = None,
        out: None = None,
        ddof: float = 0,
        keepdims: builtins.bool = False,
        *,
        where: _ArrayLikeBool_co = True,
        mean: _ArrayLikeNumber_co = ...,
        correction: float = ...,
    ) -> Any: ...
    @overload
    def var(
        self,
        axis: _ShapeLike | None,
        dtype: DTypeLike | None,
        out: _ArrayT,
        ddof: float = 0,
        keepdims: builtins.bool = False,
        *,
        where: _ArrayLikeBool_co = True,
        mean: _ArrayLikeNumber_co = ...,
        correction: float = ...,
    ) -> _ArrayT: ...
    @overload
    def var(
        self,
        axis: _ShapeLike | None = None,
        dtype: DTypeLike | None = None,
        *,
        out: _ArrayT,
        ddof: float = 0,
        keepdims: builtins.bool = False,
        where: _ArrayLikeBool_co = True,
        mean: _ArrayLikeNumber_co = ...,
        correction: float = ...,
    ) -> _ArrayT: ...

class ndarray(_ArrayOrScalarCommon, Generic[_ShapeT_co, _DTypeT_co]):
    __hash__: ClassVar[None]  # type: ignore[assignment]  # pyright: ignore[reportIncompatibleMethodOverride]
    @property
    def base(self) -> NDArray[Any] | None: ...
    @property
    def ndim(self) -> int: ...
    @property
    def size(self) -> int: ...
    @property
    def real(self: _HasDTypeWithRealAndImag[_ScalarT, object], /) -> ndarray[_ShapeT_co, dtype[_ScalarT]]: ...
    @real.setter
    def real(self, value: ArrayLike, /) -> None: ...
    @property
    def imag(self: _HasDTypeWithRealAndImag[object, _ScalarT], /) -> ndarray[_ShapeT_co, dtype[_ScalarT]]: ...
    @imag.setter
    def imag(self, value: ArrayLike, /) -> None: ...

    def __new__(
        cls,
        shape: _ShapeLike,
        dtype: DTypeLike = ...,
        buffer: _SupportsBuffer | None = ...,
        offset: SupportsIndex = ...,
        strides: _ShapeLike | None = ...,
        order: _OrderKACF = ...,
    ) -> Self: ...

    if sys.version_info >= (3, 12):
        def __buffer__(self, flags: int, /) -> memoryview: ...

    def __class_getitem__(cls, item: Any, /) -> GenericAlias: ...

    @overload
    def __array__(
        self, dtype: None = ..., /, *, copy: bool | None = ...
    ) -> ndarray[_ShapeT_co, _DTypeT_co]: ...
    @overload
    def __array__(
        self, dtype: _DTypeT, /, *, copy: bool | None = ...
    ) -> ndarray[_ShapeT_co, _DTypeT]: ...

    def __array_ufunc__(
        self,
        ufunc: ufunc,
        method: L["__call__", "reduce", "reduceat", "accumulate", "outer", "at"],
        *inputs: Any,
        **kwargs: Any,
    ) -> Any: ...

    def __array_function__(
        self,
        func: Callable[..., Any],
        types: Iterable[type],
        args: Iterable[Any],
        kwargs: Mapping[str, Any],
    ) -> Any: ...

    # NOTE: In practice any object is accepted by `obj`, but as `__array_finalize__`
    # is a pseudo-abstract method the type has been narrowed down in order to
    # grant subclasses a bit more flexibility
    def __array_finalize__(self, obj: NDArray[Any] | None, /) -> None: ...

    def __array_wrap__(
        self,
        array: ndarray[_ShapeT, _DTypeT],
        context: tuple[ufunc, tuple[Any, ...], int] | None = ...,
        return_scalar: builtins.bool = ...,
        /,
    ) -> ndarray[_ShapeT, _DTypeT]: ...

    @overload
    def __getitem__(self, key: _ArrayInt_co | tuple[_ArrayInt_co, ...], /) -> ndarray[_Shape, _DTypeT_co]: ...
    @overload
    def __getitem__(self, key: SupportsIndex | tuple[SupportsIndex, ...], /) -> Any: ...
    @overload
    def __getitem__(self, key: _ToIndices, /) -> ndarray[_Shape, _DTypeT_co]: ...
    @overload
    def __getitem__(self: NDArray[void], key: str, /) -> ndarray[_ShapeT_co, np.dtype]: ...
    @overload
    def __getitem__(self: NDArray[void], key: list[str], /) -> ndarray[_ShapeT_co, _dtype[void]]: ...

    @overload  # flexible | object_ | bool
    def __setitem__(
        self: ndarray[Any, dtype[flexible | object_ | np.bool] | dtypes.StringDType],
        key: _ToIndices,
        value: object,
        /,
    ) -> None: ...
    @overload  # integer
    def __setitem__(
        self: NDArray[integer],
        key: _ToIndices,
        value: _ConvertibleToInt | _NestedSequence[_ConvertibleToInt] | _ArrayLikeInt_co,
        /,
    ) -> None: ...
    @overload  # floating
    def __setitem__(
        self: NDArray[floating],
        key: _ToIndices,
        value: _ConvertibleToFloat | _NestedSequence[_ConvertibleToFloat | None] | _ArrayLikeFloat_co | None,
        /,
    ) -> None: ...
    @overload  # complexfloating
    def __setitem__(
        self: NDArray[complexfloating],
        key: _ToIndices,
        value: _ConvertibleToComplex | _NestedSequence[_ConvertibleToComplex | None] | _ArrayLikeNumber_co | None,
        /,
    ) -> None: ...
    @overload  # timedelta64
    def __setitem__(
        self: NDArray[timedelta64],
        key: _ToIndices,
        value: _ConvertibleToTD64 | _NestedSequence[_ConvertibleToTD64],
        /,
    ) -> None: ...
    @overload  # datetime64
    def __setitem__(
        self: NDArray[datetime64],
        key: _ToIndices,
        value: _ConvertibleToDT64 | _NestedSequence[_ConvertibleToDT64],
        /,
    ) -> None: ...
    @overload  # void
    def __setitem__(self: NDArray[void], key: str | list[str], value: object, /) -> None: ...
    @overload  # catch-all
    def __setitem__(self, key: _ToIndices, value: ArrayLike, /) -> None: ...

    @property
    def ctypes(self) -> _ctypes[int]: ...
    @property
    def shape(self) -> _ShapeT_co: ...
    @shape.setter
    def shape(self, value: _ShapeLike) -> None: ...
    @property
    def strides(self) -> _Shape: ...
    @deprecated("Setting the strides on a NumPy array has been deprecated in Numpy 2.3")
    @strides.setter
    def strides(self, value: _ShapeLike) -> None: ...
    def byteswap(self, inplace: builtins.bool = ...) -> Self: ...
    def fill(self, value: Any) -> None: ...
    @property
    def flat(self) -> flatiter[Self]: ...

    @overload  # use the same output type as that of the underlying `generic`
    def item(self: NDArray[generic[_T]], i0: SupportsIndex | tuple[SupportsIndex, ...] = ..., /, *args: SupportsIndex) -> _T: ...
    @overload  # special casing for `StringDType`, which has no scalar type
    def item(
        self: ndarray[Any, dtypes.StringDType],
        arg0: SupportsIndex | tuple[SupportsIndex, ...] = ...,
        /,
        *args: SupportsIndex,
    ) -> str: ...

    @overload
    def tolist(self: ndarray[tuple[()], dtype[generic[_T]]], /) -> _T: ...
    @overload
    def tolist(self: ndarray[tuple[int], dtype[generic[_T]]], /) -> list[_T]: ...
    @overload
    def tolist(self: ndarray[tuple[int, int], dtype[generic[_T]]], /) -> list[list[_T]]: ...
    @overload
    def tolist(self: ndarray[tuple[int, int, int], dtype[generic[_T]]], /) -> list[list[list[_T]]]: ...
    @overload
    def tolist(self, /) -> Any: ...

    @overload
    def resize(self, new_shape: _ShapeLike, /, *, refcheck: builtins.bool = ...) -> None: ...
    @overload
    def resize(self, /, *new_shape: SupportsIndex, refcheck: builtins.bool = ...) -> None: ...

    def setflags(self, write: builtins.bool = ..., align: builtins.bool = ..., uic: builtins.bool = ...) -> None: ...

    def squeeze(
        self,
        axis: SupportsIndex | tuple[SupportsIndex, ...] | None = ...,
    ) -> ndarray[_Shape, _DTypeT_co]: ...

    def swapaxes(
        self,
        axis1: SupportsIndex,
        axis2: SupportsIndex,
    ) -> ndarray[_Shape, _DTypeT_co]: ...

    @overload
    def transpose(self, axes: _ShapeLike | None, /) -> Self: ...
    @overload
    def transpose(self, *axes: SupportsIndex) -> Self: ...

    @overload
    def all(
        self,
        axis: None = None,
        out: None = None,
        keepdims: L[False, 0] = False,
        *,
        where: _ArrayLikeBool_co = True
    ) -> np.bool: ...
    @overload
    def all(
        self,
        axis: int | tuple[int, ...] | None = None,
        out: None = None,
        keepdims: SupportsIndex = False,
        *,
        where: _ArrayLikeBool_co = True,
    ) -> np.bool | NDArray[np.bool]: ...
    @overload
    def all(
        self,
        axis: int | tuple[int, ...] | None,
        out: _ArrayT,
        keepdims: SupportsIndex = False,
        *,
        where: _ArrayLikeBool_co = True,
    ) -> _ArrayT: ...
    @overload
    def all(
        self,
        axis: int | tuple[int, ...] | None = None,
        *,
        out: _ArrayT,
        keepdims: SupportsIndex = False,
        where: _ArrayLikeBool_co = True,
    ) -> _ArrayT: ...

    @overload
    def any(
        self,
        axis: None = None,
        out: None = None,
        keepdims: L[False, 0] = False,
        *,
        where: _ArrayLikeBool_co = True
    ) -> np.bool: ...
    @overload
    def any(
        self,
        axis: int | tuple[int, ...] | None = None,
        out: None = None,
        keepdims: SupportsIndex = False,
        *,
        where: _ArrayLikeBool_co = True,
    ) -> np.bool | NDArray[np.bool]: ...
    @overload
    def any(
        self,
        axis: int | tuple[int, ...] | None,
        out: _ArrayT,
        keepdims: SupportsIndex = False,
        *,
        where: _ArrayLikeBool_co = True,
    ) -> _ArrayT: ...
    @overload
    def any(
        self,
        axis: int | tuple[int, ...] | None = None,
        *,
        out: _ArrayT,
        keepdims: SupportsIndex = False,
        where: _ArrayLikeBool_co = True,
    ) -> _ArrayT: ...

    #
    @overload
    def partition(
        self,
        /,
        kth: _ArrayLikeInt,
        axis: SupportsIndex = -1,
        kind: _PartitionKind = "introselect",
        order: None = None,
    ) -> None: ...
    @overload
    def partition(
        self: NDArray[void],
        /,
        kth: _ArrayLikeInt,
        axis: SupportsIndex = -1,
        kind: _PartitionKind = "introselect",
        order: str | Sequence[str] | None = None,
    ) -> None: ...

    #
    @overload
    def argpartition(
        self,
        /,
        kth: _ArrayLikeInt,
        axis: SupportsIndex | None = -1,
        kind: _PartitionKind = "introselect",
        order: None = None,
    ) -> NDArray[intp]: ...
    @overload
    def argpartition(
        self: NDArray[void],
        /,
        kth: _ArrayLikeInt,
        axis: SupportsIndex | None = -1,
        kind: _PartitionKind = "introselect",
        order: str | Sequence[str] | None = None,
    ) -> NDArray[intp]: ...

    #
    def diagonal(
        self,
        offset: SupportsIndex = ...,
        axis1: SupportsIndex = ...,
        axis2: SupportsIndex = ...,
    ) -> ndarray[_Shape, _DTypeT_co]: ...

    # 1D + 1D returns a scalar;
    # all other with at least 1 non-0D array return an ndarray.
    @overload
    def dot(self, b: _ScalarLike_co, out: None = ...) -> NDArray[Any]: ...
    @overload
    def dot(self, b: ArrayLike, out: None = ...) -> Any: ...  # type: ignore[misc]
    @overload
    def dot(self, b: ArrayLike, out: _ArrayT) -> _ArrayT: ...

    # `nonzero()` is deprecated for 0d arrays/generics
    def nonzero(self) -> tuple[NDArray[intp], ...]: ...

    # `put` is technically available to `generic`,
    # but is pointless as `generic`s are immutable
    def put(self, /, indices: _ArrayLikeInt_co, values: ArrayLike, mode: _ModeKind = "raise") -> None: ...

    @overload
    def searchsorted(  # type: ignore[misc]
        self,  # >= 1D array
        v: _ScalarLike_co,  # 0D array-like
        side: _SortSide = ...,
        sorter: _ArrayLikeInt_co | None = ...,
    ) -> intp: ...
    @overload
    def searchsorted(
        self,  # >= 1D array
        v: ArrayLike,
        side: _SortSide = ...,
        sorter: _ArrayLikeInt_co | None = ...,
    ) -> NDArray[intp]: ...

    def sort(
        self,
        axis: SupportsIndex = ...,
        kind: _SortKind | None = ...,
        order: str | Sequence[str] | None = ...,
        *,
        stable: bool | None = ...,
    ) -> None: ...

    @overload
    def trace(
        self,  # >= 2D array
        offset: SupportsIndex = ...,
        axis1: SupportsIndex = ...,
        axis2: SupportsIndex = ...,
        dtype: DTypeLike = ...,
        out: None = ...,
    ) -> Any: ...
    @overload
    def trace(
        self,  # >= 2D array
        offset: SupportsIndex = ...,
        axis1: SupportsIndex = ...,
        axis2: SupportsIndex = ...,
        dtype: DTypeLike = ...,
        out: _ArrayT = ...,
    ) -> _ArrayT: ...

    @overload
    def take(  # type: ignore[misc]
        self: NDArray[_ScalarT],
        indices: _IntLike_co,
        axis: SupportsIndex | None = ...,
        out: None = ...,
        mode: _ModeKind = ...,
    ) -> _ScalarT: ...
    @overload
    def take(  # type: ignore[misc]
        self,
        indices: _ArrayLikeInt_co,
        axis: SupportsIndex | None = ...,
        out: None = ...,
        mode: _ModeKind = ...,
    ) -> ndarray[_Shape, _DTypeT_co]: ...
    @overload
    def take(
        self,
        indices: _ArrayLikeInt_co,
        axis: SupportsIndex | None = ...,
        out: _ArrayT = ...,
        mode: _ModeKind = ...,
    ) -> _ArrayT: ...

    @overload
    def repeat(
        self,
        repeats: _ArrayLikeInt_co,
        axis: None = None,
    ) -> ndarray[tuple[int], _DTypeT_co]: ...
    @overload
    def repeat(
        self,
        repeats: _ArrayLikeInt_co,
        axis: SupportsIndex,
    ) -> ndarray[_Shape, _DTypeT_co]: ...

    def flatten(self, /, order: _OrderKACF = "C") -> ndarray[tuple[int], _DTypeT_co]: ...
    def ravel(self, /, order: _OrderKACF = "C") -> ndarray[tuple[int], _DTypeT_co]: ...

    # NOTE: reshape also accepts negative integers, so we can't use integer literals
    @overload  # (None)
    def reshape(self, shape: None, /, *, order: _OrderACF = "C", copy: builtins.bool | None = None) -> Self: ...
    @overload  # (empty_sequence)
    def reshape(  # type: ignore[overload-overlap]  # mypy false positive
        self,
        shape: Sequence[Never],
        /,
        *,
        order: _OrderACF = "C",
        copy: builtins.bool | None = None,
    ) -> ndarray[tuple[()], _DTypeT_co]: ...
    @overload  # (() | (int) | (int, int) | ....)  # up to 8-d
    def reshape(
        self,
        shape: _AnyShapeT,
        /,
        *,
        order: _OrderACF = "C",
        copy: builtins.bool | None = None,
    ) -> ndarray[_AnyShapeT, _DTypeT_co]: ...
    @overload  # (index)
    def reshape(
        self,
        size1: SupportsIndex,
        /,
        *,
        order: _OrderACF = "C",
        copy: builtins.bool | None = None,
    ) -> ndarray[tuple[int], _DTypeT_co]: ...
    @overload  # (index, index)
    def reshape(
        self,
        size1: SupportsIndex,
        size2: SupportsIndex,
        /,
        *,
        order: _OrderACF = "C",
        copy: builtins.bool | None = None,
    ) -> ndarray[tuple[int, int], _DTypeT_co]: ...
    @overload  # (index, index, index)
    def reshape(
        self,
        size1: SupportsIndex,
        size2: SupportsIndex,
        size3: SupportsIndex,
        /,
        *,
        order: _OrderACF = "C",
        copy: builtins.bool | None = None,
    ) -> ndarray[tuple[int, int, int], _DTypeT_co]: ...
    @overload  # (index, index, index, index)
    def reshape(
        self,
        size1: SupportsIndex,
        size2: SupportsIndex,
        size3: SupportsIndex,
        size4: SupportsIndex,
        /,
        *,
        order: _OrderACF = "C",
        copy: builtins.bool | None = None,
    ) -> ndarray[tuple[int, int, int, int], _DTypeT_co]: ...
    @overload  # (int, *(index, ...))
    def reshape(
        self,
        size0: SupportsIndex,
        /,
        *shape: SupportsIndex,
        order: _OrderACF = "C",
        copy: builtins.bool | None = None,
    ) -> ndarray[_Shape, _DTypeT_co]: ...
    @overload  # (sequence[index])
    def reshape(
        self,
        shape: Sequence[SupportsIndex],
        /,
        *,
        order: _OrderACF = "C",
        copy: builtins.bool | None = None,
    ) -> ndarray[_Shape, _DTypeT_co]: ...

    @overload
    def astype(
        self,
        dtype: _DTypeLike[_ScalarT],
        order: _OrderKACF = ...,
        casting: _CastingKind = ...,
        subok: builtins.bool = ...,
        copy: builtins.bool | _CopyMode = ...,
    ) -> ndarray[_ShapeT_co, dtype[_ScalarT]]: ...
    @overload
    def astype(
        self,
        dtype: DTypeLike,
        order: _OrderKACF = ...,
        casting: _CastingKind = ...,
        subok: builtins.bool = ...,
        copy: builtins.bool | _CopyMode = ...,
    ) -> ndarray[_ShapeT_co, dtype]: ...

    #
    @overload  # ()
    def view(self, /) -> Self: ...
    @overload  # (dtype: T)
    def view(self, /, dtype: _DTypeT | _HasDType[_DTypeT]) -> ndarray[_ShapeT_co, _DTypeT]: ...
    @overload  # (dtype: dtype[T])
    def view(self, /, dtype: _DTypeLike[_ScalarT]) -> NDArray[_ScalarT]: ...
    @overload  # (type: T)
    def view(self, /, *, type: type[_ArrayT]) -> _ArrayT: ...
    @overload  # (_: T)
    def view(self, /, dtype: type[_ArrayT]) -> _ArrayT: ...
    @overload  # (dtype: ?)
    def view(self, /, dtype: DTypeLike) -> ndarray[_ShapeT_co, dtype]: ...
    @overload  # (dtype: ?, type: type[T])
    def view(self, /, dtype: DTypeLike, type: type[_ArrayT]) -> _ArrayT: ...

    def setfield(self, /, val: ArrayLike, dtype: DTypeLike, offset: SupportsIndex = 0) -> None: ...
    @overload
    def getfield(self, dtype: _DTypeLike[_ScalarT], offset: SupportsIndex = 0) -> NDArray[_ScalarT]: ...
    @overload
    def getfield(self, dtype: DTypeLike, offset: SupportsIndex = 0) -> NDArray[Any]: ...

    def __index__(self: NDArray[integer], /) -> int: ...
    def __complex__(self: NDArray[number | np.bool | object_], /) -> complex: ...

    def __len__(self) -> int: ...
    def __contains__(self, value: object, /) -> builtins.bool: ...

    @overload  # == 1-d & object_
    def __iter__(self: ndarray[tuple[int], dtype[object_]], /) -> Iterator[Any]: ...
    @overload  # == 1-d
    def __iter__(self: ndarray[tuple[int], dtype[_ScalarT]], /) -> Iterator[_ScalarT]: ...
    @overload  # >= 2-d
    def __iter__(self: ndarray[tuple[int, int, *tuple[int, ...]], dtype[_ScalarT]], /) -> Iterator[NDArray[_ScalarT]]: ...
    @overload  # ?-d
    def __iter__(self, /) -> Iterator[Any]: ...

    #
    @overload
    def __lt__(self: _ArrayNumber_co, other: _ArrayLikeNumber_co, /) -> NDArray[np.bool]: ...
    @overload
    def __lt__(self: _ArrayTD64_co, other: _ArrayLikeTD64_co, /) -> NDArray[np.bool]: ...
    @overload
    def __lt__(self: NDArray[datetime64], other: _ArrayLikeDT64_co, /) -> NDArray[np.bool]: ...
    @overload
    def __lt__(self: NDArray[bytes_], other: _ArrayLikeBytes_co, /) -> NDArray[np.bool]: ...
    @overload
    def __lt__(
        self: ndarray[Any, dtype[str_] | dtypes.StringDType], other: _ArrayLikeStr_co | _ArrayLikeString_co, /
    ) -> NDArray[np.bool]: ...
    @overload
    def __lt__(self: NDArray[object_], other: object, /) -> NDArray[np.bool]: ...
    @overload
    def __lt__(self, other: _ArrayLikeObject_co, /) -> NDArray[np.bool]: ...

    #
    @overload
    def __le__(self: _ArrayNumber_co, other: _ArrayLikeNumber_co, /) -> NDArray[np.bool]: ...
    @overload
    def __le__(self: _ArrayTD64_co, other: _ArrayLikeTD64_co, /) -> NDArray[np.bool]: ...
    @overload
    def __le__(self: NDArray[datetime64], other: _ArrayLikeDT64_co, /) -> NDArray[np.bool]: ...
    @overload
    def __le__(self: NDArray[bytes_], other: _ArrayLikeBytes_co, /) -> NDArray[np.bool]: ...
    @overload
    def __le__(
        self: ndarray[Any, dtype[str_] | dtypes.StringDType], other: _ArrayLikeStr_co | _ArrayLikeString_co, /
    ) -> NDArray[np.bool]: ...
    @overload
    def __le__(self: NDArray[object_], other: object, /) -> NDArray[np.bool]: ...
    @overload
    def __le__(self, other: _ArrayLikeObject_co, /) -> NDArray[np.bool]: ...

    #
    @overload
    def __gt__(self: _ArrayNumber_co, other: _ArrayLikeNumber_co, /) -> NDArray[np.bool]: ...
    @overload
    def __gt__(self: _ArrayTD64_co, other: _ArrayLikeTD64_co, /) -> NDArray[np.bool]: ...
    @overload
    def __gt__(self: NDArray[datetime64], other: _ArrayLikeDT64_co, /) -> NDArray[np.bool]: ...
    @overload
    def __gt__(self: NDArray[bytes_], other: _ArrayLikeBytes_co, /) -> NDArray[np.bool]: ...
    @overload
    def __gt__(
        self: ndarray[Any, dtype[str_] | dtypes.StringDType], other: _ArrayLikeStr_co | _ArrayLikeString_co, /
    ) -> NDArray[np.bool]: ...
    @overload
    def __gt__(self: NDArray[object_], other: object, /) -> NDArray[np.bool]: ...
    @overload
    def __gt__(self, other: _ArrayLikeObject_co, /) -> NDArray[np.bool]: ...

    #
    @overload
    def __ge__(self: _ArrayNumber_co, other: _ArrayLikeNumber_co, /) -> NDArray[np.bool]: ...
    @overload
    def __ge__(self: _ArrayTD64_co, other: _ArrayLikeTD64_co, /) -> NDArray[np.bool]: ...
    @overload
    def __ge__(self: NDArray[datetime64], other: _ArrayLikeDT64_co, /) -> NDArray[np.bool]: ...
    @overload
    def __ge__(self: NDArray[bytes_], other: _ArrayLikeBytes_co, /) -> NDArray[np.bool]: ...
    @overload
    def __ge__(
        self: ndarray[Any, dtype[str_] | dtypes.StringDType], other: _ArrayLikeStr_co | _ArrayLikeString_co, /
    ) -> NDArray[np.bool]: ...
    @overload
    def __ge__(self: NDArray[object_], other: object, /) -> NDArray[np.bool]: ...
    @overload
    def __ge__(self, other: _ArrayLikeObject_co, /) -> NDArray[np.bool]: ...

    # Unary ops

    # TODO: Uncomment once https://github.com/python/mypy/issues/14070 is fixed
    # @overload
    # def __abs__(self: ndarray[_ShapeT, dtypes.Complex64DType], /) -> ndarray[_ShapeT, dtypes.Float32DType]: ...
    # @overload
    # def __abs__(self: ndarray[_ShapeT, dtypes.Complex128DType], /) -> ndarray[_ShapeT, dtypes.Float64DType]: ...
    # @overload
    # def __abs__(self: ndarray[_ShapeT, dtypes.CLongDoubleDType], /) -> ndarray[_ShapeT, dtypes.LongDoubleDType]: ...
    # @overload
    # def __abs__(self: ndarray[_ShapeT, dtype[complex128]], /) -> ndarray[_ShapeT, dtype[float64]]: ...
    @overload
    def __abs__(self: ndarray[_ShapeT, dtype[complexfloating[_NBit]]], /) -> ndarray[_ShapeT, dtype[floating[_NBit]]]: ...
    @overload
    def __abs__(self: _RealArrayT, /) -> _RealArrayT: ...

    def __invert__(self: _IntegralArrayT, /) -> _IntegralArrayT: ...  # noqa: PYI019
    def __neg__(self: _NumericArrayT, /) -> _NumericArrayT: ...  # noqa: PYI019
    def __pos__(self: _NumericArrayT, /) -> _NumericArrayT: ...  # noqa: PYI019

    # Binary ops

    # TODO: Support the "1d @ 1d -> scalar" case
    @overload
    def __matmul__(self: NDArray[_NumberT], other: _ArrayLikeBool_co, /) -> NDArray[_NumberT]: ...
    @overload
    def __matmul__(self: NDArray[np.bool], other: _ArrayLikeBool_co, /) -> NDArray[np.bool]: ...  # type: ignore[overload-overlap]
    @overload
    def __matmul__(self: NDArray[np.bool], other: _ArrayLike[_NumberT], /) -> NDArray[_NumberT]: ...  # type: ignore[overload-overlap]
    @overload
    def __matmul__(self: NDArray[floating[_64Bit]], other: _ArrayLikeFloat64_co, /) -> NDArray[float64]: ...
    @overload
    def __matmul__(self: _ArrayFloat64_co, other: _ArrayLike[floating[_64Bit]], /) -> NDArray[float64]: ...
    @overload
    def __matmul__(self: NDArray[complexfloating[_64Bit]], other: _ArrayLikeComplex128_co, /) -> NDArray[complex128]: ...
    @overload
    def __matmul__(self: _ArrayComplex128_co, other: _ArrayLike[complexfloating[_64Bit]], /) -> NDArray[complex128]: ...
    @overload
    def __matmul__(self: _ArrayUInt_co, other: _ArrayLikeUInt_co, /) -> NDArray[unsignedinteger]: ...  # type: ignore[overload-overlap]
    @overload
    def __matmul__(self: _ArrayInt_co, other: _ArrayLikeInt_co, /) -> NDArray[signedinteger]: ...  # type: ignore[overload-overlap]
    @overload
    def __matmul__(self: _ArrayFloat_co, other: _ArrayLikeFloat_co, /) -> NDArray[floating]: ...  # type: ignore[overload-overlap]
    @overload
    def __matmul__(self: _ArrayComplex_co, other: _ArrayLikeComplex_co, /) -> NDArray[complexfloating]: ...
    @overload
    def __matmul__(self: NDArray[number], other: _ArrayLikeNumber_co, /) -> NDArray[number]: ...
    @overload
    def __matmul__(self: NDArray[object_], other: Any, /) -> Any: ...
    @overload
    def __matmul__(self: NDArray[Any], other: _ArrayLikeObject_co, /) -> Any: ...

    @overload  # signature equivalent to __matmul__
    def __rmatmul__(self: NDArray[_NumberT], other: _ArrayLikeBool_co, /) -> NDArray[_NumberT]: ...
    @overload
    def __rmatmul__(self: NDArray[np.bool], other: _ArrayLikeBool_co, /) -> NDArray[np.bool]: ...  # type: ignore[overload-overlap]
    @overload
    def __rmatmul__(self: NDArray[np.bool], other: _ArrayLike[_NumberT], /) -> NDArray[_NumberT]: ...  # type: ignore[overload-overlap]
    @overload
    def __rmatmul__(self: NDArray[floating[_64Bit]], other: _ArrayLikeFloat64_co, /) -> NDArray[float64]: ...
    @overload
    def __rmatmul__(self: _ArrayFloat64_co, other: _ArrayLike[floating[_64Bit]], /) -> NDArray[float64]: ...
    @overload
    def __rmatmul__(self: NDArray[complexfloating[_64Bit]], other: _ArrayLikeComplex128_co, /) -> NDArray[complex128]: ...
    @overload
    def __rmatmul__(self: _ArrayComplex128_co, other: _ArrayLike[complexfloating[_64Bit]], /) -> NDArray[complex128]: ...
    @overload
    def __rmatmul__(self: _ArrayUInt_co, other: _ArrayLikeUInt_co, /) -> NDArray[unsignedinteger]: ...  # type: ignore[overload-overlap]
    @overload
    def __rmatmul__(self: _ArrayInt_co, other: _ArrayLikeInt_co, /) -> NDArray[signedinteger]: ...  # type: ignore[overload-overlap]
    @overload
    def __rmatmul__(self: _ArrayFloat_co, other: _ArrayLikeFloat_co, /) -> NDArray[floating]: ...  # type: ignore[overload-overlap]
    @overload
    def __rmatmul__(self: _ArrayComplex_co, other: _ArrayLikeComplex_co, /) -> NDArray[complexfloating]: ...
    @overload
    def __rmatmul__(self: NDArray[number], other: _ArrayLikeNumber_co, /) -> NDArray[number]: ...
    @overload
    def __rmatmul__(self: NDArray[object_], other: Any, /) -> Any: ...
    @overload
    def __rmatmul__(self: NDArray[Any], other: _ArrayLikeObject_co, /) -> Any: ...

    @overload
    def __mod__(self: NDArray[_RealNumberT], other: int | np.bool, /) -> ndarray[_ShapeT_co, dtype[_RealNumberT]]: ...
    @overload
    def __mod__(self: NDArray[_RealNumberT], other: _ArrayLikeBool_co, /) -> NDArray[_RealNumberT]: ...  # type: ignore[overload-overlap]
    @overload
    def __mod__(self: NDArray[np.bool], other: _ArrayLikeBool_co, /) -> NDArray[int8]: ...  # type: ignore[overload-overlap]
    @overload
    def __mod__(self: NDArray[np.bool], other: _ArrayLike[_RealNumberT], /) -> NDArray[_RealNumberT]: ...  # type: ignore[overload-overlap]
    @overload
    def __mod__(self: NDArray[float64], other: _ArrayLikeFloat64_co, /) -> NDArray[float64]: ...
    @overload
    def __mod__(self: _ArrayFloat64_co, other: _ArrayLike[floating[_64Bit]], /) -> NDArray[float64]: ...
    @overload
    def __mod__(self: _ArrayUInt_co, other: _ArrayLikeUInt_co, /) -> NDArray[unsignedinteger]: ...  # type: ignore[overload-overlap]
    @overload
    def __mod__(self: _ArrayInt_co, other: _ArrayLikeInt_co, /) -> NDArray[signedinteger]: ...  # type: ignore[overload-overlap]
    @overload
    def __mod__(self: _ArrayFloat_co, other: _ArrayLikeFloat_co, /) -> NDArray[floating]: ...
    @overload
    def __mod__(self: NDArray[timedelta64], other: _ArrayLike[timedelta64], /) -> NDArray[timedelta64]: ...
    @overload
    def __mod__(self: NDArray[object_], other: Any, /) -> Any: ...
    @overload
    def __mod__(self: NDArray[Any], other: _ArrayLikeObject_co, /) -> Any: ...

    @overload  # signature equivalent to __mod__
    def __rmod__(self: NDArray[_RealNumberT], other: int | np.bool, /) -> ndarray[_ShapeT_co, dtype[_RealNumberT]]: ...
    @overload
    def __rmod__(self: NDArray[_RealNumberT], other: _ArrayLikeBool_co, /) -> NDArray[_RealNumberT]: ...  # type: ignore[overload-overlap]
    @overload
    def __rmod__(self: NDArray[np.bool], other: _ArrayLikeBool_co, /) -> NDArray[int8]: ...  # type: ignore[overload-overlap]
    @overload
    def __rmod__(self: NDArray[np.bool], other: _ArrayLike[_RealNumberT], /) -> NDArray[_RealNumberT]: ...  # type: ignore[overload-overlap]
    @overload
    def __rmod__(self: NDArray[float64], other: _ArrayLikeFloat64_co, /) -> NDArray[float64]: ...
    @overload
    def __rmod__(self: _ArrayFloat64_co, other: _ArrayLike[floating[_64Bit]], /) -> NDArray[float64]: ...
    @overload
    def __rmod__(self: _ArrayUInt_co, other: _ArrayLikeUInt_co, /) -> NDArray[unsignedinteger]: ...  # type: ignore[overload-overlap]
    @overload
    def __rmod__(self: _ArrayInt_co, other: _ArrayLikeInt_co, /) -> NDArray[signedinteger]: ...  # type: ignore[overload-overlap]
    @overload
    def __rmod__(self: _ArrayFloat_co, other: _ArrayLikeFloat_co, /) -> NDArray[floating]: ...
    @overload
    def __rmod__(self: NDArray[timedelta64], other: _ArrayLike[timedelta64], /) -> NDArray[timedelta64]: ...
    @overload
    def __rmod__(self: NDArray[object_], other: Any, /) -> Any: ...
    @overload
    def __rmod__(self: NDArray[Any], other: _ArrayLikeObject_co, /) -> Any: ...

    @overload
    def __divmod__(self: NDArray[_RealNumberT], rhs: int | np.bool, /) -> _2Tuple[ndarray[_ShapeT_co, dtype[_RealNumberT]]]: ...
    @overload
    def __divmod__(self: NDArray[_RealNumberT], rhs: _ArrayLikeBool_co, /) -> _2Tuple[NDArray[_RealNumberT]]: ...  # type: ignore[overload-overlap]
    @overload
    def __divmod__(self: NDArray[np.bool], rhs: _ArrayLikeBool_co, /) -> _2Tuple[NDArray[int8]]: ...  # type: ignore[overload-overlap]
    @overload
    def __divmod__(self: NDArray[np.bool], rhs: _ArrayLike[_RealNumberT], /) -> _2Tuple[NDArray[_RealNumberT]]: ...  # type: ignore[overload-overlap]
    @overload
    def __divmod__(self: NDArray[float64], rhs: _ArrayLikeFloat64_co, /) -> _2Tuple[NDArray[float64]]: ...
    @overload
    def __divmod__(self: _ArrayFloat64_co, rhs: _ArrayLike[floating[_64Bit]], /) -> _2Tuple[NDArray[float64]]: ...
    @overload
    def __divmod__(self: _ArrayUInt_co, rhs: _ArrayLikeUInt_co, /) -> _2Tuple[NDArray[unsignedinteger]]: ...  # type: ignore[overload-overlap]
    @overload
    def __divmod__(self: _ArrayInt_co, rhs: _ArrayLikeInt_co, /) -> _2Tuple[NDArray[signedinteger]]: ...  # type: ignore[overload-overlap]
    @overload
    def __divmod__(self: _ArrayFloat_co, rhs: _ArrayLikeFloat_co, /) -> _2Tuple[NDArray[floating]]: ...
    @overload
    def __divmod__(self: NDArray[timedelta64], rhs: _ArrayLike[timedelta64], /) -> tuple[NDArray[int64], NDArray[timedelta64]]: ...

    @overload  # signature equivalent to __divmod__
    def __rdivmod__(self: NDArray[_RealNumberT], lhs: int | np.bool, /) -> _2Tuple[ndarray[_ShapeT_co, dtype[_RealNumberT]]]: ...
    @overload
    def __rdivmod__(self: NDArray[_RealNumberT], lhs: _ArrayLikeBool_co, /) -> _2Tuple[NDArray[_RealNumberT]]: ...  # type: ignore[overload-overlap]
    @overload
    def __rdivmod__(self: NDArray[np.bool], lhs: _ArrayLikeBool_co, /) -> _2Tuple[NDArray[int8]]: ...  # type: ignore[overload-overlap]
    @overload
    def __rdivmod__(self: NDArray[np.bool], lhs: _ArrayLike[_RealNumberT], /) -> _2Tuple[NDArray[_RealNumberT]]: ...  # type: ignore[overload-overlap]
    @overload
    def __rdivmod__(self: NDArray[float64], lhs: _ArrayLikeFloat64_co, /) -> _2Tuple[NDArray[float64]]: ...
    @overload
    def __rdivmod__(self: _ArrayFloat64_co, lhs: _ArrayLike[floating[_64Bit]], /) -> _2Tuple[NDArray[float64]]: ...
    @overload
    def __rdivmod__(self: _ArrayUInt_co, lhs: _ArrayLikeUInt_co, /) -> _2Tuple[NDArray[unsignedinteger]]: ...  # type: ignore[overload-overlap]
    @overload
    def __rdivmod__(self: _ArrayInt_co, lhs: _ArrayLikeInt_co, /) -> _2Tuple[NDArray[signedinteger]]: ...  # type: ignore[overload-overlap]
    @overload
    def __rdivmod__(self: _ArrayFloat_co, lhs: _ArrayLikeFloat_co, /) -> _2Tuple[NDArray[floating]]: ...
    @overload
    def __rdivmod__(self: NDArray[timedelta64], lhs: _ArrayLike[timedelta64], /) -> tuple[NDArray[int64], NDArray[timedelta64]]: ...

    @overload
    def __add__(self: NDArray[_NumberT], other: int | np.bool, /) -> ndarray[_ShapeT_co, dtype[_NumberT]]: ...
    @overload
    def __add__(self: NDArray[_NumberT], other: _ArrayLikeBool_co, /) -> NDArray[_NumberT]: ...  # type: ignore[overload-overlap]
    @overload
    def __add__(self: NDArray[np.bool], other: _ArrayLikeBool_co, /) -> NDArray[np.bool]: ...  # type: ignore[overload-overlap]
    @overload
    def __add__(self: NDArray[np.bool], other: _ArrayLike[_NumberT], /) -> NDArray[_NumberT]: ...  # type: ignore[overload-overlap]
    @overload
    def __add__(self: NDArray[float64], other: _ArrayLikeFloat64_co, /) -> NDArray[float64]: ...
    @overload
    def __add__(self: _ArrayFloat64_co, other: _ArrayLike[floating[_64Bit]], /) -> NDArray[float64]: ...
    @overload
    def __add__(self: NDArray[complex128], other: _ArrayLikeComplex128_co, /) -> NDArray[complex128]: ...
    @overload
    def __add__(self: _ArrayComplex128_co, other: _ArrayLike[complexfloating[_64Bit]], /) -> NDArray[complex128]: ...
    @overload
    def __add__(self: _ArrayUInt_co, other: _ArrayLikeUInt_co, /) -> NDArray[unsignedinteger]: ...  # type: ignore[overload-overlap]
    @overload
    def __add__(self: _ArrayInt_co, other: _ArrayLikeInt_co, /) -> NDArray[signedinteger]: ...  # type: ignore[overload-overlap]
    @overload
    def __add__(self: _ArrayFloat_co, other: _ArrayLikeFloat_co, /) -> NDArray[floating]: ...  # type: ignore[overload-overlap]
    @overload
    def __add__(self: _ArrayComplex_co, other: _ArrayLikeComplex_co, /) -> NDArray[complexfloating]: ...  # type: ignore[overload-overlap]
    @overload
    def __add__(self: NDArray[number], other: _ArrayLikeNumber_co, /) -> NDArray[number]: ...  # type: ignore[overload-overlap]
    @overload
    def __add__(self: _ArrayTD64_co, other: _ArrayLikeTD64_co, /) -> NDArray[timedelta64]: ...
    @overload
    def __add__(self: _ArrayTD64_co, other: _ArrayLikeDT64_co, /) -> NDArray[datetime64]: ...
    @overload
    def __add__(self: NDArray[datetime64], other: _ArrayLikeTD64_co, /) -> NDArray[datetime64]: ...
    @overload
    def __add__(self: NDArray[object_], other: Any, /) -> Any: ...
    @overload
    def __add__(self: NDArray[Any], other: _ArrayLikeObject_co, /) -> Any: ...

    @overload  # signature equivalent to __add__
    def __radd__(self: NDArray[_NumberT], other: int | np.bool, /) -> ndarray[_ShapeT_co, dtype[_NumberT]]: ...
    @overload
    def __radd__(self: NDArray[_NumberT], other: _ArrayLikeBool_co, /) -> NDArray[_NumberT]: ...  # type: ignore[overload-overlap]
    @overload
    def __radd__(self: NDArray[np.bool], other: _ArrayLikeBool_co, /) -> NDArray[np.bool]: ...  # type: ignore[overload-overlap]
    @overload
    def __radd__(self: NDArray[np.bool], other: _ArrayLike[_NumberT], /) -> NDArray[_NumberT]: ...  # type: ignore[overload-overlap]
    @overload
    def __radd__(self: NDArray[float64], other: _ArrayLikeFloat64_co, /) -> NDArray[float64]: ...
    @overload
    def __radd__(self: _ArrayFloat64_co, other: _ArrayLike[floating[_64Bit]], /) -> NDArray[float64]: ...
    @overload
    def __radd__(self: NDArray[complex128], other: _ArrayLikeComplex128_co, /) -> NDArray[complex128]: ...
    @overload
    def __radd__(self: _ArrayComplex128_co, other: _ArrayLike[complexfloating[_64Bit]], /) -> NDArray[complex128]: ...
    @overload
    def __radd__(self: _ArrayUInt_co, other: _ArrayLikeUInt_co, /) -> NDArray[unsignedinteger]: ...  # type: ignore[overload-overlap]
    @overload
    def __radd__(self: _ArrayInt_co, other: _ArrayLikeInt_co, /) -> NDArray[signedinteger]: ...  # type: ignore[overload-overlap]
    @overload
    def __radd__(self: _ArrayFloat_co, other: _ArrayLikeFloat_co, /) -> NDArray[floating]: ...  # type: ignore[overload-overlap]
    @overload
    def __radd__(self: _ArrayComplex_co, other: _ArrayLikeComplex_co, /) -> NDArray[complexfloating]: ...  # type: ignore[overload-overlap]
    @overload
    def __radd__(self: NDArray[number], other: _ArrayLikeNumber_co, /) -> NDArray[number]: ...  # type: ignore[overload-overlap]
    @overload
    def __radd__(self: _ArrayTD64_co, other: _ArrayLikeTD64_co, /) -> NDArray[timedelta64]: ...
    @overload
    def __radd__(self: _ArrayTD64_co, other: _ArrayLikeDT64_co, /) -> NDArray[datetime64]: ...
    @overload
    def __radd__(self: NDArray[datetime64], other: _ArrayLikeTD64_co, /) -> NDArray[datetime64]: ...
    @overload
    def __radd__(self: NDArray[object_], other: Any, /) -> Any: ...
    @overload
    def __radd__(self: NDArray[Any], other: _ArrayLikeObject_co, /) -> Any: ...

    @overload
    def __sub__(self: NDArray[_NumberT], other: int | np.bool, /) -> ndarray[_ShapeT_co, dtype[_NumberT]]: ...
    @overload
    def __sub__(self: NDArray[_NumberT], other: _ArrayLikeBool_co, /) -> NDArray[_NumberT]: ...  # type: ignore[overload-overlap]
    @overload
    def __sub__(self: NDArray[np.bool], other: _ArrayLikeBool_co, /) -> NoReturn: ...
    @overload
    def __sub__(self: NDArray[np.bool], other: _ArrayLike[_NumberT], /) -> NDArray[_NumberT]: ...  # type: ignore[overload-overlap]
    @overload
    def __sub__(self: NDArray[float64], other: _ArrayLikeFloat64_co, /) -> NDArray[float64]: ...
    @overload
    def __sub__(self: _ArrayFloat64_co, other: _ArrayLike[floating[_64Bit]], /) -> NDArray[float64]: ...
    @overload
    def __sub__(self: NDArray[complex128], other: _ArrayLikeComplex128_co, /) -> NDArray[complex128]: ...
    @overload
    def __sub__(self: _ArrayComplex128_co, other: _ArrayLike[complexfloating[_64Bit]], /) -> NDArray[complex128]: ...
    @overload
    def __sub__(self: _ArrayUInt_co, other: _ArrayLikeUInt_co, /) -> NDArray[unsignedinteger]: ...  # type: ignore[overload-overlap]
    @overload
    def __sub__(self: _ArrayInt_co, other: _ArrayLikeInt_co, /) -> NDArray[signedinteger]: ...  # type: ignore[overload-overlap]
    @overload
    def __sub__(self: _ArrayFloat_co, other: _ArrayLikeFloat_co, /) -> NDArray[floating]: ...  # type: ignore[overload-overlap]
    @overload
    def __sub__(self: _ArrayComplex_co, other: _ArrayLikeComplex_co, /) -> NDArray[complexfloating]: ...  # type: ignore[overload-overlap]
    @overload
    def __sub__(self: NDArray[number], other: _ArrayLikeNumber_co, /) -> NDArray[number]: ...  # type: ignore[overload-overlap]
    @overload
    def __sub__(self: _ArrayTD64_co, other: _ArrayLikeTD64_co, /) -> NDArray[timedelta64]: ...
    @overload
    def __sub__(self: NDArray[datetime64], other: _ArrayLikeTD64_co, /) -> NDArray[datetime64]: ...
    @overload
    def __sub__(self: NDArray[datetime64], other: _ArrayLikeDT64_co, /) -> NDArray[timedelta64]: ...
    @overload
    def __sub__(self: NDArray[object_], other: Any, /) -> Any: ...
    @overload
    def __sub__(self: NDArray[Any], other: _ArrayLikeObject_co, /) -> Any: ...

    @overload
    def __rsub__(self: NDArray[_NumberT], other: int | np.bool, /) -> ndarray[_ShapeT_co, dtype[_NumberT]]: ...
    @overload
    def __rsub__(self: NDArray[_NumberT], other: _ArrayLikeBool_co, /) -> NDArray[_NumberT]: ...  # type: ignore[overload-overlap]
    @overload
    def __rsub__(self: NDArray[np.bool], other: _ArrayLikeBool_co, /) -> NoReturn: ...
    @overload
    def __rsub__(self: NDArray[np.bool], other: _ArrayLike[_NumberT], /) -> NDArray[_NumberT]: ...  # type: ignore[overload-overlap]
    @overload
    def __rsub__(self: NDArray[float64], other: _ArrayLikeFloat64_co, /) -> NDArray[float64]: ...
    @overload
    def __rsub__(self: _ArrayFloat64_co, other: _ArrayLike[floating[_64Bit]], /) -> NDArray[float64]: ...
    @overload
    def __rsub__(self: NDArray[complex128], other: _ArrayLikeComplex128_co, /) -> NDArray[complex128]: ...
    @overload
    def __rsub__(self: _ArrayComplex128_co, other: _ArrayLike[complexfloating[_64Bit]], /) -> NDArray[complex128]: ...
    @overload
    def __rsub__(self: _ArrayUInt_co, other: _ArrayLikeUInt_co, /) -> NDArray[unsignedinteger]: ...  # type: ignore[overload-overlap]
    @overload
    def __rsub__(self: _ArrayInt_co, other: _ArrayLikeInt_co, /) -> NDArray[signedinteger]: ...  # type: ignore[overload-overlap]
    @overload
    def __rsub__(self: _ArrayFloat_co, other: _ArrayLikeFloat_co, /) -> NDArray[floating]: ...  # type: ignore[overload-overlap]
    @overload
    def __rsub__(self: _ArrayComplex_co, other: _ArrayLikeComplex_co, /) -> NDArray[complexfloating]: ...  # type: ignore[overload-overlap]
    @overload
    def __rsub__(self: NDArray[number], other: _ArrayLikeNumber_co, /) -> NDArray[number]: ...  # type: ignore[overload-overlap]
    @overload
    def __rsub__(self: _ArrayTD64_co, other: _ArrayLikeTD64_co, /) -> NDArray[timedelta64]: ...
    @overload
    def __rsub__(self: _ArrayTD64_co, other: _ArrayLikeDT64_co, /) -> NDArray[datetime64]: ...
    @overload
    def __rsub__(self: NDArray[datetime64], other: _ArrayLikeDT64_co, /) -> NDArray[timedelta64]: ...
    @overload
    def __rsub__(self: NDArray[object_], other: Any, /) -> Any: ...
    @overload
    def __rsub__(self: NDArray[Any], other: _ArrayLikeObject_co, /) -> Any: ...

    @overload
    def __mul__(self: NDArray[_NumberT], other: int | np.bool, /) -> ndarray[_ShapeT_co, dtype[_NumberT]]: ...
    @overload
    def __mul__(self: NDArray[_NumberT], other: _ArrayLikeBool_co, /) -> NDArray[_NumberT]: ...  # type: ignore[overload-overlap]
    @overload
    def __mul__(self: NDArray[np.bool], other: _ArrayLikeBool_co, /) -> NDArray[np.bool]: ...  # type: ignore[overload-overlap]
    @overload
    def __mul__(self: NDArray[np.bool], other: _ArrayLike[_NumberT], /) -> NDArray[_NumberT]: ...  # type: ignore[overload-overlap]
    @overload
    def __mul__(self: NDArray[float64], other: _ArrayLikeFloat64_co, /) -> NDArray[float64]: ...
    @overload
    def __mul__(self: _ArrayFloat64_co, other: _ArrayLike[floating[_64Bit]], /) -> NDArray[float64]: ...
    @overload
    def __mul__(self: NDArray[complex128], other: _ArrayLikeComplex128_co, /) -> NDArray[complex128]: ...
    @overload
    def __mul__(self: _ArrayComplex128_co, other: _ArrayLike[complexfloating[_64Bit]], /) -> NDArray[complex128]: ...
    @overload
    def __mul__(self: _ArrayUInt_co, other: _ArrayLikeUInt_co, /) -> NDArray[unsignedinteger]: ...  # type: ignore[overload-overlap]
    @overload
    def __mul__(self: _ArrayInt_co, other: _ArrayLikeInt_co, /) -> NDArray[signedinteger]: ...  # type: ignore[overload-overlap]
    @overload
    def __mul__(self: _ArrayFloat_co, other: _ArrayLikeFloat_co, /) -> NDArray[floating]: ...  # type: ignore[overload-overlap]
    @overload
    def __mul__(self: _ArrayComplex_co, other: _ArrayLikeComplex_co, /) -> NDArray[complexfloating]: ...  # type: ignore[overload-overlap]
    @overload
    def __mul__(self: NDArray[number], other: _ArrayLikeNumber_co, /) -> NDArray[number]: ...
    @overload
    def __mul__(self: NDArray[timedelta64], other: _ArrayLikeFloat_co, /) -> NDArray[timedelta64]: ...
    @overload
    def __mul__(self: _ArrayFloat_co, other: _ArrayLike[timedelta64], /) -> NDArray[timedelta64]: ...
    @overload
    def __mul__(self: NDArray[object_], other: Any, /) -> Any: ...
    @overload
    def __mul__(self: NDArray[Any], other: _ArrayLikeObject_co, /) -> Any: ...

    @overload  # signature equivalent to __mul__
    def __rmul__(self: NDArray[_NumberT], other: int | np.bool, /) -> ndarray[_ShapeT_co, dtype[_NumberT]]: ...
    @overload
    def __rmul__(self: NDArray[_NumberT], other: _ArrayLikeBool_co, /) -> NDArray[_NumberT]: ...  # type: ignore[overload-overlap]
    @overload
    def __rmul__(self: NDArray[np.bool], other: _ArrayLikeBool_co, /) -> NDArray[np.bool]: ...  # type: ignore[overload-overlap]
    @overload
    def __rmul__(self: NDArray[np.bool], other: _ArrayLike[_NumberT], /) -> NDArray[_NumberT]: ...  # type: ignore[overload-overlap]
    @overload
    def __rmul__(self: NDArray[float64], other: _ArrayLikeFloat64_co, /) -> NDArray[float64]: ...
    @overload
    def __rmul__(self: _ArrayFloat64_co, other: _ArrayLike[floating[_64Bit]], /) -> NDArray[float64]: ...
    @overload
    def __rmul__(self: NDArray[complex128], other: _ArrayLikeComplex128_co, /) -> NDArray[complex128]: ...
    @overload
    def __rmul__(self: _ArrayComplex128_co, other: _ArrayLike[complexfloating[_64Bit]], /) -> NDArray[complex128]: ...
    @overload
    def __rmul__(self: _ArrayUInt_co, other: _ArrayLikeUInt_co, /) -> NDArray[unsignedinteger]: ...  # type: ignore[overload-overlap]
    @overload
    def __rmul__(self: _ArrayInt_co, other: _ArrayLikeInt_co, /) -> NDArray[signedinteger]: ...  # type: ignore[overload-overlap]
    @overload
    def __rmul__(self: _ArrayFloat_co, other: _ArrayLikeFloat_co, /) -> NDArray[floating]: ...  # type: ignore[overload-overlap]
    @overload
    def __rmul__(self: _ArrayComplex_co, other: _ArrayLikeComplex_co, /) -> NDArray[complexfloating]: ...  # type: ignore[overload-overlap]
    @overload
    def __rmul__(self: NDArray[number], other: _ArrayLikeNumber_co, /) -> NDArray[number]: ...
    @overload
    def __rmul__(self: NDArray[timedelta64], other: _ArrayLikeFloat_co, /) -> NDArray[timedelta64]: ...
    @overload
    def __rmul__(self: _ArrayFloat_co, other: _ArrayLike[timedelta64], /) -> NDArray[timedelta64]: ...
    @overload
    def __rmul__(self: NDArray[object_], other: Any, /) -> Any: ...
    @overload
    def __rmul__(self: NDArray[Any], other: _ArrayLikeObject_co, /) -> Any: ...

    @overload
    def __truediv__(self: _ArrayInt_co | NDArray[float64], other: _ArrayLikeFloat64_co, /) -> NDArray[float64]: ...
    @overload
    def __truediv__(self: _ArrayFloat64_co, other: _ArrayLikeInt_co | _ArrayLike[floating[_64Bit]], /) -> NDArray[float64]: ...
    @overload
    def __truediv__(self: NDArray[complex128], other: _ArrayLikeComplex128_co, /) -> NDArray[complex128]: ...
    @overload
    def __truediv__(self: _ArrayComplex128_co, other: _ArrayLike[complexfloating[_64Bit]], /) -> NDArray[complex128]: ...
    @overload
    def __truediv__(self: NDArray[floating], other: _ArrayLikeFloat_co, /) -> NDArray[floating]: ...
    @overload
    def __truediv__(self: _ArrayFloat_co, other: _ArrayLike[floating], /) -> NDArray[floating]: ...
    @overload
    def __truediv__(self: NDArray[complexfloating], other: _ArrayLikeNumber_co, /) -> NDArray[complexfloating]: ...
    @overload
    def __truediv__(self: _ArrayNumber_co, other: _ArrayLike[complexfloating], /) -> NDArray[complexfloating]: ...
    @overload
    def __truediv__(self: NDArray[inexact], other: _ArrayLikeNumber_co, /) -> NDArray[inexact]: ...
    @overload
    def __truediv__(self: NDArray[number], other: _ArrayLikeNumber_co, /) -> NDArray[number]: ...
    @overload
    def __truediv__(self: NDArray[timedelta64], other: _ArrayLike[timedelta64], /) -> NDArray[float64]: ...
    @overload
    def __truediv__(self: NDArray[timedelta64], other: _ArrayLikeBool_co, /) -> NoReturn: ...
    @overload
    def __truediv__(self: NDArray[timedelta64], other: _ArrayLikeFloat_co, /) -> NDArray[timedelta64]: ...
    @overload
    def __truediv__(self: NDArray[object_], other: Any, /) -> Any: ...
    @overload
    def __truediv__(self: NDArray[Any], other: _ArrayLikeObject_co, /) -> Any: ...

    @overload
    def __rtruediv__(self: _ArrayInt_co | NDArray[float64], other: _ArrayLikeFloat64_co, /) -> NDArray[float64]: ...
    @overload
    def __rtruediv__(self: _ArrayFloat64_co, other: _ArrayLikeInt_co | _ArrayLike[floating[_64Bit]], /) -> NDArray[float64]: ...
    @overload
    def __rtruediv__(self: NDArray[complex128], other: _ArrayLikeComplex128_co, /) -> NDArray[complex128]: ...
    @overload
    def __rtruediv__(self: _ArrayComplex128_co, other: _ArrayLike[complexfloating[_64Bit]], /) -> NDArray[complex128]: ...
    @overload
    def __rtruediv__(self: NDArray[floating], other: _ArrayLikeFloat_co, /) -> NDArray[floating]: ...
    @overload
    def __rtruediv__(self: _ArrayFloat_co, other: _ArrayLike[floating], /) -> NDArray[floating]: ...
    @overload
    def __rtruediv__(self: NDArray[complexfloating], other: _ArrayLikeNumber_co, /) -> NDArray[complexfloating]: ...
    @overload
    def __rtruediv__(self: _ArrayNumber_co, other: _ArrayLike[complexfloating], /) -> NDArray[complexfloating]: ...
    @overload
    def __rtruediv__(self: NDArray[inexact], other: _ArrayLikeNumber_co, /) -> NDArray[inexact]: ...
    @overload
    def __rtruediv__(self: NDArray[number], other: _ArrayLikeNumber_co, /) -> NDArray[number]: ...
    @overload
    def __rtruediv__(self: NDArray[timedelta64], other: _ArrayLike[timedelta64], /) -> NDArray[float64]: ...
    @overload
    def __rtruediv__(self: NDArray[integer | floating], other: _ArrayLike[timedelta64], /) -> NDArray[timedelta64]: ...
    @overload
    def __rtruediv__(self: NDArray[object_], other: Any, /) -> Any: ...
    @overload
    def __rtruediv__(self: NDArray[Any], other: _ArrayLikeObject_co, /) -> Any: ...

    @overload
    def __floordiv__(self: NDArray[_RealNumberT], other: int | np.bool, /) -> ndarray[_ShapeT_co, dtype[_RealNumberT]]: ...
    @overload
    def __floordiv__(self: NDArray[_RealNumberT], other: _ArrayLikeBool_co, /) -> NDArray[_RealNumberT]: ...  # type: ignore[overload-overlap]
    @overload
    def __floordiv__(self: NDArray[np.bool], other: _ArrayLikeBool_co, /) -> NDArray[int8]: ...  # type: ignore[overload-overlap]
    @overload
    def __floordiv__(self: NDArray[np.bool], other: _ArrayLike[_RealNumberT], /) -> NDArray[_RealNumberT]: ...  # type: ignore[overload-overlap]
    @overload
    def __floordiv__(self: NDArray[float64], other: _ArrayLikeFloat64_co, /) -> NDArray[float64]: ...
    @overload
    def __floordiv__(self: _ArrayFloat64_co, other: _ArrayLike[floating[_64Bit]], /) -> NDArray[float64]: ...
    @overload
    def __floordiv__(self: _ArrayUInt_co, other: _ArrayLikeUInt_co, /) -> NDArray[unsignedinteger]: ...  # type: ignore[overload-overlap]
    @overload
    def __floordiv__(self: _ArrayInt_co, other: _ArrayLikeInt_co, /) -> NDArray[signedinteger]: ...  # type: ignore[overload-overlap]
    @overload
    def __floordiv__(self: _ArrayFloat_co, other: _ArrayLikeFloat_co, /) -> NDArray[floating]: ...
    @overload
    def __floordiv__(self: NDArray[timedelta64], other: _ArrayLike[timedelta64], /) -> NDArray[int64]: ...
    @overload
    def __floordiv__(self: NDArray[timedelta64], other: _ArrayLikeBool_co, /) -> NoReturn: ...
    @overload
    def __floordiv__(self: NDArray[timedelta64], other: _ArrayLikeFloat_co, /) -> NDArray[timedelta64]: ...
    @overload
    def __floordiv__(self: NDArray[object_], other: Any, /) -> Any: ...
    @overload
    def __floordiv__(self: NDArray[Any], other: _ArrayLikeObject_co, /) -> Any: ...

    @overload
    def __rfloordiv__(self: NDArray[_RealNumberT], other: int | np.bool, /) -> ndarray[_ShapeT_co, dtype[_RealNumberT]]: ...
    @overload
    def __rfloordiv__(self: NDArray[_RealNumberT], other: _ArrayLikeBool_co, /) -> NDArray[_RealNumberT]: ...  # type: ignore[overload-overlap]
    @overload
    def __rfloordiv__(self: NDArray[np.bool], other: _ArrayLikeBool_co, /) -> NDArray[int8]: ...  # type: ignore[overload-overlap]
    @overload
    def __rfloordiv__(self: NDArray[np.bool], other: _ArrayLike[_RealNumberT], /) -> NDArray[_RealNumberT]: ...  # type: ignore[overload-overlap]
    @overload
    def __rfloordiv__(self: NDArray[float64], other: _ArrayLikeFloat64_co, /) -> NDArray[float64]: ...
    @overload
    def __rfloordiv__(self: _ArrayFloat64_co, other: _ArrayLike[floating[_64Bit]], /) -> NDArray[float64]: ...
    @overload
    def __rfloordiv__(self: _ArrayUInt_co, other: _ArrayLikeUInt_co, /) -> NDArray[unsignedinteger]: ...  # type: ignore[overload-overlap]
    @overload
    def __rfloordiv__(self: _ArrayInt_co, other: _ArrayLikeInt_co, /) -> NDArray[signedinteger]: ...  # type: ignore[overload-overlap]
    @overload
    def __rfloordiv__(self: _ArrayFloat_co, other: _ArrayLikeFloat_co, /) -> NDArray[floating]: ...  # type: ignore[overload-overlap]
    @overload
    def __rfloordiv__(self: NDArray[timedelta64], other: _ArrayLike[timedelta64], /) -> NDArray[int64]: ...
    @overload
    def __rfloordiv__(self: NDArray[floating | integer], other: _ArrayLike[timedelta64], /) -> NDArray[timedelta64]: ...
    @overload
    def __rfloordiv__(self: NDArray[object_], other: Any, /) -> Any: ...
    @overload
    def __rfloordiv__(self: NDArray[Any], other: _ArrayLikeObject_co, /) -> Any: ...

    @overload
    def __pow__(self: NDArray[_NumberT], other: int | np.bool, mod: None = None, /) -> ndarray[_ShapeT_co, dtype[_NumberT]]: ...
    @overload
    def __pow__(self: NDArray[_NumberT], other: _ArrayLikeBool_co, mod: None = None, /) -> NDArray[_NumberT]: ...  # type: ignore[overload-overlap]
    @overload
    def __pow__(self: NDArray[np.bool], other: _ArrayLikeBool_co, mod: None = None, /) -> NDArray[int8]: ...  # type: ignore[overload-overlap]
    @overload
    def __pow__(self: NDArray[np.bool], other: _ArrayLike[_NumberT], mod: None = None, /) -> NDArray[_NumberT]: ...  # type: ignore[overload-overlap]
    @overload
    def __pow__(self: NDArray[float64], other: _ArrayLikeFloat64_co, mod: None = None, /) -> NDArray[float64]: ...
    @overload
    def __pow__(self: _ArrayFloat64_co, other: _ArrayLike[floating[_64Bit]], mod: None = None, /) -> NDArray[float64]: ...
    @overload
    def __pow__(self: NDArray[complex128], other: _ArrayLikeComplex128_co, mod: None = None, /) -> NDArray[complex128]: ...
    @overload
    def __pow__(
        self: _ArrayComplex128_co, other: _ArrayLike[complexfloating[_64Bit]], mod: None = None, /
    ) -> NDArray[complex128]: ...
    @overload
    def __pow__(self: _ArrayUInt_co, other: _ArrayLikeUInt_co, mod: None = None, /) -> NDArray[unsignedinteger]: ...  # type: ignore[overload-overlap]
    @overload
    def __pow__(self: _ArrayInt_co, other: _ArrayLikeInt_co, mod: None = None, /) -> NDArray[signedinteger]: ...  # type: ignore[overload-overlap]
    @overload
    def __pow__(self: _ArrayFloat_co, other: _ArrayLikeFloat_co, mod: None = None, /) -> NDArray[floating]: ...  # type: ignore[overload-overlap]
    @overload
    def __pow__(self: _ArrayComplex_co, other: _ArrayLikeComplex_co, mod: None = None, /) -> NDArray[complexfloating]: ...
    @overload
    def __pow__(self: NDArray[number], other: _ArrayLikeNumber_co, mod: None = None, /) -> NDArray[number]: ...
    @overload
    def __pow__(self: NDArray[object_], other: Any, mod: None = None, /) -> Any: ...
    @overload
    def __pow__(self: NDArray[Any], other: _ArrayLikeObject_co, mod: None = None, /) -> Any: ...

    @overload
    def __rpow__(self: NDArray[_NumberT], other: int | np.bool, mod: None = None, /) -> ndarray[_ShapeT_co, dtype[_NumberT]]: ...
    @overload
    def __rpow__(self: NDArray[_NumberT], other: _ArrayLikeBool_co, mod: None = None, /) -> NDArray[_NumberT]: ...  # type: ignore[overload-overlap]
    @overload
    def __rpow__(self: NDArray[np.bool], other: _ArrayLikeBool_co, mod: None = None, /) -> NDArray[int8]: ...  # type: ignore[overload-overlap]
    @overload
    def __rpow__(self: NDArray[np.bool], other: _ArrayLike[_NumberT], mod: None = None, /) -> NDArray[_NumberT]: ...  # type: ignore[overload-overlap]
    @overload
    def __rpow__(self: NDArray[float64], other: _ArrayLikeFloat64_co, mod: None = None, /) -> NDArray[float64]: ...
    @overload
    def __rpow__(self: _ArrayFloat64_co, other: _ArrayLike[floating[_64Bit]], mod: None = None, /) -> NDArray[float64]: ...
    @overload
    def __rpow__(self: NDArray[complex128], other: _ArrayLikeComplex128_co, mod: None = None, /) -> NDArray[complex128]: ...
    @overload
    def __rpow__(
        self: _ArrayComplex128_co, other: _ArrayLike[complexfloating[_64Bit]], mod: None = None, /
    ) -> NDArray[complex128]: ...
    @overload
    def __rpow__(self: _ArrayUInt_co, other: _ArrayLikeUInt_co, mod: None = None, /) -> NDArray[unsignedinteger]: ...  # type: ignore[overload-overlap]
    @overload
    def __rpow__(self: _ArrayInt_co, other: _ArrayLikeInt_co, mod: None = None, /) -> NDArray[signedinteger]: ...  # type: ignore[overload-overlap]
    @overload
    def __rpow__(self: _ArrayFloat_co, other: _ArrayLikeFloat_co, mod: None = None, /) -> NDArray[floating]: ...  # type: ignore[overload-overlap]
    @overload
    def __rpow__(self: _ArrayComplex_co, other: _ArrayLikeComplex_co, mod: None = None, /) -> NDArray[complexfloating]: ...
    @overload
    def __rpow__(self: NDArray[number], other: _ArrayLikeNumber_co, mod: None = None, /) -> NDArray[number]: ...
    @overload
    def __rpow__(self: NDArray[object_], other: Any, mod: None = None, /) -> Any: ...
    @overload
    def __rpow__(self: NDArray[Any], other: _ArrayLikeObject_co, mod: None = None, /) -> Any: ...

    @overload
    def __lshift__(self: NDArray[np.bool], other: _ArrayLikeBool_co, /) -> NDArray[int8]: ...  # type: ignore[misc]
    @overload
    def __lshift__(self: _ArrayUInt_co, other: _ArrayLikeUInt_co, /) -> NDArray[unsignedinteger]: ...  # type: ignore[misc]
    @overload
    def __lshift__(self: _ArrayInt_co, other: _ArrayLikeInt_co, /) -> NDArray[signedinteger]: ...
    @overload
    def __lshift__(self: NDArray[object_], other: Any, /) -> Any: ...
    @overload
    def __lshift__(self: NDArray[Any], other: _ArrayLikeObject_co, /) -> Any: ...

    @overload
    def __rlshift__(self: NDArray[np.bool], other: _ArrayLikeBool_co, /) -> NDArray[int8]: ...  # type: ignore[misc]
    @overload
    def __rlshift__(self: _ArrayUInt_co, other: _ArrayLikeUInt_co, /) -> NDArray[unsignedinteger]: ...  # type: ignore[misc]
    @overload
    def __rlshift__(self: _ArrayInt_co, other: _ArrayLikeInt_co, /) -> NDArray[signedinteger]: ...
    @overload
    def __rlshift__(self: NDArray[object_], other: Any, /) -> Any: ...
    @overload
    def __rlshift__(self: NDArray[Any], other: _ArrayLikeObject_co, /) -> Any: ...

    @overload
    def __rshift__(self: NDArray[np.bool], other: _ArrayLikeBool_co, /) -> NDArray[int8]: ...  # type: ignore[misc]
    @overload
    def __rshift__(self: _ArrayUInt_co, other: _ArrayLikeUInt_co, /) -> NDArray[unsignedinteger]: ...  # type: ignore[misc]
    @overload
    def __rshift__(self: _ArrayInt_co, other: _ArrayLikeInt_co, /) -> NDArray[signedinteger]: ...
    @overload
    def __rshift__(self: NDArray[object_], other: Any, /) -> Any: ...
    @overload
    def __rshift__(self: NDArray[Any], other: _ArrayLikeObject_co, /) -> Any: ...

    @overload
    def __rrshift__(self: NDArray[np.bool], other: _ArrayLikeBool_co, /) -> NDArray[int8]: ...  # type: ignore[misc]
    @overload
    def __rrshift__(self: _ArrayUInt_co, other: _ArrayLikeUInt_co, /) -> NDArray[unsignedinteger]: ...  # type: ignore[misc]
    @overload
    def __rrshift__(self: _ArrayInt_co, other: _ArrayLikeInt_co, /) -> NDArray[signedinteger]: ...
    @overload
    def __rrshift__(self: NDArray[object_], other: Any, /) -> Any: ...
    @overload
    def __rrshift__(self: NDArray[Any], other: _ArrayLikeObject_co, /) -> Any: ...

    @overload
    def __and__(self: NDArray[np.bool], other: _ArrayLikeBool_co, /) -> NDArray[np.bool]: ...  # type: ignore[misc]
    @overload
    def __and__(self: _ArrayUInt_co, other: _ArrayLikeUInt_co, /) -> NDArray[unsignedinteger]: ...  # type: ignore[misc]
    @overload
    def __and__(self: _ArrayInt_co, other: _ArrayLikeInt_co, /) -> NDArray[signedinteger]: ...
    @overload
    def __and__(self: NDArray[object_], other: Any, /) -> Any: ...
    @overload
    def __and__(self: NDArray[Any], other: _ArrayLikeObject_co, /) -> Any: ...

    @overload
    def __rand__(self: NDArray[np.bool], other: _ArrayLikeBool_co, /) -> NDArray[np.bool]: ...  # type: ignore[misc]
    @overload
    def __rand__(self: _ArrayUInt_co, other: _ArrayLikeUInt_co, /) -> NDArray[unsignedinteger]: ...  # type: ignore[misc]
    @overload
    def __rand__(self: _ArrayInt_co, other: _ArrayLikeInt_co, /) -> NDArray[signedinteger]: ...
    @overload
    def __rand__(self: NDArray[object_], other: Any, /) -> Any: ...
    @overload
    def __rand__(self: NDArray[Any], other: _ArrayLikeObject_co, /) -> Any: ...

    @overload
    def __xor__(self: NDArray[np.bool], other: _ArrayLikeBool_co, /) -> NDArray[np.bool]: ...  # type: ignore[misc]
    @overload
    def __xor__(self: _ArrayUInt_co, other: _ArrayLikeUInt_co, /) -> NDArray[unsignedinteger]: ...  # type: ignore[misc]
    @overload
    def __xor__(self: _ArrayInt_co, other: _ArrayLikeInt_co, /) -> NDArray[signedinteger]: ...
    @overload
    def __xor__(self: NDArray[object_], other: Any, /) -> Any: ...
    @overload
    def __xor__(self: NDArray[Any], other: _ArrayLikeObject_co, /) -> Any: ...

    @overload
    def __rxor__(self: NDArray[np.bool], other: _ArrayLikeBool_co, /) -> NDArray[np.bool]: ...  # type: ignore[misc]
    @overload
    def __rxor__(self: _ArrayUInt_co, other: _ArrayLikeUInt_co, /) -> NDArray[unsignedinteger]: ...  # type: ignore[misc]
    @overload
    def __rxor__(self: _ArrayInt_co, other: _ArrayLikeInt_co, /) -> NDArray[signedinteger]: ...
    @overload
    def __rxor__(self: NDArray[object_], other: Any, /) -> Any: ...
    @overload
    def __rxor__(self: NDArray[Any], other: _ArrayLikeObject_co, /) -> Any: ...

    @overload
    def __or__(self: NDArray[np.bool], other: _ArrayLikeBool_co, /) -> NDArray[np.bool]: ...  # type: ignore[misc]
    @overload
    def __or__(self: _ArrayUInt_co, other: _ArrayLikeUInt_co, /) -> NDArray[unsignedinteger]: ...  # type: ignore[misc]
    @overload
    def __or__(self: _ArrayInt_co, other: _ArrayLikeInt_co, /) -> NDArray[signedinteger]: ...
    @overload
    def __or__(self: NDArray[object_], other: Any, /) -> Any: ...
    @overload
    def __or__(self: NDArray[Any], other: _ArrayLikeObject_co, /) -> Any: ...

    @overload
    def __ror__(self: NDArray[np.bool], other: _ArrayLikeBool_co, /) -> NDArray[np.bool]: ...  # type: ignore[misc]
    @overload
    def __ror__(self: _ArrayUInt_co, other: _ArrayLikeUInt_co, /) -> NDArray[unsignedinteger]: ...  # type: ignore[misc]
    @overload
    def __ror__(self: _ArrayInt_co, other: _ArrayLikeInt_co, /) -> NDArray[signedinteger]: ...
    @overload
    def __ror__(self: NDArray[object_], other: Any, /) -> Any: ...
    @overload
    def __ror__(self: NDArray[Any], other: _ArrayLikeObject_co, /) -> Any: ...

    # `np.generic` does not support inplace operations

    # NOTE: Inplace ops generally use "same_kind" casting w.r.t. to the left
    # operand. An exception to this rule are unsigned integers though, which
    # also accepts a signed integer for the right operand as long it is a 0D
    # object and its value is >= 0
    # NOTE: Due to a mypy bug, overloading on e.g. `self: NDArray[SCT_floating]` won't
    # work, as this will lead to `false negatives` when using these inplace ops.
    @overload
    def __iadd__(self: NDArray[np.bool], other: _ArrayLikeBool_co, /) -> ndarray[_ShapeT_co, _DTypeT_co]: ...
    @overload
    def __iadd__(
        self: NDArray[unsignedinteger],
        other: _ArrayLikeUInt_co | _IntLike_co,
        /,
    ) -> ndarray[_ShapeT_co, _DTypeT_co]: ...
    @overload
    def __iadd__(self: NDArray[signedinteger], other: _ArrayLikeInt_co, /) -> ndarray[_ShapeT_co, _DTypeT_co]: ...
    @overload
    def __iadd__(self: NDArray[floating], other: _ArrayLikeFloat_co, /) -> ndarray[_ShapeT_co, _DTypeT_co]: ...
    @overload
    def __iadd__(self: NDArray[complexfloating], other: _ArrayLikeComplex_co, /) -> ndarray[_ShapeT_co, _DTypeT_co]: ...
    @overload
    def __iadd__(self: NDArray[timedelta64 | datetime64], other: _ArrayLikeTD64_co, /) -> ndarray[_ShapeT_co, _DTypeT_co]: ...
    @overload
    def __iadd__(self: NDArray[object_], other: Any, /) -> ndarray[_ShapeT_co, _DTypeT_co]: ...

    #
    @overload
    def __isub__(
        self: NDArray[unsignedinteger],
        other: _ArrayLikeUInt_co | _IntLike_co,
        /,
    ) -> ndarray[_ShapeT_co, _DTypeT_co]: ...
    @overload
    def __isub__(self: NDArray[signedinteger], other: _ArrayLikeInt_co, /) -> ndarray[_ShapeT_co, _DTypeT_co]: ...
    @overload
    def __isub__(self: NDArray[floating], other: _ArrayLikeFloat_co, /) -> ndarray[_ShapeT_co, _DTypeT_co]: ...
    @overload
    def __isub__(self: NDArray[complexfloating], other: _ArrayLikeComplex_co, /) -> ndarray[_ShapeT_co, _DTypeT_co]: ...
    @overload
    def __isub__(self: NDArray[timedelta64 | datetime64], other: _ArrayLikeTD64_co, /) -> ndarray[_ShapeT_co, _DTypeT_co]: ...
    @overload
    def __isub__(self: NDArray[object_], other: Any, /) -> ndarray[_ShapeT_co, _DTypeT_co]: ...

    #
    @overload
    def __imul__(self: NDArray[np.bool], other: _ArrayLikeBool_co, /) -> ndarray[_ShapeT_co, _DTypeT_co]: ...
    @overload
    def __imul__(
        self: NDArray[unsignedinteger],
        other: _ArrayLikeUInt_co | _IntLike_co,
        /,
    ) -> ndarray[_ShapeT_co, _DTypeT_co]: ...
    @overload
    def __imul__(self: NDArray[signedinteger], other: _ArrayLikeInt_co, /) -> ndarray[_ShapeT_co, _DTypeT_co]: ...
    @overload
    def __imul__(self: NDArray[floating | timedelta64], other: _ArrayLikeFloat_co, /) -> ndarray[_ShapeT_co, _DTypeT_co]: ...
    @overload
    def __imul__(self: NDArray[complexfloating], other: _ArrayLikeComplex_co, /) -> ndarray[_ShapeT_co, _DTypeT_co]: ...
    @overload
    def __imul__(self: NDArray[object_], other: Any, /) -> ndarray[_ShapeT_co, _DTypeT_co]: ...

    @overload
    def __ipow__(
        self: NDArray[unsignedinteger],
        other: _ArrayLikeUInt_co | _IntLike_co,
        /,
    ) -> ndarray[_ShapeT_co, _DTypeT_co]: ...
    @overload
    def __ipow__(self: NDArray[signedinteger], other: _ArrayLikeInt_co, /) -> ndarray[_ShapeT_co, _DTypeT_co]: ...
    @overload
    def __ipow__(self: NDArray[floating], other: _ArrayLikeFloat_co, /) -> ndarray[_ShapeT_co, _DTypeT_co]: ...
    @overload
    def __ipow__(self: NDArray[complexfloating], other: _ArrayLikeComplex_co, /) -> ndarray[_ShapeT_co, _DTypeT_co]: ...
    @overload
    def __ipow__(self: NDArray[object_], other: Any, /) -> ndarray[_ShapeT_co, _DTypeT_co]: ...

    #
    @overload
    def __itruediv__(self: NDArray[floating], other: _ArrayLikeFloat_co, /) -> ndarray[_ShapeT_co, _DTypeT_co]: ...
    @overload
    def __itruediv__(self: NDArray[complexfloating], other: _ArrayLikeComplex_co, /) -> ndarray[_ShapeT_co, _DTypeT_co]: ...
    @overload
    def __itruediv__(self: NDArray[timedelta64], other: _ArrayLikeInt, /) -> ndarray[_ShapeT_co, _DTypeT_co]: ...
    @overload
    def __itruediv__(self: NDArray[object_], other: Any, /) -> ndarray[_ShapeT_co, _DTypeT_co]: ...

    # keep in sync with `__imod__`
    @overload
    def __ifloordiv__(
        self: NDArray[unsignedinteger],
        other: _ArrayLikeUInt_co | _IntLike_co,
        /
    ) -> ndarray[_ShapeT_co, _DTypeT_co]: ...
    @overload
    def __ifloordiv__(self: NDArray[signedinteger], other: _ArrayLikeInt_co, /) -> ndarray[_ShapeT_co, _DTypeT_co]: ...
    @overload
    def __ifloordiv__(self: NDArray[floating], other: _ArrayLikeFloat_co, /) -> ndarray[_ShapeT_co, _DTypeT_co]: ...
    @overload
    def __ifloordiv__(self: NDArray[timedelta64], other: _ArrayLikeInt, /) -> ndarray[_ShapeT_co, _DTypeT_co]: ...
    @overload
    def __ifloordiv__(self: NDArray[object_], other: Any, /) -> ndarray[_ShapeT_co, _DTypeT_co]: ...

    # keep in sync with `__ifloordiv__`
    @overload
    def __imod__(
        self: NDArray[unsignedinteger],
        other: _ArrayLikeUInt_co | _IntLike_co,
        /,
    ) -> ndarray[_ShapeT_co, _DTypeT_co]: ...
    @overload
    def __imod__(self: NDArray[signedinteger], other: _ArrayLikeInt_co, /) -> ndarray[_ShapeT_co, _DTypeT_co]: ...
    @overload
    def __imod__(self: NDArray[floating], other: _ArrayLikeFloat_co, /) -> ndarray[_ShapeT_co, _DTypeT_co]: ...
    @overload
    def __imod__(
        self: NDArray[timedelta64],
        other: _SupportsArray[_dtype[timedelta64]] | _NestedSequence[_SupportsArray[_dtype[timedelta64]]],
        /,
    ) -> ndarray[_ShapeT_co, _DTypeT_co]: ...
    @overload
    def __imod__(self: NDArray[object_], other: Any, /) -> ndarray[_ShapeT_co, _DTypeT_co]: ...

    # keep in sync with `__irshift__`
    @overload
    def __ilshift__(
        self: NDArray[unsignedinteger],
        other: _ArrayLikeUInt_co | _IntLike_co,
        /,
    ) -> ndarray[_ShapeT_co, _DTypeT_co]: ...
    @overload
    def __ilshift__(self: NDArray[signedinteger], other: _ArrayLikeInt_co, /) -> ndarray[_ShapeT_co, _DTypeT_co]: ...
    @overload
    def __ilshift__(self: NDArray[object_], other: Any, /) -> ndarray[_ShapeT_co, _DTypeT_co]: ...

    # keep in sync with `__ilshift__`
    @overload
    def __irshift__(
        self: NDArray[unsignedinteger],
        other: _ArrayLikeUInt_co | _IntLike_co,
        /,
    ) -> ndarray[_ShapeT_co, _DTypeT_co]: ...
    @overload
    def __irshift__(self: NDArray[signedinteger], other: _ArrayLikeInt_co, /) -> ndarray[_ShapeT_co, _DTypeT_co]: ...
    @overload
    def __irshift__(self: NDArray[object_], other: Any, /) -> ndarray[_ShapeT_co, _DTypeT_co]: ...

    # keep in sync with `__ixor__` and `__ior__`
    @overload
    def __iand__(self: NDArray[np.bool], other: _ArrayLikeBool_co, /) -> ndarray[_ShapeT_co, _DTypeT_co]: ...
    @overload
    def __iand__(
        self: NDArray[unsignedinteger],
        other: _ArrayLikeUInt_co | _IntLike_co,
        /,
    ) -> ndarray[_ShapeT_co, _DTypeT_co]: ...
    @overload
    def __iand__(self: NDArray[signedinteger], other: _ArrayLikeInt_co, /) -> ndarray[_ShapeT_co, _DTypeT_co]: ...
    @overload
    def __iand__(self: NDArray[object_], other: Any, /) -> ndarray[_ShapeT_co, _DTypeT_co]: ...

    # keep in sync with `__iand__` and `__ior__`
    @overload
    def __ixor__(self: NDArray[np.bool], other: _ArrayLikeBool_co, /) -> ndarray[_ShapeT_co, _DTypeT_co]: ...
    @overload
    def __ixor__(
        self: NDArray[unsignedinteger],
        other: _ArrayLikeUInt_co | _IntLike_co,
        /,
    ) -> ndarray[_ShapeT_co, _DTypeT_co]: ...
    @overload
    def __ixor__(self: NDArray[signedinteger], other: _ArrayLikeInt_co, /) -> ndarray[_ShapeT_co, _DTypeT_co]: ...
    @overload
    def __ixor__(self: NDArray[object_], other: Any, /) -> ndarray[_ShapeT_co, _DTypeT_co]: ...

    # keep in sync with `__iand__` and `__ixor__`
    @overload
    def __ior__(self: NDArray[np.bool], other: _ArrayLikeBool_co, /) -> ndarray[_ShapeT_co, _DTypeT_co]: ...
    @overload
    def __ior__(
        self: NDArray[unsignedinteger],
        other: _ArrayLikeUInt_co | _IntLike_co,
        /,
    ) -> ndarray[_ShapeT_co, _DTypeT_co]: ...
    @overload
    def __ior__(self: NDArray[signedinteger], other: _ArrayLikeInt_co, /) -> ndarray[_ShapeT_co, _DTypeT_co]: ...
    @overload
    def __ior__(self: NDArray[object_], other: Any, /) -> ndarray[_ShapeT_co, _DTypeT_co]: ...

    #
    @overload
    def __imatmul__(self: NDArray[np.bool], other: _ArrayLikeBool_co, /) -> ndarray[_ShapeT_co, _DTypeT_co]: ...
    @overload
    def __imatmul__(self: NDArray[unsignedinteger], other: _ArrayLikeUInt_co, /) -> ndarray[_ShapeT_co, _DTypeT_co]: ...
    @overload
    def __imatmul__(self: NDArray[signedinteger], other: _ArrayLikeInt_co, /) -> ndarray[_ShapeT_co, _DTypeT_co]: ...
    @overload
    def __imatmul__(self: NDArray[floating], other: _ArrayLikeFloat_co, /) -> ndarray[_ShapeT_co, _DTypeT_co]: ...
    @overload
    def __imatmul__(self: NDArray[complexfloating], other: _ArrayLikeComplex_co, /) -> ndarray[_ShapeT_co, _DTypeT_co]: ...
    @overload
    def __imatmul__(self: NDArray[object_], other: Any, /) -> ndarray[_ShapeT_co, _DTypeT_co]: ...

    #
    def __dlpack__(
        self: NDArray[number],
        /,
        *,
        stream: int | Any | None = None,
        max_version: tuple[int, int] | None = None,
        dl_device: tuple[int, int] | None = None,
        copy: builtins.bool | None = None,
    ) -> CapsuleType: ...
    def __dlpack_device__(self, /) -> tuple[L[1], L[0]]: ...

    # Keep `dtype` at the bottom to avoid name conflicts with `np.dtype`
    @property
    def dtype(self) -> _DTypeT_co: ...

# NOTE: while `np.generic` is not technically an instance of `ABCMeta`,
# the `@abstractmethod` decorator is herein used to (forcefully) deny
# the creation of `np.generic` instances.
# The `# type: ignore` comments are necessary to silence mypy errors regarding
# the missing `ABCMeta` metaclass.
# See https://github.com/numpy/numpy-stubs/pull/80 for more details.
class generic(_ArrayOrScalarCommon, Generic[_ItemT_co]):
    @abstractmethod
    def __init__(self, *args: Any, **kwargs: Any) -> None: ...
    def __hash__(self) -> int: ...
    @overload
    def __array__(self, dtype: None = None, /) -> ndarray[tuple[()], dtype[Self]]: ...
    @overload
    def __array__(self, dtype: _DTypeT, /) -> ndarray[tuple[()], _DTypeT]: ...
    if sys.version_info >= (3, 12):
        def __buffer__(self, flags: int, /) -> memoryview: ...

    @property
    def base(self) -> None: ...
    @property
    def ndim(self) -> L[0]: ...
    @property
    def size(self) -> L[1]: ...
    @property
    def shape(self) -> tuple[()]: ...
    @property
    def strides(self) -> tuple[()]: ...
    @property
    def flat(self) -> flatiter[ndarray[tuple[int], dtype[Self]]]: ...

    @overload
    def item(self, /) -> _ItemT_co: ...
    @overload
    def item(self, arg0: L[0, -1] | tuple[L[0, -1]] | tuple[()] = ..., /) -> _ItemT_co: ...
    def tolist(self, /) -> _ItemT_co: ...

    def byteswap(self, inplace: L[False] = ...) -> Self: ...

    @overload
    def astype(
        self,
        dtype: _DTypeLike[_ScalarT],
        order: _OrderKACF = ...,
        casting: _CastingKind = ...,
        subok: builtins.bool = ...,
        copy: builtins.bool | _CopyMode = ...,
    ) -> _ScalarT: ...
    @overload
    def astype(
        self,
        dtype: DTypeLike,
        order: _OrderKACF = ...,
        casting: _CastingKind = ...,
        subok: builtins.bool = ...,
        copy: builtins.bool | _CopyMode = ...,
    ) -> Any: ...

    # NOTE: `view` will perform a 0D->scalar cast,
    # thus the array `type` is irrelevant to the output type
    @overload
    def view(self, type: type[NDArray[Any]] = ...) -> Self: ...
    @overload
    def view(
        self,
        dtype: _DTypeLike[_ScalarT],
        type: type[NDArray[Any]] = ...,
    ) -> _ScalarT: ...
    @overload
    def view(
        self,
        dtype: DTypeLike,
        type: type[NDArray[Any]] = ...,
    ) -> Any: ...

    @overload
    def getfield(
        self,
        dtype: _DTypeLike[_ScalarT],
        offset: SupportsIndex = ...
    ) -> _ScalarT: ...
    @overload
    def getfield(
        self,
        dtype: DTypeLike,
        offset: SupportsIndex = ...
    ) -> Any: ...

    @overload
    def take(  # type: ignore[misc]
        self,
        indices: _IntLike_co,
        axis: SupportsIndex | None = ...,
        out: None = ...,
        mode: _ModeKind = ...,
    ) -> Self: ...
    @overload
    def take(  # type: ignore[misc]
        self,
        indices: _ArrayLikeInt_co,
        axis: SupportsIndex | None = ...,
        out: None = ...,
        mode: _ModeKind = ...,
    ) -> NDArray[Self]: ...
    @overload
    def take(
        self,
        indices: _ArrayLikeInt_co,
        axis: SupportsIndex | None = ...,
        out: _ArrayT = ...,
        mode: _ModeKind = ...,
    ) -> _ArrayT: ...

    def repeat(self, repeats: _ArrayLikeInt_co, axis: SupportsIndex | None = None) -> ndarray[tuple[int], dtype[Self]]: ...
    def flatten(self, /, order: _OrderKACF = "C") -> ndarray[tuple[int], dtype[Self]]: ...
    def ravel(self, /, order: _OrderKACF = "C") -> ndarray[tuple[int], dtype[Self]]: ...

    @overload  # (() | [])
    def reshape(
        self,
        shape: tuple[()] | list[Never],
        /,
        *,
        order: _OrderACF = "C",
        copy: builtins.bool | None = None,
    ) -> Self: ...
    @overload  # ((1, *(1, ...))@_ShapeT)
    def reshape(
        self,
        shape: _1NShapeT,
        /,
        *,
        order: _OrderACF = "C",
        copy: builtins.bool | None = None,
    ) -> ndarray[_1NShapeT, dtype[Self]]: ...
    @overload  # (Sequence[index, ...])  # not recommended
    def reshape(
        self,
        shape: Sequence[SupportsIndex],
        /,
        *,
        order: _OrderACF = "C",
        copy: builtins.bool | None = None,
    ) -> Self | ndarray[tuple[L[1], ...], dtype[Self]]: ...
    @overload  # _(index)
    def reshape(
        self,
        size1: SupportsIndex,
        /,
        *,
        order: _OrderACF = "C",
        copy: builtins.bool | None = None,
    ) -> ndarray[tuple[L[1]], dtype[Self]]: ...
    @overload  # _(index, index)
    def reshape(
        self,
        size1: SupportsIndex,
        size2: SupportsIndex,
        /,
        *,
        order: _OrderACF = "C",
        copy: builtins.bool | None = None,
    ) -> ndarray[tuple[L[1], L[1]], dtype[Self]]: ...
    @overload  # _(index, index, index)
    def reshape(
        self,
        size1: SupportsIndex,
        size2: SupportsIndex,
        size3: SupportsIndex,
        /,
        *,
        order: _OrderACF = "C",
        copy: builtins.bool | None = None,
    ) -> ndarray[tuple[L[1], L[1], L[1]], dtype[Self]]: ...
    @overload  # _(index, index, index, index)
    def reshape(
        self,
        size1: SupportsIndex,
        size2: SupportsIndex,
        size3: SupportsIndex,
        size4: SupportsIndex,
        /,
        *,
        order: _OrderACF = "C",
        copy: builtins.bool | None = None,
    ) -> ndarray[tuple[L[1], L[1], L[1], L[1]], dtype[Self]]: ...
    @overload  # _(index, index, index, index, index, *index)  # ndim >= 5
    def reshape(
        self,
        size1: SupportsIndex,
        size2: SupportsIndex,
        size3: SupportsIndex,
        size4: SupportsIndex,
        size5: SupportsIndex,
        /,
        *sizes6_: SupportsIndex,
        order: _OrderACF = "C",
        copy: builtins.bool | None = None,
    ) -> ndarray[tuple[L[1], L[1], L[1], L[1], L[1], *tuple[L[1], ...]], dtype[Self]]: ...

    def squeeze(self, axis: L[0] | tuple[()] | None = ...) -> Self: ...
    def transpose(self, axes: tuple[()] | None = ..., /) -> Self: ...

    @overload
    def all(
        self,
        /,
        axis: L[0, -1] | tuple[()] | None = None,
        out: None = None,
        keepdims: SupportsIndex = False,
        *,
        where: builtins.bool | np.bool | ndarray[tuple[()], dtype[np.bool]] = True
    ) -> np.bool: ...
    @overload
    def all(
        self,
        /,
        axis: L[0, -1] | tuple[()] | None,
        out: ndarray[tuple[()], dtype[_ScalarT]],
        keepdims: SupportsIndex = False,
        *,
        where: builtins.bool | np.bool | ndarray[tuple[()], dtype[np.bool]] = True,
    ) -> _ScalarT: ...
    @overload
    def all(
        self,
        /,
        axis: L[0, -1] | tuple[()] | None = None,
        *,
        out: ndarray[tuple[()], dtype[_ScalarT]],
        keepdims: SupportsIndex = False,
        where: builtins.bool | np.bool | ndarray[tuple[()], dtype[np.bool]] = True,
    ) -> _ScalarT: ...

    @overload
    def any(
        self,
        /,
        axis: L[0, -1] | tuple[()] | None = None,
        out: None = None,
        keepdims: SupportsIndex = False,
        *,
        where: builtins.bool | np.bool | ndarray[tuple[()], dtype[np.bool]] = True
    ) -> np.bool: ...
    @overload
    def any(
        self,
        /,
        axis: L[0, -1] | tuple[()] | None,
        out: ndarray[tuple[()], dtype[_ScalarT]],
        keepdims: SupportsIndex = False,
        *,
        where: builtins.bool | np.bool | ndarray[tuple[()], dtype[np.bool]] = True,
    ) -> _ScalarT: ...
    @overload
    def any(
        self,
        /,
        axis: L[0, -1] | tuple[()] | None = None,
        *,
        out: ndarray[tuple[()], dtype[_ScalarT]],
        keepdims: SupportsIndex = False,
        where: builtins.bool | np.bool | ndarray[tuple[()], dtype[np.bool]] = True,
    ) -> _ScalarT: ...

    # Keep `dtype` at the bottom to avoid name conflicts with `np.dtype`
    @property
    def dtype(self) -> _dtype[Self]: ...

class number(generic[_NumberItemT_co], Generic[_NBit, _NumberItemT_co]):
    @abstractmethod
    def __init__(self, value: _NumberItemT_co, /) -> None: ...
    def __class_getitem__(cls, item: Any, /) -> GenericAlias: ...

    def __neg__(self) -> Self: ...
    def __pos__(self) -> Self: ...
    def __abs__(self) -> Self: ...

    __add__: _NumberOp
    __radd__: _NumberOp
    __sub__: _NumberOp
    __rsub__: _NumberOp
    __mul__: _NumberOp
    __rmul__: _NumberOp
    __floordiv__: _NumberOp
    __rfloordiv__: _NumberOp
    __pow__: _NumberOp
    __rpow__: _NumberOp
    __truediv__: _NumberOp
    __rtruediv__: _NumberOp

    __lt__: _ComparisonOpLT[_NumberLike_co, _ArrayLikeNumber_co]
    __le__: _ComparisonOpLE[_NumberLike_co, _ArrayLikeNumber_co]
    __gt__: _ComparisonOpGT[_NumberLike_co, _ArrayLikeNumber_co]
    __ge__: _ComparisonOpGE[_NumberLike_co, _ArrayLikeNumber_co]

class bool(generic[_BoolItemT_co], Generic[_BoolItemT_co]):
    @property
    def itemsize(self) -> L[1]: ...
    @property
    def nbytes(self) -> L[1]: ...
    @property
    def real(self) -> Self: ...
    @property
    def imag(self) -> np.bool[L[False]]: ...

    @overload
    def __init__(self: np.bool[L[False]], /) -> None: ...
    @overload
    def __init__(self: np.bool[L[False]], value: _Falsy = ..., /) -> None: ...
    @overload
    def __init__(self: np.bool[L[True]], value: _Truthy, /) -> None: ...
    @overload
    def __init__(self, value: object, /) -> None: ...

    def __bool__(self, /) -> _BoolItemT_co: ...
    @overload
    def __int__(self: np.bool[L[False]], /) -> L[0]: ...
    @overload
    def __int__(self: np.bool[L[True]], /) -> L[1]: ...
    @overload
    def __int__(self, /) -> L[0, 1]: ...
    def __abs__(self) -> Self: ...

    @overload
    def __invert__(self: np.bool[L[False]], /) -> np.bool[L[True]]: ...
    @overload
    def __invert__(self: np.bool[L[True]], /) -> np.bool[L[False]]: ...
    @overload
    def __invert__(self, /) -> np.bool: ...

    __add__: _BoolOp[np.bool]
    __radd__: _BoolOp[np.bool]
    __sub__: _BoolSub
    __rsub__: _BoolSub
    __mul__: _BoolOp[np.bool]
    __rmul__: _BoolOp[np.bool]
    __truediv__: _BoolTrueDiv
    __rtruediv__: _BoolTrueDiv
    __floordiv__: _BoolOp[int8]
    __rfloordiv__: _BoolOp[int8]
    __pow__: _BoolOp[int8]
    __rpow__: _BoolOp[int8]

    __lshift__: _BoolBitOp[int8]
    __rlshift__: _BoolBitOp[int8]
    __rshift__: _BoolBitOp[int8]
    __rrshift__: _BoolBitOp[int8]

    @overload
    def __and__(self: np.bool[L[False]], other: builtins.bool | np.bool, /) -> np.bool[L[False]]: ...
    @overload
    def __and__(self, other: L[False] | np.bool[L[False]], /) -> np.bool[L[False]]: ...
    @overload
    def __and__(self, other: L[True] | np.bool[L[True]], /) -> Self: ...
    @overload
    def __and__(self, other: builtins.bool | np.bool, /) -> np.bool: ...
    @overload
    def __and__(self, other: _IntegerT, /) -> _IntegerT: ...
    @overload
    def __and__(self, other: int, /) -> np.bool | intp: ...
    __rand__ = __and__

    @overload
    def __xor__(self: np.bool[L[False]], other: _BoolItemT | np.bool[_BoolItemT], /) -> np.bool[_BoolItemT]: ...
    @overload
    def __xor__(self: np.bool[L[True]], other: L[True] | np.bool[L[True]], /) -> np.bool[L[False]]: ...
    @overload
    def __xor__(self, other: L[False] | np.bool[L[False]], /) -> Self: ...
    @overload
    def __xor__(self, other: builtins.bool | np.bool, /) -> np.bool: ...
    @overload
    def __xor__(self, other: _IntegerT, /) -> _IntegerT: ...
    @overload
    def __xor__(self, other: int, /) -> np.bool | intp: ...
    __rxor__ = __xor__

    @overload
    def __or__(self: np.bool[L[True]], other: builtins.bool | np.bool, /) -> np.bool[L[True]]: ...
    @overload
    def __or__(self, other: L[False] | np.bool[L[False]], /) -> Self: ...
    @overload
    def __or__(self, other: L[True] | np.bool[L[True]], /) -> np.bool[L[True]]: ...
    @overload
    def __or__(self, other: builtins.bool | np.bool, /) -> np.bool: ...
    @overload
    def __or__(self, other: _IntegerT, /) -> _IntegerT: ...
    @overload
    def __or__(self, other: int, /) -> np.bool | intp: ...
    __ror__ = __or__

    __mod__: _BoolMod
    __rmod__: _BoolMod
    __divmod__: _BoolDivMod
    __rdivmod__: _BoolDivMod

    __lt__: _ComparisonOpLT[_NumberLike_co, _ArrayLikeNumber_co]
    __le__: _ComparisonOpLE[_NumberLike_co, _ArrayLikeNumber_co]
    __gt__: _ComparisonOpGT[_NumberLike_co, _ArrayLikeNumber_co]
    __ge__: _ComparisonOpGE[_NumberLike_co, _ArrayLikeNumber_co]

# NOTE: This should _not_ be `Final` or a `TypeAlias`
bool_ = bool

# NOTE: The `object_` constructor returns the passed object, so instances with type
# `object_` cannot exists (at runtime).
# NOTE: Because mypy has some long-standing bugs related to `__new__`, `object_` can't
# be made generic.
@final
class object_(_RealMixin, generic):
    @overload
    def __new__(cls, nothing_to_see_here: None = None, /) -> None: ...  # type: ignore[misc]
    @overload
    def __new__(cls, stringy: _AnyStr, /) -> _AnyStr: ...  # type: ignore[misc]
    @overload
    def __new__(cls, array: ndarray[_ShapeT, Any], /) -> ndarray[_ShapeT, dtype[Self]]: ...  # type: ignore[misc]
    @overload
    def __new__(cls, sequence: SupportsLenAndGetItem[object], /) -> NDArray[Self]: ...  # type: ignore[misc]
    @overload
    def __new__(cls, value: _T, /) -> _T: ...  # type: ignore[misc]
    @overload  # catch-all
    def __new__(cls, value: Any = ..., /) -> object | NDArray[Self]: ...  # type: ignore[misc]
    def __init__(self, value: object = ..., /) -> None: ...
    def __hash__(self, /) -> int: ...
    def __abs__(self, /) -> object_: ...  # this affects NDArray[object_].__abs__
    def __call__(self, /, *args: object, **kwargs: object) -> Any: ...

    if sys.version_info >= (3, 12):
        def __release_buffer__(self, buffer: memoryview, /) -> None: ...

class integer(_IntegralMixin, _RoundMixin, number[_NBit, int]):
    @abstractmethod
    def __init__(self, value: _ConvertibleToInt = ..., /) -> None: ...

    # NOTE: `bit_count` and `__index__` are technically defined in the concrete subtypes
    def bit_count(self, /) -> int: ...
    def __index__(self, /) -> int: ...
    def __invert__(self, /) -> Self: ...

    __truediv__: _IntTrueDiv[_NBit]
    __rtruediv__: _IntTrueDiv[_NBit]
    def __mod__(self, value: _IntLike_co, /) -> integer: ...
    def __rmod__(self, value: _IntLike_co, /) -> integer: ...
    # Ensure that objects annotated as `integer` support bit-wise operations
    def __lshift__(self, other: _IntLike_co, /) -> integer: ...
    def __rlshift__(self, other: _IntLike_co, /) -> integer: ...
    def __rshift__(self, other: _IntLike_co, /) -> integer: ...
    def __rrshift__(self, other: _IntLike_co, /) -> integer: ...
    def __and__(self, other: _IntLike_co, /) -> integer: ...
    def __rand__(self, other: _IntLike_co, /) -> integer: ...
    def __or__(self, other: _IntLike_co, /) -> integer: ...
    def __ror__(self, other: _IntLike_co, /) -> integer: ...
    def __xor__(self, other: _IntLike_co, /) -> integer: ...
    def __rxor__(self, other: _IntLike_co, /) -> integer: ...

class signedinteger(integer[_NBit1]):
    def __init__(self, value: _ConvertibleToInt = ..., /) -> None: ...

    __add__: _SignedIntOp[_NBit1]
    __radd__: _SignedIntOp[_NBit1]
    __sub__: _SignedIntOp[_NBit1]
    __rsub__: _SignedIntOp[_NBit1]
    __mul__: _SignedIntOp[_NBit1]
    __rmul__: _SignedIntOp[_NBit1]
    __floordiv__: _SignedIntOp[_NBit1]
    __rfloordiv__: _SignedIntOp[_NBit1]
    __pow__: _SignedIntOp[_NBit1]
    __rpow__: _SignedIntOp[_NBit1]
    __lshift__: _SignedIntBitOp[_NBit1]
    __rlshift__: _SignedIntBitOp[_NBit1]
    __rshift__: _SignedIntBitOp[_NBit1]
    __rrshift__: _SignedIntBitOp[_NBit1]
    __and__: _SignedIntBitOp[_NBit1]
    __rand__: _SignedIntBitOp[_NBit1]
    __xor__: _SignedIntBitOp[_NBit1]
    __rxor__: _SignedIntBitOp[_NBit1]
    __or__: _SignedIntBitOp[_NBit1]
    __ror__: _SignedIntBitOp[_NBit1]
    __mod__: _SignedIntMod[_NBit1]
    __rmod__: _SignedIntMod[_NBit1]
    __divmod__: _SignedIntDivMod[_NBit1]
    __rdivmod__: _SignedIntDivMod[_NBit1]

int8 = signedinteger[_8Bit]
int16 = signedinteger[_16Bit]
int32 = signedinteger[_32Bit]
int64 = signedinteger[_64Bit]

byte = signedinteger[_NBitByte]
short = signedinteger[_NBitShort]
intc = signedinteger[_NBitIntC]
intp = signedinteger[_NBitIntP]
int_ = intp
long = signedinteger[_NBitLong]
longlong = signedinteger[_NBitLongLong]

class unsignedinteger(integer[_NBit1]):
    # NOTE: `uint64 + signedinteger -> float64`
    def __init__(self, value: _ConvertibleToInt = ..., /) -> None: ...

    __add__: _UnsignedIntOp[_NBit1]
    __radd__: _UnsignedIntOp[_NBit1]
    __sub__: _UnsignedIntOp[_NBit1]
    __rsub__: _UnsignedIntOp[_NBit1]
    __mul__: _UnsignedIntOp[_NBit1]
    __rmul__: _UnsignedIntOp[_NBit1]
    __floordiv__: _UnsignedIntOp[_NBit1]
    __rfloordiv__: _UnsignedIntOp[_NBit1]
    __pow__: _UnsignedIntOp[_NBit1]
    __rpow__: _UnsignedIntOp[_NBit1]
    __lshift__: _UnsignedIntBitOp[_NBit1]
    __rlshift__: _UnsignedIntBitOp[_NBit1]
    __rshift__: _UnsignedIntBitOp[_NBit1]
    __rrshift__: _UnsignedIntBitOp[_NBit1]
    __and__: _UnsignedIntBitOp[_NBit1]
    __rand__: _UnsignedIntBitOp[_NBit1]
    __xor__: _UnsignedIntBitOp[_NBit1]
    __rxor__: _UnsignedIntBitOp[_NBit1]
    __or__: _UnsignedIntBitOp[_NBit1]
    __ror__: _UnsignedIntBitOp[_NBit1]
    __mod__: _UnsignedIntMod[_NBit1]
    __rmod__: _UnsignedIntMod[_NBit1]
    __divmod__: _UnsignedIntDivMod[_NBit1]
    __rdivmod__: _UnsignedIntDivMod[_NBit1]

uint8: TypeAlias = unsignedinteger[_8Bit]
uint16: TypeAlias = unsignedinteger[_16Bit]
uint32: TypeAlias = unsignedinteger[_32Bit]
uint64: TypeAlias = unsignedinteger[_64Bit]

ubyte: TypeAlias = unsignedinteger[_NBitByte]
ushort: TypeAlias = unsignedinteger[_NBitShort]
uintc: TypeAlias = unsignedinteger[_NBitIntC]
uintp: TypeAlias = unsignedinteger[_NBitIntP]
uint: TypeAlias = uintp
ulong: TypeAlias = unsignedinteger[_NBitLong]
ulonglong: TypeAlias = unsignedinteger[_NBitLongLong]

class inexact(number[_NBit, _InexactItemT_co], Generic[_NBit, _InexactItemT_co]):
    @abstractmethod
    def __init__(self, value: _InexactItemT_co | None = ..., /) -> None: ...

class floating(_RealMixin, _RoundMixin, inexact[_NBit1, float]):
    def __init__(self, value: _ConvertibleToFloat | None = ..., /) -> None: ...

    __add__: _FloatOp[_NBit1]
    __radd__: _FloatOp[_NBit1]
    __sub__: _FloatOp[_NBit1]
    __rsub__: _FloatOp[_NBit1]
    __mul__: _FloatOp[_NBit1]
    __rmul__: _FloatOp[_NBit1]
    __truediv__: _FloatOp[_NBit1]
    __rtruediv__: _FloatOp[_NBit1]
    __floordiv__: _FloatOp[_NBit1]
    __rfloordiv__: _FloatOp[_NBit1]
    __pow__: _FloatOp[_NBit1]
    __rpow__: _FloatOp[_NBit1]
    __mod__: _FloatMod[_NBit1]
    __rmod__: _FloatMod[_NBit1]
    __divmod__: _FloatDivMod[_NBit1]
    __rdivmod__: _FloatDivMod[_NBit1]

    # NOTE: `is_integer` and `as_integer_ratio` are technically defined in the concrete subtypes
    def is_integer(self, /) -> builtins.bool: ...
    def as_integer_ratio(self, /) -> tuple[int, int]: ...

float16: TypeAlias = floating[_16Bit]
float32: TypeAlias = floating[_32Bit]

# either a C `double`, `float`, or `longdouble`
class float64(floating[_64Bit], float):  # type: ignore[misc]
    def __new__(cls, x: _ConvertibleToFloat | None = ..., /) -> Self: ...

    #
    @property
    def itemsize(self) -> L[8]: ...
    @property
    def nbytes(self) -> L[8]: ...

    # overrides for `floating` and `builtins.float` compatibility (`_RealMixin` doesn't work)
    @property
    def real(self) -> Self: ...
    @property
    def imag(self) -> Self: ...
    def conjugate(self) -> Self: ...
    def __getformat__(self, typestr: L["double", "float"], /) -> str: ...
    def __getnewargs__(self, /) -> tuple[float]: ...

    # float64-specific operator overrides
    @overload
    def __add__(self, other: _Float64_co, /) -> float64: ...
    @overload
    def __add__(self, other: complexfloating[_64Bit, _64Bit], /) -> complex128: ...
    @overload
    def __add__(self, other: complexfloating[_NBit1, _NBit2], /) -> complexfloating[_NBit1 | _64Bit, _NBit2 | _64Bit]: ...
    @overload
    def __add__(self, other: complex, /) -> float64 | complex128: ...
    @overload
    def __radd__(self, other: _Float64_co, /) -> float64: ...
    @overload
    def __radd__(self, other: complexfloating[_64Bit, _64Bit], /) -> complex128: ...
    @overload
    def __radd__(self, other: complexfloating[_NBit1, _NBit2], /) -> complexfloating[_NBit1 | _64Bit, _NBit2 | _64Bit]: ...
    @overload
    def __radd__(self, other: complex, /) -> float64 | complex128: ...

    @overload
    def __sub__(self, other: _Float64_co, /) -> float64: ...
    @overload
    def __sub__(self, other: complexfloating[_64Bit, _64Bit], /) -> complex128: ...
    @overload
    def __sub__(self, other: complexfloating[_NBit1, _NBit2], /) -> complexfloating[_NBit1 | _64Bit, _NBit2 | _64Bit]: ...
    @overload
    def __sub__(self, other: complex, /) -> float64 | complex128: ...
    @overload
    def __rsub__(self, other: _Float64_co, /) -> float64: ...
    @overload
    def __rsub__(self, other: complexfloating[_64Bit, _64Bit], /) -> complex128: ...
    @overload
    def __rsub__(self, other: complexfloating[_NBit1, _NBit2], /) -> complexfloating[_NBit1 | _64Bit, _NBit2 | _64Bit]: ...
    @overload
    def __rsub__(self, other: complex, /) -> float64 | complex128: ...

    @overload
    def __mul__(self, other: _Float64_co, /) -> float64: ...
    @overload
    def __mul__(self, other: complexfloating[_64Bit, _64Bit], /) -> complex128: ...
    @overload
    def __mul__(self, other: complexfloating[_NBit1, _NBit2], /) -> complexfloating[_NBit1 | _64Bit, _NBit2 | _64Bit]: ...
    @overload
    def __mul__(self, other: complex, /) -> float64 | complex128: ...
    @overload
    def __rmul__(self, other: _Float64_co, /) -> float64: ...
    @overload
    def __rmul__(self, other: complexfloating[_64Bit, _64Bit], /) -> complex128: ...
    @overload
    def __rmul__(self, other: complexfloating[_NBit1, _NBit2], /) -> complexfloating[_NBit1 | _64Bit, _NBit2 | _64Bit]: ...
    @overload
    def __rmul__(self, other: complex, /) -> float64 | complex128: ...

    @overload
    def __truediv__(self, other: _Float64_co, /) -> float64: ...
    @overload
    def __truediv__(self, other: complexfloating[_64Bit, _64Bit], /) -> complex128: ...
    @overload
    def __truediv__(self, other: complexfloating[_NBit1, _NBit2], /) -> complexfloating[_NBit1 | _64Bit, _NBit2 | _64Bit]: ...
    @overload
    def __truediv__(self, other: complex, /) -> float64 | complex128: ...
    @overload
    def __rtruediv__(self, other: _Float64_co, /) -> float64: ...
    @overload
    def __rtruediv__(self, other: complexfloating[_64Bit, _64Bit], /) -> complex128: ...
    @overload
    def __rtruediv__(self, other: complexfloating[_NBit1, _NBit2], /) -> complexfloating[_NBit1 | _64Bit, _NBit2 | _64Bit]: ...
    @overload
    def __rtruediv__(self, other: complex, /) -> float64 | complex128: ...

    @overload
    def __floordiv__(self, other: _Float64_co, /) -> float64: ...
    @overload
    def __floordiv__(self, other: complexfloating[_64Bit, _64Bit], /) -> complex128: ...
    @overload
    def __floordiv__(self, other: complexfloating[_NBit1, _NBit2], /) -> complexfloating[_NBit1 | _64Bit, _NBit2 | _64Bit]: ...
    @overload
    def __floordiv__(self, other: complex, /) -> float64 | complex128: ...
    @overload
    def __rfloordiv__(self, other: _Float64_co, /) -> float64: ...
    @overload
    def __rfloordiv__(self, other: complexfloating[_64Bit, _64Bit], /) -> complex128: ...
    @overload
    def __rfloordiv__(self, other: complexfloating[_NBit1, _NBit2], /) -> complexfloating[_NBit1 | _64Bit, _NBit2 | _64Bit]: ...
    @overload
    def __rfloordiv__(self, other: complex, /) -> float64 | complex128: ...

    @overload
    def __pow__(self, other: _Float64_co, mod: None = None, /) -> float64: ...
    @overload
    def __pow__(self, other: complexfloating[_64Bit, _64Bit], mod: None = None, /) -> complex128: ...
    @overload
    def __pow__(
        self, other: complexfloating[_NBit1, _NBit2], mod: None = None, /
    ) -> complexfloating[_NBit1 | _64Bit, _NBit2 | _64Bit]: ...
    @overload
    def __pow__(self, other: complex, mod: None = None, /) -> float64 | complex128: ...
    @overload
    def __rpow__(self, other: _Float64_co, mod: None = None, /) -> float64: ...
    @overload
    def __rpow__(self, other: complexfloating[_64Bit, _64Bit], mod: None = None, /) -> complex128: ...
    @overload
    def __rpow__(
        self, other: complexfloating[_NBit1, _NBit2], mod: None = None, /
    ) -> complexfloating[_NBit1 | _64Bit, _NBit2 | _64Bit]: ...
    @overload
    def __rpow__(self, other: complex, mod: None = None, /) -> float64 | complex128: ...

    def __mod__(self, other: _Float64_co, /) -> float64: ...  # type: ignore[override]
    def __rmod__(self, other: _Float64_co, /) -> float64: ...  # type: ignore[override]

    def __divmod__(self, other: _Float64_co, /) -> _2Tuple[float64]: ...  # type: ignore[override]
    def __rdivmod__(self, other: _Float64_co, /) -> _2Tuple[float64]: ...  # type: ignore[override]

half: TypeAlias = floating[_NBitHalf]
single: TypeAlias = floating[_NBitSingle]
double: TypeAlias = floating[_NBitDouble]
longdouble: TypeAlias = floating[_NBitLongDouble]

# The main reason for `complexfloating` having two typevars is cosmetic.
# It is used to clarify why `complex128`s precision is `_64Bit`, the latter
# describing the two 64 bit floats representing its real and imaginary component

class complexfloating(inexact[_NBit1, complex], Generic[_NBit1, _NBit2]):
    @overload
    def __init__(
        self,
        real: complex | SupportsComplex | SupportsFloat | SupportsIndex = ...,
        imag: complex | SupportsFloat | SupportsIndex = ...,
        /,
    ) -> None: ...
    @overload
    def __init__(self, real: _ConvertibleToComplex | None = ..., /) -> None: ...

    @property
    def real(self) -> floating[_NBit1]: ...  # type: ignore[override]
    @property
    def imag(self) -> floating[_NBit2]: ...  # type: ignore[override]

    # NOTE: `__complex__` is technically defined in the concrete subtypes
    def __complex__(self, /) -> complex: ...
    def __abs__(self, /) -> floating[_NBit1 | _NBit2]: ...  # type: ignore[override]

    @overload
    def __add__(self, other: _Complex64_co, /) -> complexfloating[_NBit1, _NBit2]: ...
    @overload
    def __add__(self, other: complex | float64 | complex128, /) -> complexfloating[_NBit1, _NBit2] | complex128: ...
    @overload
    def __add__(self, other: number[_NBit], /) -> complexfloating[_NBit1, _NBit2] | complexfloating[_NBit, _NBit]: ...
    @overload
    def __radd__(self, other: _Complex64_co, /) -> complexfloating[_NBit1, _NBit2]: ...
    @overload
    def __radd__(self, other: complex, /) -> complexfloating[_NBit1, _NBit2] | complex128: ...
    @overload
    def __radd__(self, other: number[_NBit], /) -> complexfloating[_NBit1, _NBit2] | complexfloating[_NBit, _NBit]: ...

    @overload
    def __sub__(self, other: _Complex64_co, /) -> complexfloating[_NBit1, _NBit2]: ...
    @overload
    def __sub__(self, other: complex | float64 | complex128, /) -> complexfloating[_NBit1, _NBit2] | complex128: ...
    @overload
    def __sub__(self, other: number[_NBit], /) -> complexfloating[_NBit1, _NBit2] | complexfloating[_NBit, _NBit]: ...
    @overload
    def __rsub__(self, other: _Complex64_co, /) -> complexfloating[_NBit1, _NBit2]: ...
    @overload
    def __rsub__(self, other: complex, /) -> complexfloating[_NBit1, _NBit2] | complex128: ...
    @overload
    def __rsub__(self, other: number[_NBit], /) -> complexfloating[_NBit1, _NBit2] | complexfloating[_NBit, _NBit]: ...

    @overload
    def __mul__(self, other: _Complex64_co, /) -> complexfloating[_NBit1, _NBit2]: ...
    @overload
    def __mul__(self, other: complex | float64 | complex128, /) -> complexfloating[_NBit1, _NBit2] | complex128: ...
    @overload
    def __mul__(self, other: number[_NBit], /) -> complexfloating[_NBit1, _NBit2] | complexfloating[_NBit, _NBit]: ...
    @overload
    def __rmul__(self, other: _Complex64_co, /) -> complexfloating[_NBit1, _NBit2]: ...
    @overload
    def __rmul__(self, other: complex, /) -> complexfloating[_NBit1, _NBit2] | complex128: ...
    @overload
    def __rmul__(self, other: number[_NBit], /) -> complexfloating[_NBit1, _NBit2] | complexfloating[_NBit, _NBit]: ...

    @overload
    def __truediv__(self, other: _Complex64_co, /) -> complexfloating[_NBit1, _NBit2]: ...
    @overload
    def __truediv__(self, other: complex | float64 | complex128, /) -> complexfloating[_NBit1, _NBit2] | complex128: ...
    @overload
    def __truediv__(self, other: number[_NBit], /) -> complexfloating[_NBit1, _NBit2] | complexfloating[_NBit, _NBit]: ...
    @overload
    def __rtruediv__(self, other: _Complex64_co, /) -> complexfloating[_NBit1, _NBit2]: ...
    @overload
    def __rtruediv__(self, other: complex, /) -> complexfloating[_NBit1, _NBit2] | complex128: ...
    @overload
    def __rtruediv__(self, other: number[_NBit], /) -> complexfloating[_NBit1, _NBit2] | complexfloating[_NBit, _NBit]: ...

    @overload
    def __pow__(self, other: _Complex64_co, mod: None = None, /) -> complexfloating[_NBit1, _NBit2]: ...
    @overload
    def __pow__(
        self, other: complex | float64 | complex128, mod: None = None, /
    ) -> complexfloating[_NBit1, _NBit2] | complex128: ...
    @overload
    def __pow__(
        self, other: number[_NBit], mod: None = None, /
    ) -> complexfloating[_NBit1, _NBit2] | complexfloating[_NBit, _NBit]: ...
    @overload
    def __rpow__(self, other: _Complex64_co, mod: None = None, /) -> complexfloating[_NBit1, _NBit2]: ...
    @overload
    def __rpow__(self, other: complex, mod: None = None, /) -> complexfloating[_NBit1, _NBit2] | complex128: ...
    @overload
    def __rpow__(
        self, other: number[_NBit], mod: None = None, /
    ) -> complexfloating[_NBit1, _NBit2] | complexfloating[_NBit, _NBit]: ...

complex64: TypeAlias = complexfloating[_32Bit, _32Bit]

class complex128(complexfloating[_64Bit, _64Bit], complex):  # type: ignore[misc]
    @overload
    def __new__(
        cls,
        real: complex | SupportsComplex | SupportsFloat | SupportsIndex = ...,
        imag: complex | SupportsFloat | SupportsIndex = ...,
        /,
    ) -> Self: ...
    @overload
    def __new__(cls, real: _ConvertibleToComplex | None = ..., /) -> Self: ...

    #
    @property
    def itemsize(self) -> L[16]: ...
    @property
    def nbytes(self) -> L[16]: ...

    # overrides for `floating` and `builtins.float` compatibility
    @property
    def real(self) -> float64: ...
    @property
    def imag(self) -> float64: ...
    def conjugate(self) -> Self: ...
    def __abs__(self) -> float64: ...  # type: ignore[override]
    def __getnewargs__(self, /) -> tuple[float, float]: ...

    # complex128-specific operator overrides
    @overload
    def __add__(self, other: _Complex128_co, /) -> complex128: ...
    @overload
    def __add__(self, other: complexfloating[_NBit1, _NBit2], /) -> complexfloating[_NBit1 | _64Bit, _NBit2 | _64Bit]: ...
    def __radd__(self, other: _Complex128_co, /) -> complex128: ...

    @overload
    def __sub__(self, other: _Complex128_co, /) -> complex128: ...
    @overload
    def __sub__(self, other: complexfloating[_NBit1, _NBit2], /) -> complexfloating[_NBit1 | _64Bit, _NBit2 | _64Bit]: ...
    def __rsub__(self, other: _Complex128_co, /) -> complex128: ...

    @overload
    def __mul__(self, other: _Complex128_co, /) -> complex128: ...
    @overload
    def __mul__(self, other: complexfloating[_NBit1, _NBit2], /) -> complexfloating[_NBit1 | _64Bit, _NBit2 | _64Bit]: ...
    def __rmul__(self, other: _Complex128_co, /) -> complex128: ...

    @overload
    def __truediv__(self, other: _Complex128_co, /) -> complex128: ...
    @overload
    def __truediv__(self, other: complexfloating[_NBit1, _NBit2], /) -> complexfloating[_NBit1 | _64Bit, _NBit2 | _64Bit]: ...
    def __rtruediv__(self, other: _Complex128_co, /) -> complex128: ...

    @overload
    def __pow__(self, other: _Complex128_co, mod: None = None, /) -> complex128: ...
    @overload
    def __pow__(
        self, other: complexfloating[_NBit1, _NBit2], mod: None = None, /
    ) -> complexfloating[_NBit1 | _64Bit, _NBit2 | _64Bit]: ...
    def __rpow__(self, other: _Complex128_co, mod: None = None, /) -> complex128: ...

csingle: TypeAlias = complexfloating[_NBitSingle, _NBitSingle]
cdouble: TypeAlias = complexfloating[_NBitDouble, _NBitDouble]
clongdouble: TypeAlias = complexfloating[_NBitLongDouble, _NBitLongDouble]

class timedelta64(_IntegralMixin, generic[_TD64ItemT_co], Generic[_TD64ItemT_co]):
    @property
    def itemsize(self) -> L[8]: ...
    @property
    def nbytes(self) -> L[8]: ...

    @overload
    def __init__(self, value: _TD64ItemT_co | timedelta64[_TD64ItemT_co], /) -> None: ...
    @overload
    def __init__(self: timedelta64[L[0]], /) -> None: ...
    @overload
    def __init__(self: timedelta64[None], value: _NaTValue | None, format: _TimeUnitSpec, /) -> None: ...
    @overload
    def __init__(self: timedelta64[L[0]], value: L[0], format: _TimeUnitSpec[_IntTD64Unit] = ..., /) -> None: ...
    @overload
    def __init__(self: timedelta64[int], value: _IntLike_co, format: _TimeUnitSpec[_IntTD64Unit] = ..., /) -> None: ...
    @overload
    def __init__(self: timedelta64[int], value: dt.timedelta, format: _TimeUnitSpec[_IntTimeUnit], /) -> None: ...
    @overload
    def __init__(
        self: timedelta64[dt.timedelta],
        value: dt.timedelta | _IntLike_co,
        format: _TimeUnitSpec[_NativeTD64Unit] = ...,
        /,
    ) -> None: ...
    @overload
    def __init__(self, value: _ConvertibleToTD64, format: _TimeUnitSpec = ..., /) -> None: ...

    # inherited at runtime from `signedinteger`
    def __class_getitem__(cls, type_arg: type | object, /) -> GenericAlias: ...

    # NOTE: Only a limited number of units support conversion
    # to builtin scalar types: `Y`, `M`, `ns`, `ps`, `fs`, `as`
    def __int__(self: timedelta64[int], /) -> int: ...
    def __float__(self: timedelta64[int], /) -> float: ...

    def __neg__(self, /) -> Self: ...
    def __pos__(self, /) -> Self: ...
    def __abs__(self, /) -> Self: ...

    @overload
    def __add__(self: timedelta64[None], x: _TD64Like_co, /) -> timedelta64[None]: ...
    @overload
    def __add__(self: timedelta64[int], x: timedelta64[int | dt.timedelta], /) -> timedelta64[int]: ...
    @overload
    def __add__(self: timedelta64[int], x: timedelta64, /) -> timedelta64[int | None]: ...
    @overload
    def __add__(self: timedelta64[dt.timedelta], x: _AnyDateOrTime, /) -> _AnyDateOrTime: ...
    @overload
    def __add__(self: timedelta64[_AnyTD64Item], x: timedelta64[_AnyTD64Item] | _IntLike_co, /) -> timedelta64[_AnyTD64Item]: ...
    @overload
    def __add__(self, x: timedelta64[None], /) -> timedelta64[None]: ...
    __radd__ = __add__

    @overload
    def __mul__(self: timedelta64[_AnyTD64Item], x: int | np.integer | np.bool, /) -> timedelta64[_AnyTD64Item]: ...
    @overload
    def __mul__(self: timedelta64[_AnyTD64Item], x: float | np.floating, /) -> timedelta64[_AnyTD64Item | None]: ...
    @overload
    def __mul__(self, x: float | np.floating | np.integer | np.bool, /) -> timedelta64: ...
    __rmul__ = __mul__

    @overload
    def __mod__(self, x: timedelta64[L[0] | None], /) -> timedelta64[None]: ...
    @overload
    def __mod__(self: timedelta64[None], x: timedelta64, /) -> timedelta64[None]: ...
    @overload
    def __mod__(self: timedelta64[int], x: timedelta64[int | dt.timedelta], /) -> timedelta64[int | None]: ...
    @overload
    def __mod__(self: timedelta64[dt.timedelta], x: timedelta64[_AnyTD64Item], /) -> timedelta64[_AnyTD64Item | None]: ...
    @overload
    def __mod__(self: timedelta64[dt.timedelta], x: dt.timedelta, /) -> dt.timedelta: ...
    @overload
    def __mod__(self, x: timedelta64[int], /) -> timedelta64[int | None]: ...
    @overload
    def __mod__(self, x: timedelta64, /) -> timedelta64: ...

    # the L[0] makes __mod__ non-commutative, which the first two overloads reflect
    @overload
    def __rmod__(self, x: timedelta64[None], /) -> timedelta64[None]: ...
    @overload
    def __rmod__(self: timedelta64[L[0] | None], x: timedelta64, /) -> timedelta64[None]: ...
    @overload
    def __rmod__(self: timedelta64[int], x: timedelta64[int | dt.timedelta], /) -> timedelta64[int | None]: ...
    @overload
    def __rmod__(self: timedelta64[dt.timedelta], x: timedelta64[_AnyTD64Item], /) -> timedelta64[_AnyTD64Item | None]: ...
    @overload
    def __rmod__(self: timedelta64[dt.timedelta], x: dt.timedelta, /) -> dt.timedelta: ...
    @overload
    def __rmod__(self, x: timedelta64[int], /) -> timedelta64[int | None]: ...
    @overload
    def __rmod__(self, x: timedelta64, /) -> timedelta64: ...

    # keep in sync with __mod__
    @overload
    def __divmod__(self, x: timedelta64[L[0] | None], /) -> tuple[int64, timedelta64[None]]: ...
    @overload
    def __divmod__(self: timedelta64[None], x: timedelta64, /) -> tuple[int64, timedelta64[None]]: ...
    @overload
    def __divmod__(self: timedelta64[int], x: timedelta64[int | dt.timedelta], /) -> tuple[int64, timedelta64[int | None]]: ...
    @overload
    def __divmod__(self: timedelta64[dt.timedelta], x: timedelta64[_AnyTD64Item], /) -> tuple[int64, timedelta64[_AnyTD64Item | None]]: ...
    @overload
    def __divmod__(self: timedelta64[dt.timedelta], x: dt.timedelta, /) -> tuple[int, dt.timedelta]: ...
    @overload
    def __divmod__(self, x: timedelta64[int], /) -> tuple[int64, timedelta64[int | None]]: ...
    @overload
    def __divmod__(self, x: timedelta64, /) -> tuple[int64, timedelta64]: ...

    # keep in sync with __rmod__
    @overload
    def __rdivmod__(self, x: timedelta64[None], /) -> tuple[int64, timedelta64[None]]: ...
    @overload
    def __rdivmod__(self: timedelta64[L[0] | None], x: timedelta64, /) -> tuple[int64, timedelta64[None]]: ...
    @overload
    def __rdivmod__(self: timedelta64[int], x: timedelta64[int | dt.timedelta], /) -> tuple[int64, timedelta64[int | None]]: ...
    @overload
    def __rdivmod__(self: timedelta64[dt.timedelta], x: timedelta64[_AnyTD64Item], /) -> tuple[int64, timedelta64[_AnyTD64Item | None]]: ...
    @overload
    def __rdivmod__(self: timedelta64[dt.timedelta], x: dt.timedelta, /) -> tuple[int, dt.timedelta]: ...
    @overload
    def __rdivmod__(self, x: timedelta64[int], /) -> tuple[int64, timedelta64[int | None]]: ...
    @overload
    def __rdivmod__(self, x: timedelta64, /) -> tuple[int64, timedelta64]: ...

    @overload
    def __sub__(self: timedelta64[None], b: _TD64Like_co, /) -> timedelta64[None]: ...
    @overload
    def __sub__(self: timedelta64[int], b: timedelta64[int | dt.timedelta], /) -> timedelta64[int]: ...
    @overload
    def __sub__(self: timedelta64[int], b: timedelta64, /) -> timedelta64[int | None]: ...
    @overload
    def __sub__(self: timedelta64[dt.timedelta], b: dt.timedelta, /) -> dt.timedelta: ...
    @overload
    def __sub__(self: timedelta64[_AnyTD64Item], b: timedelta64[_AnyTD64Item] | _IntLike_co, /) -> timedelta64[_AnyTD64Item]: ...
    @overload
    def __sub__(self, b: timedelta64[None], /) -> timedelta64[None]: ...

    @overload
    def __rsub__(self: timedelta64[None], a: _TD64Like_co, /) -> timedelta64[None]: ...
    @overload
    def __rsub__(self: timedelta64[dt.timedelta], a: _AnyDateOrTime, /) -> _AnyDateOrTime: ...
    @overload
    def __rsub__(self: timedelta64[dt.timedelta], a: timedelta64[_AnyTD64Item], /) -> timedelta64[_AnyTD64Item]: ...
    @overload
    def __rsub__(self: timedelta64[_AnyTD64Item], a: timedelta64[_AnyTD64Item] | _IntLike_co, /) -> timedelta64[_AnyTD64Item]: ...
    @overload
    def __rsub__(self, a: timedelta64[None], /) -> timedelta64[None]: ...
    @overload
    def __rsub__(self, a: datetime64[None], /) -> datetime64[None]: ...

    @overload
    def __truediv__(self: timedelta64[dt.timedelta], b: dt.timedelta, /) -> float: ...
    @overload
    def __truediv__(self, b: timedelta64, /) -> float64: ...
    @overload
    def __truediv__(self: timedelta64[_AnyTD64Item], b: int | integer, /) -> timedelta64[_AnyTD64Item]: ...
    @overload
    def __truediv__(self: timedelta64[_AnyTD64Item], b: float | floating, /) -> timedelta64[_AnyTD64Item | None]: ...
    @overload
    def __truediv__(self, b: float | floating | integer, /) -> timedelta64: ...
    @overload
    def __rtruediv__(self: timedelta64[dt.timedelta], a: dt.timedelta, /) -> float: ...
    @overload
    def __rtruediv__(self, a: timedelta64, /) -> float64: ...

    @overload
    def __floordiv__(self: timedelta64[dt.timedelta], b: dt.timedelta, /) -> int: ...
    @overload
    def __floordiv__(self, b: timedelta64, /) -> int64: ...
    @overload
    def __floordiv__(self: timedelta64[_AnyTD64Item], b: int | integer, /) -> timedelta64[_AnyTD64Item]: ...
    @overload
    def __floordiv__(self: timedelta64[_AnyTD64Item], b: float | floating, /) -> timedelta64[_AnyTD64Item | None]: ...
    @overload
    def __rfloordiv__(self: timedelta64[dt.timedelta], a: dt.timedelta, /) -> int: ...
    @overload
    def __rfloordiv__(self, a: timedelta64, /) -> int64: ...

    __lt__: _ComparisonOpLT[_TD64Like_co, _ArrayLikeTD64_co]
    __le__: _ComparisonOpLE[_TD64Like_co, _ArrayLikeTD64_co]
    __gt__: _ComparisonOpGT[_TD64Like_co, _ArrayLikeTD64_co]
    __ge__: _ComparisonOpGE[_TD64Like_co, _ArrayLikeTD64_co]

class datetime64(_RealMixin, generic[_DT64ItemT_co], Generic[_DT64ItemT_co]):
    @property
    def itemsize(self) -> L[8]: ...
    @property
    def nbytes(self) -> L[8]: ...

    @overload
    def __init__(self, value: datetime64[_DT64ItemT_co], /) -> None: ...
    @overload
    def __init__(self: datetime64[_AnyDT64Arg], value: _AnyDT64Arg, /) -> None: ...
    @overload
    def __init__(self: datetime64[None], value: _NaTValue | None = ..., format: _TimeUnitSpec = ..., /) -> None: ...
    @overload
    def __init__(self: datetime64[dt.datetime], value: _DT64Now, format: _TimeUnitSpec[_NativeTimeUnit] = ..., /) -> None: ...
    @overload
    def __init__(self: datetime64[dt.date], value: _DT64Date, format: _TimeUnitSpec[_DateUnit] = ..., /) -> None: ...
    @overload
    def __init__(self: datetime64[int], value: int | bytes | str | dt.date, format: _TimeUnitSpec[_IntTimeUnit], /) -> None: ...
    @overload
    def __init__(
        self: datetime64[dt.datetime], value: int | bytes | str | dt.date, format: _TimeUnitSpec[_NativeTimeUnit], /
    ) -> None: ...
    @overload
    def __init__(self: datetime64[dt.date], value: int | bytes | str | dt.date, format: _TimeUnitSpec[_DateUnit], /) -> None: ...
    @overload
    def __init__(self, value: bytes | str | dt.date | None, format: _TimeUnitSpec = ..., /) -> None: ...

    @overload
    def __add__(self: datetime64[_AnyDT64Item], x: int | integer | np.bool, /) -> datetime64[_AnyDT64Item]: ...
    @overload
    def __add__(self: datetime64[None], x: _TD64Like_co, /) -> datetime64[None]: ...
    @overload
    def __add__(self: datetime64[int], x: timedelta64[int | dt.timedelta], /) -> datetime64[int]: ...
    @overload
    def __add__(self: datetime64[dt.datetime], x: timedelta64[dt.timedelta], /) -> datetime64[dt.datetime]: ...
    @overload
    def __add__(self: datetime64[dt.date], x: timedelta64[dt.timedelta], /) -> datetime64[dt.date]: ...
    @overload
    def __add__(self: datetime64[dt.date], x: timedelta64[int], /) -> datetime64[int]: ...
    @overload
    def __add__(self, x: datetime64[None], /) -> datetime64[None]: ...
    @overload
    def __add__(self, x: _TD64Like_co, /) -> datetime64: ...
    __radd__ = __add__

    @overload
    def __sub__(self: datetime64[_AnyDT64Item], x: int | integer | np.bool, /) -> datetime64[_AnyDT64Item]: ...
    @overload
    def __sub__(self: datetime64[_AnyDate], x: _AnyDate, /) -> dt.timedelta: ...
    @overload
    def __sub__(self: datetime64[None], x: timedelta64, /) -> datetime64[None]: ...
    @overload
    def __sub__(self: datetime64[None], x: datetime64, /) -> timedelta64[None]: ...
    @overload
    def __sub__(self: datetime64[int], x: timedelta64, /) -> datetime64[int]: ...
    @overload
    def __sub__(self: datetime64[int], x: datetime64, /) -> timedelta64[int]: ...
    @overload
    def __sub__(self: datetime64[dt.datetime], x: timedelta64[int], /) -> datetime64[int]: ...
    @overload
    def __sub__(self: datetime64[dt.datetime], x: timedelta64[dt.timedelta], /) -> datetime64[dt.datetime]: ...
    @overload
    def __sub__(self: datetime64[dt.datetime], x: datetime64[int], /) -> timedelta64[int]: ...
    @overload
    def __sub__(self: datetime64[dt.date], x: timedelta64[int], /) -> datetime64[dt.date | int]: ...
    @overload
    def __sub__(self: datetime64[dt.date], x: timedelta64[dt.timedelta], /) -> datetime64[dt.date]: ...
    @overload
    def __sub__(self: datetime64[dt.date], x: datetime64[dt.date], /) -> timedelta64[dt.timedelta]: ...
    @overload
    def __sub__(self, x: timedelta64[None], /) -> datetime64[None]: ...
    @overload
    def __sub__(self, x: datetime64[None], /) -> timedelta64[None]: ...
    @overload
    def __sub__(self, x: _TD64Like_co, /) -> datetime64: ...
    @overload
    def __sub__(self, x: datetime64, /) -> timedelta64: ...

    @overload
    def __rsub__(self: datetime64[_AnyDT64Item], x: int | integer | np.bool, /) -> datetime64[_AnyDT64Item]: ...
    @overload
    def __rsub__(self: datetime64[_AnyDate], x: _AnyDate, /) -> dt.timedelta: ...
    @overload
    def __rsub__(self: datetime64[None], x: datetime64, /) -> timedelta64[None]: ...
    @overload
    def __rsub__(self: datetime64[int], x: datetime64, /) -> timedelta64[int]: ...
    @overload
    def __rsub__(self: datetime64[dt.datetime], x: datetime64[int], /) -> timedelta64[int]: ...
    @overload
    def __rsub__(self: datetime64[dt.datetime], x: datetime64[dt.date], /) -> timedelta64[dt.timedelta]: ...
    @overload
    def __rsub__(self, x: datetime64[None], /) -> timedelta64[None]: ...
    @overload
    def __rsub__(self, x: datetime64, /) -> timedelta64: ...

    __lt__: _ComparisonOpLT[datetime64, _ArrayLikeDT64_co]
    __le__: _ComparisonOpLE[datetime64, _ArrayLikeDT64_co]
    __gt__: _ComparisonOpGT[datetime64, _ArrayLikeDT64_co]
    __ge__: _ComparisonOpGE[datetime64, _ArrayLikeDT64_co]

class flexible(_RealMixin, generic[_FlexibleItemT_co], Generic[_FlexibleItemT_co]): ...

class void(flexible[bytes | tuple[Any, ...]]):
    @overload
    def __init__(self, value: _IntLike_co | bytes, /, dtype: None = None) -> None: ...
    @overload
    def __init__(self, value: Any, /, dtype: _DTypeLikeVoid) -> None: ...

    @overload
    def __getitem__(self, key: str | SupportsIndex, /) -> Any: ...
    @overload
    def __getitem__(self, key: list[str], /) -> void: ...
    def __setitem__(self, key: str | list[str] | SupportsIndex, value: ArrayLike, /) -> None: ...

    def setfield(self, val: ArrayLike, dtype: DTypeLike, offset: int = ...) -> None: ...

class character(flexible[_CharacterItemT_co], Generic[_CharacterItemT_co]):
    @abstractmethod
    def __init__(self, value: _CharacterItemT_co = ..., /) -> None: ...

# NOTE: Most `np.bytes_` / `np.str_` methods return their builtin `bytes` / `str` counterpart

class bytes_(character[bytes], bytes):
    @overload
    def __new__(cls, o: object = ..., /) -> Self: ...
    @overload
    def __new__(cls, s: str, /, encoding: str, errors: str = ...) -> Self: ...

    #
    @overload
    def __init__(self, o: object = ..., /) -> None: ...
    @overload
    def __init__(self, s: str, /, encoding: str, errors: str = ...) -> None: ...

    #
    def __bytes__(self, /) -> bytes: ...

class str_(character[str], str):
    @overload
    def __new__(cls, value: object = ..., /) -> Self: ...
    @overload
    def __new__(cls, value: bytes, /, encoding: str = ..., errors: str = ...) -> Self: ...

    #
    @overload
    def __init__(self, value: object = ..., /) -> None: ...
    @overload
    def __init__(self, value: bytes, /, encoding: str = ..., errors: str = ...) -> None: ...

# See `numpy._typing._ufunc` for more concrete nin-/nout-specific stubs
@final
class ufunc:
    @property
    def __name__(self) -> LiteralString: ...
    @property
    def __qualname__(self) -> LiteralString: ...
    @property
    def __doc__(self) -> str: ...
    @property
    def nin(self) -> int: ...
    @property
    def nout(self) -> int: ...
    @property
    def nargs(self) -> int: ...
    @property
    def ntypes(self) -> int: ...
    @property
    def types(self) -> list[LiteralString]: ...
    # Broad return type because it has to encompass things like
    #
    # >>> np.logical_and.identity is True
    # True
    # >>> np.add.identity is 0
    # True
    # >>> np.sin.identity is None
    # True
    #
    # and any user-defined ufuncs.
    @property
    def identity(self) -> Any: ...
    # This is None for ufuncs and a string for gufuncs.
    @property
    def signature(self) -> LiteralString | None: ...

    def __call__(self, *args: Any, **kwargs: Any) -> Any: ...
    # The next four methods will always exist, but they will just
    # raise a ValueError ufuncs with that don't accept two input
    # arguments and return one output argument. Because of that we
    # can't type them very precisely.
    def reduce(self, /, *args: Any, **kwargs: Any) -> Any: ...
    def accumulate(self, /, *args: Any, **kwargs: Any) -> NDArray[Any]: ...
    def reduceat(self, /, *args: Any, **kwargs: Any) -> NDArray[Any]: ...
    def outer(self, *args: Any, **kwargs: Any) -> Any: ...
    # Similarly at won't be defined for ufuncs that return multiple
    # outputs, so we can't type it very precisely.
    def at(self, /, *args: Any, **kwargs: Any) -> None: ...

    #
    def resolve_dtypes(
        self,
        /,
        dtypes: tuple[dtype | type | None, ...],
        *,
        signature: tuple[dtype | None, ...] | None = None,
        casting: _CastingKind | None = None,
        reduction: builtins.bool = False,
    ) -> tuple[dtype, ...]: ...

# Parameters: `__name__`, `ntypes` and `identity`
absolute: _UFunc_Nin1_Nout1[L['absolute'], L[20], None]
add: _UFunc_Nin2_Nout1[L['add'], L[22], L[0]]
arccos: _UFunc_Nin1_Nout1[L['arccos'], L[8], None]
arccosh: _UFunc_Nin1_Nout1[L['arccosh'], L[8], None]
arcsin: _UFunc_Nin1_Nout1[L['arcsin'], L[8], None]
arcsinh: _UFunc_Nin1_Nout1[L['arcsinh'], L[8], None]
arctan2: _UFunc_Nin2_Nout1[L['arctan2'], L[5], None]
arctan: _UFunc_Nin1_Nout1[L['arctan'], L[8], None]
arctanh: _UFunc_Nin1_Nout1[L['arctanh'], L[8], None]
bitwise_and: _UFunc_Nin2_Nout1[L['bitwise_and'], L[12], L[-1]]
bitwise_count: _UFunc_Nin1_Nout1[L['bitwise_count'], L[11], None]
bitwise_not: _UFunc_Nin1_Nout1[L['invert'], L[12], None]
bitwise_or: _UFunc_Nin2_Nout1[L['bitwise_or'], L[12], L[0]]
bitwise_xor: _UFunc_Nin2_Nout1[L['bitwise_xor'], L[12], L[0]]
cbrt: _UFunc_Nin1_Nout1[L['cbrt'], L[5], None]
ceil: _UFunc_Nin1_Nout1[L['ceil'], L[7], None]
conj: _UFunc_Nin1_Nout1[L['conjugate'], L[18], None]
conjugate: _UFunc_Nin1_Nout1[L['conjugate'], L[18], None]
copysign: _UFunc_Nin2_Nout1[L['copysign'], L[4], None]
cos: _UFunc_Nin1_Nout1[L['cos'], L[9], None]
cosh: _UFunc_Nin1_Nout1[L['cosh'], L[8], None]
deg2rad: _UFunc_Nin1_Nout1[L['deg2rad'], L[5], None]
degrees: _UFunc_Nin1_Nout1[L['degrees'], L[5], None]
divide: _UFunc_Nin2_Nout1[L['true_divide'], L[11], None]
divmod: _UFunc_Nin2_Nout2[L['divmod'], L[15], None]
equal: _UFunc_Nin2_Nout1[L['equal'], L[23], None]
exp2: _UFunc_Nin1_Nout1[L['exp2'], L[8], None]
exp: _UFunc_Nin1_Nout1[L['exp'], L[10], None]
expm1: _UFunc_Nin1_Nout1[L['expm1'], L[8], None]
fabs: _UFunc_Nin1_Nout1[L['fabs'], L[5], None]
float_power: _UFunc_Nin2_Nout1[L['float_power'], L[4], None]
floor: _UFunc_Nin1_Nout1[L['floor'], L[7], None]
floor_divide: _UFunc_Nin2_Nout1[L['floor_divide'], L[21], None]
fmax: _UFunc_Nin2_Nout1[L['fmax'], L[21], None]
fmin: _UFunc_Nin2_Nout1[L['fmin'], L[21], None]
fmod: _UFunc_Nin2_Nout1[L['fmod'], L[15], None]
frexp: _UFunc_Nin1_Nout2[L['frexp'], L[4], None]
gcd: _UFunc_Nin2_Nout1[L['gcd'], L[11], L[0]]
greater: _UFunc_Nin2_Nout1[L['greater'], L[23], None]
greater_equal: _UFunc_Nin2_Nout1[L['greater_equal'], L[23], None]
heaviside: _UFunc_Nin2_Nout1[L['heaviside'], L[4], None]
hypot: _UFunc_Nin2_Nout1[L['hypot'], L[5], L[0]]
invert: _UFunc_Nin1_Nout1[L['invert'], L[12], None]
isfinite: _UFunc_Nin1_Nout1[L['isfinite'], L[20], None]
isinf: _UFunc_Nin1_Nout1[L['isinf'], L[20], None]
isnan: _UFunc_Nin1_Nout1[L['isnan'], L[20], None]
isnat: _UFunc_Nin1_Nout1[L['isnat'], L[2], None]
lcm: _UFunc_Nin2_Nout1[L['lcm'], L[11], None]
ldexp: _UFunc_Nin2_Nout1[L['ldexp'], L[8], None]
left_shift: _UFunc_Nin2_Nout1[L['left_shift'], L[11], None]
less: _UFunc_Nin2_Nout1[L['less'], L[23], None]
less_equal: _UFunc_Nin2_Nout1[L['less_equal'], L[23], None]
log10: _UFunc_Nin1_Nout1[L['log10'], L[8], None]
log1p: _UFunc_Nin1_Nout1[L['log1p'], L[8], None]
log2: _UFunc_Nin1_Nout1[L['log2'], L[8], None]
log: _UFunc_Nin1_Nout1[L['log'], L[10], None]
logaddexp2: _UFunc_Nin2_Nout1[L['logaddexp2'], L[4], float]
logaddexp: _UFunc_Nin2_Nout1[L['logaddexp'], L[4], float]
logical_and: _UFunc_Nin2_Nout1[L['logical_and'], L[20], L[True]]
logical_not: _UFunc_Nin1_Nout1[L['logical_not'], L[20], None]
logical_or: _UFunc_Nin2_Nout1[L['logical_or'], L[20], L[False]]
logical_xor: _UFunc_Nin2_Nout1[L['logical_xor'], L[19], L[False]]
matmul: _GUFunc_Nin2_Nout1[L['matmul'], L[19], None, L["(n?,k),(k,m?)->(n?,m?)"]]
matvec: _GUFunc_Nin2_Nout1[L['matvec'], L[19], None, L["(m,n),(n)->(m)"]]
maximum: _UFunc_Nin2_Nout1[L['maximum'], L[21], None]
minimum: _UFunc_Nin2_Nout1[L['minimum'], L[21], None]
mod: _UFunc_Nin2_Nout1[L['remainder'], L[16], None]
modf: _UFunc_Nin1_Nout2[L['modf'], L[4], None]
multiply: _UFunc_Nin2_Nout1[L['multiply'], L[23], L[1]]
negative: _UFunc_Nin1_Nout1[L['negative'], L[19], None]
nextafter: _UFunc_Nin2_Nout1[L['nextafter'], L[4], None]
not_equal: _UFunc_Nin2_Nout1[L['not_equal'], L[23], None]
positive: _UFunc_Nin1_Nout1[L['positive'], L[19], None]
power: _UFunc_Nin2_Nout1[L['power'], L[18], None]
rad2deg: _UFunc_Nin1_Nout1[L['rad2deg'], L[5], None]
radians: _UFunc_Nin1_Nout1[L['radians'], L[5], None]
reciprocal: _UFunc_Nin1_Nout1[L['reciprocal'], L[18], None]
remainder: _UFunc_Nin2_Nout1[L['remainder'], L[16], None]
right_shift: _UFunc_Nin2_Nout1[L['right_shift'], L[11], None]
rint: _UFunc_Nin1_Nout1[L['rint'], L[10], None]
sign: _UFunc_Nin1_Nout1[L['sign'], L[19], None]
signbit: _UFunc_Nin1_Nout1[L['signbit'], L[4], None]
sin: _UFunc_Nin1_Nout1[L['sin'], L[9], None]
sinh: _UFunc_Nin1_Nout1[L['sinh'], L[8], None]
spacing: _UFunc_Nin1_Nout1[L['spacing'], L[4], None]
sqrt: _UFunc_Nin1_Nout1[L['sqrt'], L[10], None]
square: _UFunc_Nin1_Nout1[L['square'], L[18], None]
subtract: _UFunc_Nin2_Nout1[L['subtract'], L[21], None]
tan: _UFunc_Nin1_Nout1[L['tan'], L[8], None]
tanh: _UFunc_Nin1_Nout1[L['tanh'], L[8], None]
true_divide: _UFunc_Nin2_Nout1[L['true_divide'], L[11], None]
trunc: _UFunc_Nin1_Nout1[L['trunc'], L[7], None]
vecdot: _GUFunc_Nin2_Nout1[L['vecdot'], L[19], None, L["(n),(n)->()"]]
vecmat: _GUFunc_Nin2_Nout1[L['vecmat'], L[19], None, L["(n),(n,m)->(m)"]]

abs = absolute
acos = arccos
acosh = arccosh
asin = arcsin
asinh = arcsinh
atan = arctan
atanh = arctanh
atan2 = arctan2
concat = concatenate
bitwise_left_shift = left_shift
bitwise_invert = invert
bitwise_right_shift = right_shift
permute_dims = transpose
pow = power

class errstate:
    def __init__(
        self,
        *,
        call: _ErrCall = ...,
        all: _ErrKind | None = ...,
        divide: _ErrKind | None = ...,
        over: _ErrKind | None = ...,
        under: _ErrKind | None = ...,
        invalid: _ErrKind | None = ...,
    ) -> None: ...
    def __enter__(self) -> None: ...
    def __exit__(
        self,
        exc_type: type[BaseException] | None,
        exc_value: BaseException | None,
        traceback: TracebackType | None,
        /,
    ) -> None: ...
    def __call__(self, func: _CallableT) -> _CallableT: ...

# TODO: The type of each `__next__` and `iters` return-type depends
# on the length and dtype of `args`; we can't describe this behavior yet
# as we lack variadics (PEP 646).
@final
class broadcast:
    def __new__(cls, *args: ArrayLike) -> broadcast: ...
    @property
    def index(self) -> int: ...
    @property
    def iters(self) -> tuple[flatiter[Any], ...]: ...
    @property
    def nd(self) -> int: ...
    @property
    def ndim(self) -> int: ...
    @property
    def numiter(self) -> int: ...
    @property
    def shape(self) -> _Shape: ...
    @property
    def size(self) -> int: ...
    def __next__(self) -> tuple[Any, ...]: ...
    def __iter__(self) -> Self: ...
    def reset(self) -> None: ...

@final
class busdaycalendar:
    def __new__(
        cls,
        weekmask: ArrayLike = ...,
        holidays: ArrayLike | dt.date | _NestedSequence[dt.date] = ...,
    ) -> busdaycalendar: ...
    @property
    def weekmask(self) -> NDArray[np.bool]: ...
    @property
    def holidays(self) -> NDArray[datetime64]: ...

class finfo(Generic[_FloatingT_co]):
    dtype: Final[dtype[_FloatingT_co]]
    bits: Final[int]
    eps: Final[_FloatingT_co]
    epsneg: Final[_FloatingT_co]
    iexp: Final[int]
    machep: Final[int]
    max: Final[_FloatingT_co]
    maxexp: Final[int]
    min: Final[_FloatingT_co]
    minexp: Final[int]
    negep: Final[int]
    nexp: Final[int]
    nmant: Final[int]
    precision: Final[int]
    resolution: Final[_FloatingT_co]
    smallest_subnormal: Final[_FloatingT_co]
    @property
    def smallest_normal(self) -> _FloatingT_co: ...
    @property
    def tiny(self) -> _FloatingT_co: ...
    @overload
    def __new__(cls, dtype: inexact[_NBit1] | _DTypeLike[inexact[_NBit1]]) -> finfo[floating[_NBit1]]: ...
    @overload
    def __new__(cls, dtype: complex | type[complex]) -> finfo[float64]: ...
    @overload
    def __new__(cls, dtype: str) -> finfo[floating]: ...

class iinfo(Generic[_IntegerT_co]):
    dtype: Final[dtype[_IntegerT_co]]
    kind: Final[LiteralString]
    bits: Final[int]
    key: Final[LiteralString]
    @property
    def min(self) -> int: ...
    @property
    def max(self) -> int: ...

    @overload
    def __new__(
        cls, dtype: _IntegerT_co | _DTypeLike[_IntegerT_co]
    ) -> iinfo[_IntegerT_co]: ...
    @overload
    def __new__(cls, dtype: int | type[int]) -> iinfo[int_]: ...
    @overload
    def __new__(cls, dtype: str) -> iinfo[Any]: ...

@final
class nditer:
    def __new__(
        cls,
        op: ArrayLike | Sequence[ArrayLike | None],
        flags: Sequence[_NDIterFlagsKind] | None = ...,
        op_flags: Sequence[Sequence[_NDIterFlagsOp]] | None = ...,
        op_dtypes: DTypeLike | Sequence[DTypeLike] = ...,
        order: _OrderKACF = ...,
        casting: _CastingKind = ...,
        op_axes: Sequence[Sequence[SupportsIndex]] | None = ...,
        itershape: _ShapeLike | None = ...,
        buffersize: SupportsIndex = ...,
    ) -> nditer: ...
    def __enter__(self) -> nditer: ...
    def __exit__(
        self,
        exc_type: type[BaseException] | None,
        exc_value: BaseException | None,
        traceback: TracebackType | None,
    ) -> None: ...
    def __iter__(self) -> nditer: ...
    def __next__(self) -> tuple[NDArray[Any], ...]: ...
    def __len__(self) -> int: ...
    def __copy__(self) -> nditer: ...
    @overload
    def __getitem__(self, index: SupportsIndex) -> NDArray[Any]: ...
    @overload
    def __getitem__(self, index: slice) -> tuple[NDArray[Any], ...]: ...
    def __setitem__(self, index: slice | SupportsIndex, value: ArrayLike) -> None: ...
    def close(self) -> None: ...
    def copy(self) -> nditer: ...
    def debug_print(self) -> None: ...
    def enable_external_loop(self) -> None: ...
    def iternext(self) -> builtins.bool: ...
    def remove_axis(self, i: SupportsIndex, /) -> None: ...
    def remove_multi_index(self) -> None: ...
    def reset(self) -> None: ...
    @property
    def dtypes(self) -> tuple[dtype, ...]: ...
    @property
    def finished(self) -> builtins.bool: ...
    @property
    def has_delayed_bufalloc(self) -> builtins.bool: ...
    @property
    def has_index(self) -> builtins.bool: ...
    @property
    def has_multi_index(self) -> builtins.bool: ...
    @property
    def index(self) -> int: ...
    @property
    def iterationneedsapi(self) -> builtins.bool: ...
    @property
    def iterindex(self) -> int: ...
    @property
    def iterrange(self) -> tuple[int, ...]: ...
    @property
    def itersize(self) -> int: ...
    @property
    def itviews(self) -> tuple[NDArray[Any], ...]: ...
    @property
    def multi_index(self) -> tuple[int, ...]: ...
    @property
    def ndim(self) -> int: ...
    @property
    def nop(self) -> int: ...
    @property
    def operands(self) -> tuple[NDArray[Any], ...]: ...
    @property
    def shape(self) -> tuple[int, ...]: ...
    @property
    def value(self) -> tuple[NDArray[Any], ...]: ...

class memmap(ndarray[_ShapeT_co, _DTypeT_co]):
    __array_priority__: ClassVar[float]
    filename: str | None
    offset: int
    mode: str
    @overload
    def __new__(
        subtype,
        filename: StrOrBytesPath | _SupportsFileMethodsRW,
        dtype: type[uint8] = ...,
        mode: _MemMapModeKind = ...,
        offset: int = ...,
        shape: int | tuple[int, ...] | None = ...,
        order: _OrderKACF = ...,
    ) -> memmap[Any, dtype[uint8]]: ...
    @overload
    def __new__(
        subtype,
        filename: StrOrBytesPath | _SupportsFileMethodsRW,
        dtype: _DTypeLike[_ScalarT],
        mode: _MemMapModeKind = ...,
        offset: int = ...,
        shape: int | tuple[int, ...] | None = ...,
        order: _OrderKACF = ...,
    ) -> memmap[Any, dtype[_ScalarT]]: ...
    @overload
    def __new__(
        subtype,
        filename: StrOrBytesPath | _SupportsFileMethodsRW,
        dtype: DTypeLike,
        mode: _MemMapModeKind = ...,
        offset: int = ...,
        shape: int | tuple[int, ...] | None = ...,
        order: _OrderKACF = ...,
    ) -> memmap[Any, dtype]: ...
    def __array_finalize__(self, obj: object) -> None: ...
    def __array_wrap__(
        self,
        array: memmap[_ShapeT_co, _DTypeT_co],
        context: tuple[ufunc, tuple[Any, ...], int] | None = ...,
        return_scalar: builtins.bool = ...,
    ) -> Any: ...
    def flush(self) -> None: ...

# TODO: Add a mypy plugin for managing functions whose output type is dependent
# on the literal value of some sort of signature (e.g. `einsum` and `vectorize`)
class vectorize:
    pyfunc: Callable[..., Any]
    cache: builtins.bool
    signature: LiteralString | None
    otypes: LiteralString | None
    excluded: set[int | str]
    __doc__: str | None
    def __init__(
        self,
        pyfunc: Callable[..., Any],
        otypes: str | Iterable[DTypeLike] | None = ...,
        doc: str | None = ...,
        excluded: Iterable[int | str] | None = ...,
        cache: builtins.bool = ...,
        signature: str | None = ...,
    ) -> None: ...
    def __call__(self, *args: Any, **kwargs: Any) -> Any: ...

class poly1d:
    @property
    def variable(self) -> LiteralString: ...
    @property
    def order(self) -> int: ...
    @property
    def o(self) -> int: ...
    @property
    def roots(self) -> NDArray[Any]: ...
    @property
    def r(self) -> NDArray[Any]: ...

    @property
    def coeffs(self) -> NDArray[Any]: ...
    @coeffs.setter
    def coeffs(self, value: NDArray[Any]) -> None: ...

    @property
    def c(self) -> NDArray[Any]: ...
    @c.setter
    def c(self, value: NDArray[Any]) -> None: ...

    @property
    def coef(self) -> NDArray[Any]: ...
    @coef.setter
    def coef(self, value: NDArray[Any]) -> None: ...

    @property
    def coefficients(self) -> NDArray[Any]: ...
    @coefficients.setter
    def coefficients(self, value: NDArray[Any]) -> None: ...

    __hash__: ClassVar[None]  # type: ignore[assignment]  # pyright: ignore[reportIncompatibleMethodOverride]

    @overload
    def __array__(self, /, t: None = None, copy: builtins.bool | None = None) -> ndarray[tuple[int], dtype]: ...
    @overload
    def __array__(self, /, t: _DTypeT, copy: builtins.bool | None = None) -> ndarray[tuple[int], _DTypeT]: ...

    @overload
    def __call__(self, val: _ScalarLike_co) -> Any: ...
    @overload
    def __call__(self, val: poly1d) -> poly1d: ...
    @overload
    def __call__(self, val: ArrayLike) -> NDArray[Any]: ...

    def __init__(
        self,
        c_or_r: ArrayLike,
        r: builtins.bool = ...,
        variable: str | None = ...,
    ) -> None: ...
    def __len__(self) -> int: ...
    def __neg__(self) -> poly1d: ...
    def __pos__(self) -> poly1d: ...
    def __mul__(self, other: ArrayLike, /) -> poly1d: ...
    def __rmul__(self, other: ArrayLike, /) -> poly1d: ...
    def __add__(self, other: ArrayLike, /) -> poly1d: ...
    def __radd__(self, other: ArrayLike, /) -> poly1d: ...
    def __pow__(self, val: _FloatLike_co, /) -> poly1d: ...  # Integral floats are accepted
    def __sub__(self, other: ArrayLike, /) -> poly1d: ...
    def __rsub__(self, other: ArrayLike, /) -> poly1d: ...
    def __truediv__(self, other: ArrayLike, /) -> poly1d: ...
    def __rtruediv__(self, other: ArrayLike, /) -> poly1d: ...
    def __getitem__(self, val: int, /) -> Any: ...
    def __setitem__(self, key: int, val: Any, /) -> None: ...
    def __iter__(self) -> Iterator[Any]: ...
    def deriv(self, m: SupportsInt | SupportsIndex = ...) -> poly1d: ...
    def integ(
        self,
        m: SupportsInt | SupportsIndex = ...,
        k: _ArrayLikeComplex_co | _ArrayLikeObject_co | None = ...,
    ) -> poly1d: ...

class matrix(ndarray[_2DShapeT_co, _DTypeT_co]):
    __array_priority__: ClassVar[float] = 10.0  # pyright: ignore[reportIncompatibleMethodOverride]

    def __new__(
        subtype,  # pyright: ignore[reportSelfClsParameterName]
        data: ArrayLike,
        dtype: DTypeLike = ...,
        copy: builtins.bool = ...,
    ) -> matrix[_2D, Incomplete]: ...
    def __array_finalize__(self, obj: object) -> None: ...

    @overload  # type: ignore[override]
    def __getitem__(
        self, key: SupportsIndex | _ArrayLikeInt_co | tuple[SupportsIndex | _ArrayLikeInt_co, ...], /
    ) -> Incomplete: ...
    @overload
    def __getitem__(self, key: _ToIndices, /) -> matrix[_2D, _DTypeT_co]: ...
    @overload
    def __getitem__(self: matrix[Any, dtype[void]], key: str, /) -> matrix[_2D, dtype]: ...
    @overload
    def __getitem__(self: matrix[Any, dtype[void]], key: list[str], /) -> matrix[_2DShapeT_co, _DTypeT_co]: ...  # pyright: ignore[reportIncompatibleMethodOverride]

    #
    def __mul__(self, other: ArrayLike, /) -> matrix[_2D, Incomplete]: ...  # type: ignore[override]  # pyright: ignore[reportIncompatibleMethodOverride]
    def __rmul__(self, other: ArrayLike, /) -> matrix[_2D, Incomplete]: ...  # type: ignore[override]  # pyright: ignore[reportIncompatibleMethodOverride]
    def __imul__(self, other: ArrayLike, /) -> Self: ...

    #
    def __pow__(self, other: ArrayLike, mod: None = None, /) -> matrix[_2D, Incomplete]: ...  # type: ignore[override]  # pyright: ignore[reportIncompatibleMethodOverride]
    def __rpow__(self, other: ArrayLike, mod: None = None, /) -> matrix[_2D, Incomplete]: ...  # type: ignore[override]  # pyright: ignore[reportIncompatibleMethodOverride]
    def __ipow__(self, other: ArrayLike, /) -> Self: ...  # type: ignore[misc, override]

    # keep in sync with `prod` and `mean`
    @overload  # type: ignore[override]
    def sum(self, axis: None = None, dtype: DTypeLike | None = None, out: None = None) -> Incomplete: ...
    @overload
    def sum(self, axis: _ShapeLike, dtype: DTypeLike | None = None, out: None = None) -> matrix[_2D, Incomplete]: ...
    @overload
    def sum(self, axis: _ShapeLike | None, dtype: DTypeLike | None, out: _ArrayT) -> _ArrayT: ...
    @overload
    def sum(self, axis: _ShapeLike | None = None, dtype: DTypeLike | None = None, *, out: _ArrayT) -> _ArrayT: ...  # pyright: ignore[reportIncompatibleMethodOverride]

    # keep in sync with `sum` and `mean`
    @overload  # type: ignore[override]
    def prod(self, axis: None = None, dtype: DTypeLike | None = None, out: None = None) -> Incomplete: ...
    @overload
    def prod(self, axis: _ShapeLike, dtype: DTypeLike | None = None, out: None = None) -> matrix[_2D, Incomplete]: ...
    @overload
    def prod(self, axis: _ShapeLike | None, dtype: DTypeLike | None, out: _ArrayT) -> _ArrayT: ...
    @overload
    def prod(self, axis: _ShapeLike | None = None, dtype: DTypeLike | None = None, *, out: _ArrayT) -> _ArrayT: ...  # pyright: ignore[reportIncompatibleMethodOverride]

    # keep in sync with `sum` and `prod`
    @overload  # type: ignore[override]
    def mean(self, axis: None = None, dtype: DTypeLike | None = None, out: None = None) -> Incomplete: ...
    @overload
    def mean(self, axis: _ShapeLike, dtype: DTypeLike | None = None, out: None = None) -> matrix[_2D, Incomplete]: ...
    @overload
    def mean(self, axis: _ShapeLike | None, dtype: DTypeLike | None, out: _ArrayT) -> _ArrayT: ...
    @overload
    def mean(self, axis: _ShapeLike | None = None, dtype: DTypeLike | None = None, *, out: _ArrayT) -> _ArrayT: ...  # pyright: ignore[reportIncompatibleMethodOverride]

    # keep in sync with `var`
    @overload  # type: ignore[override]
    def std(self, axis: None = None, dtype: DTypeLike | None = None, out: None = None, ddof: float = 0) -> Incomplete: ...
    @overload
    def std(
        self, axis: _ShapeLike, dtype: DTypeLike | None = None, out: None = None, ddof: float = 0
    ) -> matrix[_2D, Incomplete]: ...
    @overload
    def std(self, axis: _ShapeLike | None, dtype: DTypeLike | None, out: _ArrayT, ddof: float = 0) -> _ArrayT: ...
    @overload
    def std(  # pyright: ignore[reportIncompatibleMethodOverride]
        self, axis: _ShapeLike | None = None, dtype: DTypeLike | None = None, *, out: _ArrayT, ddof: float = 0
    ) -> _ArrayT: ...

    # keep in sync with `std`
    @overload  # type: ignore[override]
    def var(self, axis: None = None, dtype: DTypeLike | None = None, out: None = None, ddof: float = 0) -> Incomplete: ...
    @overload
    def var(
        self, axis: _ShapeLike, dtype: DTypeLike | None = None, out: None = None, ddof: float = 0
    ) -> matrix[_2D, Incomplete]: ...
    @overload
    def var(self, axis: _ShapeLike | None, dtype: DTypeLike | None, out: _ArrayT, ddof: float = 0) -> _ArrayT: ...
    @overload
    def var(  # pyright: ignore[reportIncompatibleMethodOverride]
        self, axis: _ShapeLike | None = None, dtype: DTypeLike | None = None, *, out: _ArrayT, ddof: float = 0
    ) -> _ArrayT: ...

    # keep in sync with `all`
    @overload  # type: ignore[override]
    def any(self, axis: None = None, out: None = None) -> np.bool: ...
    @overload
    def any(self, axis: _ShapeLike, out: None = None) -> matrix[_2D, dtype[np.bool]]: ...
    @overload
    def any(self, axis: _ShapeLike | None, out: _ArrayT) -> _ArrayT: ...
    @overload
    def any(self, axis: _ShapeLike | None = None, *, out: _ArrayT) -> _ArrayT: ...  # pyright: ignore[reportIncompatibleMethodOverride]

    # keep in sync with `any`
    @overload  # type: ignore[override]
    def all(self, axis: None = None, out: None = None) -> np.bool: ...
    @overload
    def all(self, axis: _ShapeLike, out: None = None) -> matrix[_2D, dtype[np.bool]]: ...
    @overload
    def all(self, axis: _ShapeLike | None, out: _ArrayT) -> _ArrayT: ...
    @overload
    def all(self, axis: _ShapeLike | None = None, *, out: _ArrayT) -> _ArrayT: ...  # pyright: ignore[reportIncompatibleMethodOverride]

    # keep in sync with `min` and `ptp`
    @overload  # type: ignore[override]
    def max(self: NDArray[_ScalarT], axis: None = None, out: None = None) -> _ScalarT: ...
    @overload
    def max(self, axis: _ShapeLike, out: None = None) -> matrix[_2D, _DTypeT_co]: ...
    @overload
    def max(self, axis: _ShapeLike | None, out: _ArrayT) -> _ArrayT: ...
    @overload
    def max(self, axis: _ShapeLike | None = None, *, out: _ArrayT) -> _ArrayT: ...  # pyright: ignore[reportIncompatibleMethodOverride]

    # keep in sync with `max` and `ptp`
    @overload  # type: ignore[override]
    def min(self: NDArray[_ScalarT], axis: None = None, out: None = None) -> _ScalarT: ...
    @overload
    def min(self, axis: _ShapeLike, out: None = None) -> matrix[_2D, _DTypeT_co]: ...
    @overload
    def min(self, axis: _ShapeLike | None, out: _ArrayT) -> _ArrayT: ...
    @overload
    def min(self, axis: _ShapeLike | None = None, *, out: _ArrayT) -> _ArrayT: ...  # pyright: ignore[reportIncompatibleMethodOverride]

    # keep in sync with `max` and `min`
    @overload
    def ptp(self: NDArray[_ScalarT], axis: None = None, out: None = None) -> _ScalarT: ...
    @overload
    def ptp(self, axis: _ShapeLike, out: None = None) -> matrix[_2D, _DTypeT_co]: ...
    @overload
    def ptp(self, axis: _ShapeLike | None, out: _ArrayT) -> _ArrayT: ...
    @overload
    def ptp(self, axis: _ShapeLike | None = None, *, out: _ArrayT) -> _ArrayT: ...  # pyright: ignore[reportIncompatibleMethodOverride]

    # keep in sync with `argmin`
    @overload  # type: ignore[override]
    def argmax(self: NDArray[_ScalarT], axis: None = None, out: None = None) -> intp: ...
    @overload
    def argmax(self, axis: _ShapeLike, out: None = None) -> matrix[_2D, dtype[intp]]: ...
    @overload
    def argmax(self, axis: _ShapeLike | None, out: _ArrayT) -> _ArrayT: ...
    @overload
    def argmax(self, axis: _ShapeLike | None = None, *, out: _ArrayT) -> _ArrayT: ...  # pyright: ignore[reportIncompatibleMethodOverride]

    # keep in sync with `argmax`
    @overload  # type: ignore[override]
    def argmin(self: NDArray[_ScalarT], axis: None = None, out: None = None) -> intp: ...
    @overload
    def argmin(self, axis: _ShapeLike, out: None = None) -> matrix[_2D, dtype[intp]]: ...
    @overload
    def argmin(self, axis: _ShapeLike | None, out: _ArrayT) -> _ArrayT: ...
    @overload
    def argmin(self, axis: _ShapeLike | None = None, *, out: _ArrayT) -> _ArrayT: ...  # pyright: ignore[reportIncompatibleMethodOverride]

    #the second overload handles the (rare) case that the matrix is not 2-d
    @overload
    def tolist(self: matrix[_2D, dtype[generic[_T]]]) -> list[list[_T]]: ...  # pyright: ignore[reportIncompatibleMethodOverride]
    @overload
    def tolist(self) -> Incomplete: ...  # pyright: ignore[reportIncompatibleMethodOverride]

    # these three methods will at least return a `2-d` array of shape (1, n)
    def squeeze(self, axis: _ShapeLike | None = None) -> matrix[_2D, _DTypeT_co]: ...
    def ravel(self, /, order: _OrderKACF = "C") -> matrix[_2D, _DTypeT_co]: ...  # type: ignore[override]  # pyright: ignore[reportIncompatibleMethodOverride]
    def flatten(self, /, order: _OrderKACF = "C") -> matrix[_2D, _DTypeT_co]: ...  # type: ignore[override]  # pyright: ignore[reportIncompatibleMethodOverride]

    # matrix.T is inherited from _ScalarOrArrayCommon
    def getT(self) -> Self: ...
    @property
    def I(self) -> matrix[_2D, Incomplete]: ...  # noqa: E743
    def getI(self) -> matrix[_2D, Incomplete]: ...
    @property
    def A(self) -> ndarray[_2DShapeT_co, _DTypeT_co]: ...
    def getA(self) -> ndarray[_2DShapeT_co, _DTypeT_co]: ...
    @property
    def A1(self) -> ndarray[_Shape, _DTypeT_co]: ...
    def getA1(self) -> ndarray[_Shape, _DTypeT_co]: ...
    @property
    def H(self) -> matrix[_2D, _DTypeT_co]: ...
    def getH(self) -> matrix[_2D, _DTypeT_co]: ...

def from_dlpack(
    x: _SupportsDLPack[None],
    /,
    *,
    device: L["cpu"] | None = None,
    copy: builtins.bool | None = None,
) -> NDArray[number | np.bool]: ...<|MERGE_RESOLUTION|>--- conflicted
+++ resolved
@@ -215,13 +215,8 @@
 # if not available at runtime. This is because the `typeshed` stubs for the standard
 # library include `typing_extensions` stubs:
 # https://github.com/python/typeshed/blob/main/stdlib/typing_extensions.pyi
-<<<<<<< HEAD
-from _typeshed import StrOrBytesPath, SupportsFlush, SupportsLenAndGetItem, SupportsWrite
+from _typeshed import Incomplete, StrOrBytesPath, SupportsFlush, SupportsLenAndGetItem, SupportsWrite
 from typing_extensions import deprecated, CapsuleType, TypeVar
-=======
-from _typeshed import Incomplete, StrOrBytesPath, SupportsFlush, SupportsLenAndGetItem, SupportsWrite
-from typing_extensions import CapsuleType, TypeVar
->>>>>>> b3bad314
 
 from numpy import (
     char,
