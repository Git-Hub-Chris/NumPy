--- conflicted
+++ resolved
@@ -5780,14 +5780,6 @@
 
         Examples
         --------
-<<<<<<< HEAD
-
-        >>> x =np.ma.array([1, 3, 4, 6], mask=[0, 0, 0, 1])
-        >>> x_min= np.ma.min(x)
-        >>> x_min 
-        1  
-
-=======
         >>> import numpy.ma as ma
         >>> x = [[1., -2., 3.], [0.2, -0.7, 0.1]]
         >>> mask = [[1, 1, 0], [0, 0, 1]]
@@ -5816,7 +5808,6 @@
                      mask=[ True,  True,  True],
                 fill_value=1e+20,
                     dtype=float64)
->>>>>>> 99eaf340
         """
         kwargs = {} if keepdims is np._NoValue else {'keepdims': keepdims}
 
@@ -5887,14 +5878,6 @@
             Returns the maximum filling value for a given datatype.
 
         Examples
-<<<<<<< HEAD
-        --------    
-
-        >>>  x = np.ma.array([1, 3, 4, 6], mask=[0, 0, 0, 1])
-        >>>  x_max= np.ma.max(x)
-        >>>  x_max
-        4
-=======
         --------
         >>> import numpy.ma as ma
         >>> x = [[-1., 2.5], [4., -2.], [3., 0.]]
@@ -5931,7 +5914,6 @@
                      mask=[ True,  True,  True],
                fill_value=1e+20,
                     dtype=float64)
->>>>>>> 99eaf340
         """
         kwargs = {} if keepdims is np._NoValue else {'keepdims': keepdims}
 
@@ -6940,20 +6922,6 @@
     The *out* argument to `numpy.power` is not supported, `third` has to be
     None.
 
-<<<<<<< HEAD
-    >>> x = np.ma.array([[1,2,3],[4,5,6],[7,8,9]], mask=[0] + [1,0]*4)
-    >>> x_exp= np.ma.array([[1,2,3],[2,5,4],[4,3,2]], mask=[0] + [0,1]*4)
-    >>> x_p=np.ma.power(x, x_exp)
-    >>> x_p
-    masked_array(
-        data=[[1, --, --],
-                [--, --, --],
-                [--, --, --]],
-        mask=[[False,  True,  True],
-                [ True,  True,  True],
-                [ True,  True,  True]],
-        fill_value=999999)
-=======
     Examples
     --------
     >>> import numpy.ma as ma
@@ -6979,7 +6947,6 @@
     masked_array(data=[0.29880715233359845, 15.784728999999999, 1.0, --],
              mask=[False, False, False,  True],
        fill_value=1e+20)
->>>>>>> 99eaf340
 
     """
     if third is not None:
