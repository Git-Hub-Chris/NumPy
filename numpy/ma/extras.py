--- conflicted
+++ resolved
@@ -985,17 +985,14 @@
       fill_value=1)
 
     """
-<<<<<<< HEAD
-    return mask_extend_axis(a, axis=-1)
-=======
     if axis is not np._NoValue:
         # remove the axis argument when this deprecation expires
         # NumPy 1.18.0, 2019-11-28
         warnings.warn(
             "The axis argument has always been ignored, in future passing it "
             "will raise TypeError", DeprecationWarning, stacklevel=2)
-    return mask_rowcols(a, 0)
->>>>>>> e39aa70e
+    return mask_extend_axis(a, axis=-1)
+
 
 def mask_cols(a, axis=np._NoValue):
     """
@@ -1043,17 +1040,13 @@
       fill_value=1)
 
     """
-<<<<<<< HEAD
-    return mask_extend_axis(a, axis=-2)
-=======
     if axis is not np._NoValue:
         # remove the axis argument when this deprecation expires
         # NumPy 1.18.0, 2019-11-28
         warnings.warn(
             "The axis argument has always been ignored, in future passing it "
             "will raise TypeError", DeprecationWarning, stacklevel=2)
-    return mask_rowcols(a, 1)
->>>>>>> e39aa70e
+    return mask_extend_axis(a, axis=-2)
 
 
 #####--------------------------------------------------------------------------
