from typing import Any

import numpy as np
import numpy.ma
import numpy.typing as npt

MAR_1d_f8: np.ma.MaskedArray[tuple[int], np.dtype[np.float64]]

AR_b: npt.NDArray[np.bool]

<<<<<<< HEAD
MAR_1d_f8.shape = (3, 1)  # E: Incompatible types in assignment
MAR_1d_f8.dtype = np.bool  # E: Incompatible types in assignment

np.ma.min(MAR_1d_f8, axis=1.0)  # E: No overload variant
np.ma.min(MAR_1d_f8, keepdims=1.0)  # E: No overload variant
np.ma.min(MAR_1d_f8, out=1.0)  # E: No overload variant
np.ma.min(MAR_1d_f8, fill_value=lambda x: 27)  # E: No overload variant

MAR_1d_f8.min(axis=1.0)  # E: No overload variant
MAR_1d_f8.min(keepdims=1.0)  # E: No overload variant
MAR_1d_f8.min(out=1.0)  # E: No overload variant
MAR_1d_f8.min(fill_value=lambda x: 27)  # E: No overload variant

np.ma.max(MAR_1d_f8, axis=1.0)  # E: No overload variant
np.ma.max(MAR_1d_f8, keepdims=1.0)  # E: No overload variant
np.ma.max(MAR_1d_f8, out=1.0)  # E: No overload variant
np.ma.max(MAR_1d_f8, fill_value=lambda x: 27)  # E: No overload variant

MAR_1d_f8.max(axis=1.0)  # E: No overload variant
MAR_1d_f8.max(keepdims=1.0)  # E: No overload variant
MAR_1d_f8.max(out=1.0)  # E: No overload variant
MAR_1d_f8.max(fill_value=lambda x: 27)  # E: No overload variant

np.ma.ptp(MAR_1d_f8, axis=1.0)  # E: No overload variant
np.ma.ptp(MAR_1d_f8, keepdims=1.0)  # E: No overload variant
np.ma.ptp(MAR_1d_f8, out=1.0)  # E: No overload variant
np.ma.ptp(MAR_1d_f8, fill_value=lambda x: 27)  # E: No overload variant

MAR_1d_f8.ptp(axis=1.0)  # E: No overload variant
MAR_1d_f8.ptp(keepdims=1.0)  # E: No overload variant
MAR_1d_f8.ptp(out=1.0)  # E: No overload variant
MAR_1d_f8.ptp(fill_value=lambda x: 27)  # E: No overload variant

MAR_1d_f8.argmin(axis=1.0)  # E: No overload variant
MAR_1d_f8.argmin(keepdims=1.0)  # E: No overload variant
MAR_1d_f8.argmin(out=1.0)  # E: No overload variant
MAR_1d_f8.argmin(fill_value=lambda x: 27)  # E: No overload variant

np.ma.argmin(MAR_1d_f8, axis=1.0)  # E: No overload variant
np.ma.argmin(MAR_1d_f8, axis=(1,))  # E: No overload variant
np.ma.argmin(MAR_1d_f8, keepdims=1.0)  # E: No overload variant
np.ma.argmin(MAR_1d_f8, out=1.0)  # E: No overload variant
np.ma.argmin(MAR_1d_f8, fill_value=lambda x: 27)  # E: No overload variant

MAR_1d_f8.argmax(axis=1.0)  # E: No overload variant
MAR_1d_f8.argmax(keepdims=1.0)  # E: No overload variant
MAR_1d_f8.argmax(out=1.0)  # E: No overload variant
MAR_1d_f8.argmax(fill_value=lambda x: 27)  # E: No overload variant

np.ma.argmax(MAR_1d_f8, axis=1.0)  # E: No overload variant
np.ma.argmax(MAR_1d_f8, axis=(0,))  # E: No overload variant
np.ma.argmax(MAR_1d_f8, keepdims=1.0)  # E: No overload variant
np.ma.argmax(MAR_1d_f8, out=1.0)  # E: No overload variant
np.ma.argmax(MAR_1d_f8, fill_value=lambda x: 27)  # E: No overload variant

MAR_1d_f8.all(axis=1.0)  # E: No overload variant
MAR_1d_f8.all(keepdims=1.0)  # E: No overload variant
MAR_1d_f8.all(out=1.0)  # E: No overload variant

MAR_1d_f8.any(axis=1.0)  # E: No overload variant
MAR_1d_f8.any(keepdims=1.0)  # E: No overload variant
MAR_1d_f8.any(out=1.0)  # E: No overload variant

MAR_1d_f8.sort(axis=(0,1))  # E: No overload variant
MAR_1d_f8.sort(axis=None)  # E: No overload variant
MAR_1d_f8.sort(kind='cabbage')  # E: No overload variant
MAR_1d_f8.sort(order=lambda: 'cabbage')  # E: No overload variant
MAR_1d_f8.sort(endwith='cabbage')  # E: No overload variant
MAR_1d_f8.sort(fill_value=lambda: 'cabbage')  # E: No overload variant
MAR_1d_f8.sort(stable='cabbage')  # E: No overload variant
MAR_1d_f8.sort(stable=True)  # E: No overload variant

MAR_1d_f8.take(axis=1.0)  # E: No overload variant
MAR_1d_f8.take(out=1)  # E: No overload variant
MAR_1d_f8.take(mode="bob")  # E: No overload variant
=======
m.shape = (3, 1)  # type: ignore[assignment]
m.dtype = np.bool  # type: ignore[assignment]

np.ma.min(m, axis=1.0)  # type: ignore[call-overload]
np.ma.min(m, keepdims=1.0)  # type: ignore[call-overload]
np.ma.min(m, out=1.0)  # type: ignore[call-overload]
np.ma.min(m, fill_value=lambda x: 27)  # type: ignore[call-overload]

m.min(axis=1.0)  # type: ignore[call-overload]
m.min(keepdims=1.0)  # type: ignore[call-overload]
m.min(out=1.0)  # type: ignore[call-overload]
m.min(fill_value=lambda x: 27)  # type: ignore[call-overload]

np.ma.max(m, axis=1.0)  # type: ignore[call-overload]
np.ma.max(m, keepdims=1.0)  # type: ignore[call-overload]
np.ma.max(m, out=1.0)  # type: ignore[call-overload]
np.ma.max(m, fill_value=lambda x: 27)  # type: ignore[call-overload]

m.max(axis=1.0)  # type: ignore[call-overload]
m.max(keepdims=1.0)  # type: ignore[call-overload]
m.max(out=1.0)  # type: ignore[call-overload]
m.max(fill_value=lambda x: 27)  # type: ignore[call-overload]

np.ma.ptp(m, axis=1.0)  # type: ignore[call-overload]
np.ma.ptp(m, keepdims=1.0)  # type: ignore[call-overload]
np.ma.ptp(m, out=1.0)  # type: ignore[call-overload]
np.ma.ptp(m, fill_value=lambda x: 27)  # type: ignore[call-overload]

m.ptp(axis=1.0)  # type: ignore[call-overload]
m.ptp(keepdims=1.0)  # type: ignore[call-overload]
m.ptp(out=1.0)  # type: ignore[call-overload]
m.ptp(fill_value=lambda x: 27)  # type: ignore[call-overload]

m.argmin(axis=1.0)  # type: ignore[call-overload]
m.argmin(keepdims=1.0)  # type: ignore[call-overload]
m.argmin(out=1.0)  # type: ignore[call-overload]
m.argmin(fill_value=lambda x: 27)  # type: ignore[call-overload]

np.ma.argmin(m, axis=1.0)  # type: ignore[call-overload]
np.ma.argmin(m, axis=(1,))  # type: ignore[call-overload]
np.ma.argmin(m, keepdims=1.0)  # type: ignore[call-overload]
np.ma.argmin(m, out=1.0)  # type: ignore[call-overload]
np.ma.argmin(m, fill_value=lambda x: 27)  # type: ignore[call-overload]

m.argmax(axis=1.0)  # type: ignore[call-overload]
m.argmax(keepdims=1.0)  # type: ignore[call-overload]
m.argmax(out=1.0)  # type: ignore[call-overload]
m.argmax(fill_value=lambda x: 27)  # type: ignore[call-overload]

np.ma.argmax(m, axis=1.0)  # type: ignore[call-overload]
np.ma.argmax(m, axis=(0,))  # type: ignore[call-overload]
np.ma.argmax(m, keepdims=1.0)  # type: ignore[call-overload]
np.ma.argmax(m, out=1.0)  # type: ignore[call-overload]
np.ma.argmax(m, fill_value=lambda x: 27)  # type: ignore[call-overload]

m.all(axis=1.0)  # type: ignore[call-overload]
m.all(keepdims=1.0)  # type: ignore[call-overload]
m.all(out=1.0)  # type: ignore[call-overload]

m.any(axis=1.0)  # type: ignore[call-overload]
m.any(keepdims=1.0)  # type: ignore[call-overload]
m.any(out=1.0)  # type: ignore[call-overload]

m.sort(axis=(0,1))  # type: ignore[arg-type]
m.sort(axis=None)  # type: ignore[arg-type]
m.sort(kind='cabbage')  # type: ignore[arg-type]
m.sort(order=lambda: 'cabbage')  # type: ignore[arg-type]
m.sort(endwith='cabbage')  # type: ignore[arg-type]
m.sort(fill_value=lambda: 'cabbage')  # type: ignore[arg-type]
m.sort(stable='cabbage')  # type: ignore[arg-type]
m.sort(stable=True)  # type: ignore[arg-type]

m.take(axis=1.0)  # type: ignore[call-overload]
m.take(out=1)  # type: ignore[call-overload]
m.take(mode="bob")  # type: ignore[call-overload]

np.ma.take(None)  # type: ignore[call-overload]
np.ma.take(axis=1.0)  # type: ignore[call-overload]
np.ma.take(out=1)  # type: ignore[call-overload]
np.ma.take(mode="bob")  # type: ignore[call-overload]

m.partition(['cabbage'])  # type: ignore[arg-type]
m.partition(axis=(0,1))  # type: ignore[arg-type, call-arg]
m.partition(kind='cabbage')  # type: ignore[arg-type, call-arg]
m.partition(order=lambda: 'cabbage')  # type: ignore[arg-type, call-arg]
m.partition(AR_b)  # type: ignore[arg-type]
>>>>>>> c458e69d

m.argpartition(['cabbage'])  # type: ignore[arg-type]
m.argpartition(axis=(0,1))  # type: ignore[arg-type, call-arg]
m.argpartition(kind='cabbage')  # type: ignore[arg-type, call-arg]
m.argpartition(order=lambda: 'cabbage')  # type: ignore[arg-type, call-arg]
m.argpartition(AR_b)  # type: ignore[arg-type]

<<<<<<< HEAD
MAR_1d_f8.partition(['cabbage'])  # E: No overload variant
MAR_1d_f8.partition(axis=(0,1))  # E: No overload variant
MAR_1d_f8.partition(kind='cabbage')  # E: No overload variant
MAR_1d_f8.partition(order=lambda: 'cabbage')  # E: No overload variant
MAR_1d_f8.partition(AR_b)  # E: No overload variant

MAR_1d_f8.argpartition(['cabbage'])  # E: No overload variant
MAR_1d_f8.argpartition(axis=(0,1))  # E: No overload variant
MAR_1d_f8.argpartition(kind='cabbage')  # E: No overload variant
MAR_1d_f8.argpartition(order=lambda: 'cabbage')  # E: incompatible type
MAR_1d_f8.argpartition(AR_b)  # E: No overload variant
=======
np.ma.ndim(lambda: 'lambda')  # type: ignore[arg-type]

np.ma.size(AR_b, axis='0')  # type: ignore[arg-type]
>>>>>>> c458e69d

m >= (lambda x: 'mango') # type: ignore[operator]
m > (lambda x: 'mango') # type: ignore[operator]
m <= (lambda x: 'mango') # type: ignore[operator]
m < (lambda x: 'mango') # type: ignore[operator]

m.count(axis=0.)  # type: ignore[call-overload]

np.ma.count(m, axis=0.)  # type: ignore[call-overload]

<<<<<<< HEAD
MAR_1d_f8 >= (lambda x: 'mango') # E: No overload variant

MAR_1d_f8 > (lambda x: 'mango') # E: No overload variant

MAR_1d_f8 <= (lambda x: 'mango') # E: No overload variant

MAR_1d_f8 < (lambda x: 'mango') # E: No overload variant

MAR_1d_f8.count(axis=0.)  # E: No overload variant

np.ma.count(MAR_1d_f8, axis=0.)  # E: No overload variant

MAR_1d_f8.put(4, 999, mode='flip')  # E: No overload variant

np.ma.put(MAR_1d_f8, 4, 999, mode='flip')  # E: No overload variant

np.ma.put([1,1,3], 0, 999)  # E: No overload variant

np.ma.compressed(lambda: 'compress me')  # E: No overload variant

np.ma.allequal(MAR_1d_f8, [1,2,3], fill_value=1.5)  # E: incompatible type

np.ma.allclose(MAR_1d_f8, [1,2,3], masked_equal=4.5)  # E: incompatible type
np.ma.allclose(MAR_1d_f8, [1,2,3], rtol='.4')  # E: incompatible type
np.ma.allclose(MAR_1d_f8, [1,2,3], atol='.5')  # E: incompatible type

MAR_1d_f8.__setmask__('mask')  # E: No overload variant

MAR_1d_f8.swapaxes(axis1=1, axis2=0)  # E: No overload variant
=======
m.put(4, 999, mode='flip')  # type: ignore[arg-type]

np.ma.put(m, 4, 999, mode='flip')  # type: ignore[arg-type]

np.ma.put([1,1,3], 0, 999)  # type: ignore[arg-type]

np.ma.compressed(lambda: 'compress me')  # type: ignore[call-overload]

np.ma.allequal(m, [1,2,3], fill_value=1.5)  # type: ignore[arg-type]

np.ma.allclose(m, [1,2,3], masked_equal=4.5)  # type: ignore[arg-type]
np.ma.allclose(m, [1,2,3], rtol='.4')  # type: ignore[arg-type]
np.ma.allclose(m, [1,2,3], atol='.5')  # type: ignore[arg-type]

m.__setmask__('mask')  # type: ignore[arg-type]

m.swapaxes(axis1=1, axis2=0)  # type: ignore[call-arg]
>>>>>>> c458e69d
<|MERGE_RESOLUTION|>--- conflicted
+++ resolved
@@ -4,87 +4,10 @@
 import numpy.ma
 import numpy.typing as npt
 
-MAR_1d_f8: np.ma.MaskedArray[tuple[int], np.dtype[np.float64]]
+m: np.ma.MaskedArray[tuple[int], np.dtype[np.float64]]
 
 AR_b: npt.NDArray[np.bool]
 
-<<<<<<< HEAD
-MAR_1d_f8.shape = (3, 1)  # E: Incompatible types in assignment
-MAR_1d_f8.dtype = np.bool  # E: Incompatible types in assignment
-
-np.ma.min(MAR_1d_f8, axis=1.0)  # E: No overload variant
-np.ma.min(MAR_1d_f8, keepdims=1.0)  # E: No overload variant
-np.ma.min(MAR_1d_f8, out=1.0)  # E: No overload variant
-np.ma.min(MAR_1d_f8, fill_value=lambda x: 27)  # E: No overload variant
-
-MAR_1d_f8.min(axis=1.0)  # E: No overload variant
-MAR_1d_f8.min(keepdims=1.0)  # E: No overload variant
-MAR_1d_f8.min(out=1.0)  # E: No overload variant
-MAR_1d_f8.min(fill_value=lambda x: 27)  # E: No overload variant
-
-np.ma.max(MAR_1d_f8, axis=1.0)  # E: No overload variant
-np.ma.max(MAR_1d_f8, keepdims=1.0)  # E: No overload variant
-np.ma.max(MAR_1d_f8, out=1.0)  # E: No overload variant
-np.ma.max(MAR_1d_f8, fill_value=lambda x: 27)  # E: No overload variant
-
-MAR_1d_f8.max(axis=1.0)  # E: No overload variant
-MAR_1d_f8.max(keepdims=1.0)  # E: No overload variant
-MAR_1d_f8.max(out=1.0)  # E: No overload variant
-MAR_1d_f8.max(fill_value=lambda x: 27)  # E: No overload variant
-
-np.ma.ptp(MAR_1d_f8, axis=1.0)  # E: No overload variant
-np.ma.ptp(MAR_1d_f8, keepdims=1.0)  # E: No overload variant
-np.ma.ptp(MAR_1d_f8, out=1.0)  # E: No overload variant
-np.ma.ptp(MAR_1d_f8, fill_value=lambda x: 27)  # E: No overload variant
-
-MAR_1d_f8.ptp(axis=1.0)  # E: No overload variant
-MAR_1d_f8.ptp(keepdims=1.0)  # E: No overload variant
-MAR_1d_f8.ptp(out=1.0)  # E: No overload variant
-MAR_1d_f8.ptp(fill_value=lambda x: 27)  # E: No overload variant
-
-MAR_1d_f8.argmin(axis=1.0)  # E: No overload variant
-MAR_1d_f8.argmin(keepdims=1.0)  # E: No overload variant
-MAR_1d_f8.argmin(out=1.0)  # E: No overload variant
-MAR_1d_f8.argmin(fill_value=lambda x: 27)  # E: No overload variant
-
-np.ma.argmin(MAR_1d_f8, axis=1.0)  # E: No overload variant
-np.ma.argmin(MAR_1d_f8, axis=(1,))  # E: No overload variant
-np.ma.argmin(MAR_1d_f8, keepdims=1.0)  # E: No overload variant
-np.ma.argmin(MAR_1d_f8, out=1.0)  # E: No overload variant
-np.ma.argmin(MAR_1d_f8, fill_value=lambda x: 27)  # E: No overload variant
-
-MAR_1d_f8.argmax(axis=1.0)  # E: No overload variant
-MAR_1d_f8.argmax(keepdims=1.0)  # E: No overload variant
-MAR_1d_f8.argmax(out=1.0)  # E: No overload variant
-MAR_1d_f8.argmax(fill_value=lambda x: 27)  # E: No overload variant
-
-np.ma.argmax(MAR_1d_f8, axis=1.0)  # E: No overload variant
-np.ma.argmax(MAR_1d_f8, axis=(0,))  # E: No overload variant
-np.ma.argmax(MAR_1d_f8, keepdims=1.0)  # E: No overload variant
-np.ma.argmax(MAR_1d_f8, out=1.0)  # E: No overload variant
-np.ma.argmax(MAR_1d_f8, fill_value=lambda x: 27)  # E: No overload variant
-
-MAR_1d_f8.all(axis=1.0)  # E: No overload variant
-MAR_1d_f8.all(keepdims=1.0)  # E: No overload variant
-MAR_1d_f8.all(out=1.0)  # E: No overload variant
-
-MAR_1d_f8.any(axis=1.0)  # E: No overload variant
-MAR_1d_f8.any(keepdims=1.0)  # E: No overload variant
-MAR_1d_f8.any(out=1.0)  # E: No overload variant
-
-MAR_1d_f8.sort(axis=(0,1))  # E: No overload variant
-MAR_1d_f8.sort(axis=None)  # E: No overload variant
-MAR_1d_f8.sort(kind='cabbage')  # E: No overload variant
-MAR_1d_f8.sort(order=lambda: 'cabbage')  # E: No overload variant
-MAR_1d_f8.sort(endwith='cabbage')  # E: No overload variant
-MAR_1d_f8.sort(fill_value=lambda: 'cabbage')  # E: No overload variant
-MAR_1d_f8.sort(stable='cabbage')  # E: No overload variant
-MAR_1d_f8.sort(stable=True)  # E: No overload variant
-
-MAR_1d_f8.take(axis=1.0)  # E: No overload variant
-MAR_1d_f8.take(out=1)  # E: No overload variant
-MAR_1d_f8.take(mode="bob")  # E: No overload variant
-=======
 m.shape = (3, 1)  # type: ignore[assignment]
 m.dtype = np.bool  # type: ignore[assignment]
 
@@ -171,7 +94,6 @@
 m.partition(kind='cabbage')  # type: ignore[arg-type, call-arg]
 m.partition(order=lambda: 'cabbage')  # type: ignore[arg-type, call-arg]
 m.partition(AR_b)  # type: ignore[arg-type]
->>>>>>> c458e69d
 
 m.argpartition(['cabbage'])  # type: ignore[arg-type]
 m.argpartition(axis=(0,1))  # type: ignore[arg-type, call-arg]
@@ -179,23 +101,9 @@
 m.argpartition(order=lambda: 'cabbage')  # type: ignore[arg-type, call-arg]
 m.argpartition(AR_b)  # type: ignore[arg-type]
 
-<<<<<<< HEAD
-MAR_1d_f8.partition(['cabbage'])  # E: No overload variant
-MAR_1d_f8.partition(axis=(0,1))  # E: No overload variant
-MAR_1d_f8.partition(kind='cabbage')  # E: No overload variant
-MAR_1d_f8.partition(order=lambda: 'cabbage')  # E: No overload variant
-MAR_1d_f8.partition(AR_b)  # E: No overload variant
-
-MAR_1d_f8.argpartition(['cabbage'])  # E: No overload variant
-MAR_1d_f8.argpartition(axis=(0,1))  # E: No overload variant
-MAR_1d_f8.argpartition(kind='cabbage')  # E: No overload variant
-MAR_1d_f8.argpartition(order=lambda: 'cabbage')  # E: incompatible type
-MAR_1d_f8.argpartition(AR_b)  # E: No overload variant
-=======
 np.ma.ndim(lambda: 'lambda')  # type: ignore[arg-type]
 
 np.ma.size(AR_b, axis='0')  # type: ignore[arg-type]
->>>>>>> c458e69d
 
 m >= (lambda x: 'mango') # type: ignore[operator]
 m > (lambda x: 'mango') # type: ignore[operator]
@@ -206,37 +114,6 @@
 
 np.ma.count(m, axis=0.)  # type: ignore[call-overload]
 
-<<<<<<< HEAD
-MAR_1d_f8 >= (lambda x: 'mango') # E: No overload variant
-
-MAR_1d_f8 > (lambda x: 'mango') # E: No overload variant
-
-MAR_1d_f8 <= (lambda x: 'mango') # E: No overload variant
-
-MAR_1d_f8 < (lambda x: 'mango') # E: No overload variant
-
-MAR_1d_f8.count(axis=0.)  # E: No overload variant
-
-np.ma.count(MAR_1d_f8, axis=0.)  # E: No overload variant
-
-MAR_1d_f8.put(4, 999, mode='flip')  # E: No overload variant
-
-np.ma.put(MAR_1d_f8, 4, 999, mode='flip')  # E: No overload variant
-
-np.ma.put([1,1,3], 0, 999)  # E: No overload variant
-
-np.ma.compressed(lambda: 'compress me')  # E: No overload variant
-
-np.ma.allequal(MAR_1d_f8, [1,2,3], fill_value=1.5)  # E: incompatible type
-
-np.ma.allclose(MAR_1d_f8, [1,2,3], masked_equal=4.5)  # E: incompatible type
-np.ma.allclose(MAR_1d_f8, [1,2,3], rtol='.4')  # E: incompatible type
-np.ma.allclose(MAR_1d_f8, [1,2,3], atol='.5')  # E: incompatible type
-
-MAR_1d_f8.__setmask__('mask')  # E: No overload variant
-
-MAR_1d_f8.swapaxes(axis1=1, axis2=0)  # E: No overload variant
-=======
 m.put(4, 999, mode='flip')  # type: ignore[arg-type]
 
 np.ma.put(m, 4, 999, mode='flip')  # type: ignore[arg-type]
@@ -253,5 +130,4 @@
 
 m.__setmask__('mask')  # type: ignore[arg-type]
 
-m.swapaxes(axis1=1, axis2=0)  # type: ignore[call-arg]
->>>>>>> c458e69d
+m.swapaxes(axis1=1, axis2=0)  # type: ignore[call-arg]