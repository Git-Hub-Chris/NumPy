--- conflicted
+++ resolved
@@ -38,11 +38,7 @@
     which returns a view into an mmap buffer.
 
     Flush the memmap instance to write the changes to the file. Currently there
-<<<<<<< HEAD
-    is no API to close the underlying ``mmap``. It is tricky to ensure the
-=======
     is no API to close the underlying ``mmap``. It is tricky to ensure the 
->>>>>>> 45840adc
     resource is actually closed, since it may be shared between different
     memmap instances.
 
