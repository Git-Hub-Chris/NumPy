/*
 * DON'T INCLUDE THIS DIRECTLY.
 */
#ifndef NUMPY_CORE_INCLUDE_NUMPY_NDARRAYOBJECT_H_
#define NUMPY_CORE_INCLUDE_NUMPY_NDARRAYOBJECT_H_

#ifdef __cplusplus
extern "C" {
#endif

#include <Python.h>
#include "ndarraytypes.h"

/* Includes the "function" C-API -- these are all stored in a
   list of pointers --- one for each file
   The two lists are concatenated into one in multiarray.

   They are available as import_array()
*/

#include "__multiarray_api.h"


/* C-API that requires previous API to be defined */

#define PyArray_DescrCheck(op) PyObject_TypeCheck(op, &PyArrayDescr_Type)

#define PyArray_Check(op) PyObject_TypeCheck(op, &PyArray_Type)
#define PyArray_CheckExact(op) (((PyObject*)(op))->ob_type == &PyArray_Type)

#define PyArray_HasArrayInterfaceType(op, type, context, out)                 \
        ((((out)=PyArray_FromStructInterface(op)) != Py_NotImplemented) ||    \
         (((out)=PyArray_FromInterface(op)) != Py_NotImplemented) ||          \
         (((out)=PyArray_FromArrayAttr(op, type, context)) !=                 \
          Py_NotImplemented))

#define PyArray_HasArrayInterface(op, out)                                    \
        PyArray_HasArrayInterfaceType(op, NULL, NULL, out)

#define PyArray_IsZeroDim(op) (PyArray_Check(op) && \
                               (PyArray_NDIM((PyArrayObject *)op) == 0))

#define PyArray_IsScalar(obj, cls)                                            \
        (PyObject_TypeCheck(obj, &Py##cls##ArrType_Type))

#define PyArray_CheckScalar(m) (PyArray_IsScalar(m, Generic) ||               \
                                PyArray_IsZeroDim(m))
#define PyArray_IsPythonNumber(obj)                                           \
        (PyFloat_Check(obj) || PyComplex_Check(obj) ||                        \
         PyLong_Check(obj) || PyBool_Check(obj))
#define PyArray_IsIntegerScalar(obj) (PyLong_Check(obj)                       \
              || PyArray_IsScalar((obj), Integer))
#define PyArray_IsPythonScalar(obj)                                           \
        (PyArray_IsPythonNumber(obj) || PyBytes_Check(obj) ||                 \
         PyUnicode_Check(obj))

#define PyArray_IsAnyScalar(obj)                                              \
        (PyArray_IsScalar(obj, Generic) || PyArray_IsPythonScalar(obj))

#define PyArray_CheckAnyScalar(obj) (PyArray_IsPythonScalar(obj) ||           \
                                     PyArray_CheckScalar(obj))


#define PyArray_GETCONTIGUOUS(m) (PyArray_ISCONTIGUOUS(m) ?                   \
                                  Py_INCREF(m), (m) :                         \
                                  (PyArrayObject *)(PyArray_Copy(m)))

#define PyArray_SAMESHAPE(a1,a2) ((PyArray_NDIM(a1) == PyArray_NDIM(a2)) &&   \
                                  PyArray_CompareLists(PyArray_DIMS(a1),      \
                                                       PyArray_DIMS(a2),      \
                                                       PyArray_NDIM(a1)))

#define PyArray_SIZE(m) PyArray_MultiplyList(PyArray_DIMS(m), PyArray_NDIM(m))
#define PyArray_NBYTES(m) (PyArray_ITEMSIZE(m) * PyArray_SIZE(m))
#define PyArray_FROM_O(m) PyArray_FromAny(m, NULL, 0, 0, 0, NULL)

#define PyArray_FROM_OF(m,flags) PyArray_CheckFromAny(m, NULL, 0, 0, flags,   \
                                                      NULL)

#define PyArray_FROM_OT(m,type) PyArray_FromAny(m,                            \
                                PyArray_DescrFromType(type), 0, 0, 0, NULL)

#define PyArray_FROM_OTF(m, type, flags) \
        PyArray_FromAny(m, PyArray_DescrFromType(type), 0, 0, \
                        (((flags) & NPY_ARRAY_ENSURECOPY) ? \
                         ((flags) | NPY_ARRAY_DEFAULT) : (flags)), NULL)

#define PyArray_FROMANY(m, type, min, max, flags) \
        PyArray_FromAny(m, PyArray_DescrFromType(type), min, max, \
                        (((flags) & NPY_ARRAY_ENSURECOPY) ? \
                         (flags) | NPY_ARRAY_DEFAULT : (flags)), NULL)

#define PyArray_ZEROS(m, dims, type, is_f_order) \
        PyArray_Zeros(m, dims, PyArray_DescrFromType(type), is_f_order)

#define PyArray_EMPTY(m, dims, type, is_f_order) \
        PyArray_Empty(m, dims, PyArray_DescrFromType(type), is_f_order)

#define PyArray_FILLWBYTE(obj, val) memset(PyArray_DATA(obj), val, \
                                           PyArray_NBYTES(obj))
#ifndef PYPY_VERSION
#define PyArray_REFCOUNT(obj) (((PyObject *)(obj))->ob_refcnt)
#define NPY_REFCOUNT PyArray_REFCOUNT
#endif
#define NPY_MAX_ELSIZE (2 * NPY_SIZEOF_LONGDOUBLE)

#define PyArray_ContiguousFromAny(op, type, min_depth, max_depth) \
        PyArray_FromAny(op, PyArray_DescrFromType(type), min_depth, \
                              max_depth, NPY_ARRAY_DEFAULT, NULL)

#define PyArray_EquivArrTypes(a1, a2) \
        PyArray_EquivTypes(PyArray_DESCR(a1), PyArray_DESCR(a2))

#define PyArray_EquivByteorders(b1, b2) \
        (((b1) == (b2)) || (PyArray_ISNBO(b1) == PyArray_ISNBO(b2)))

#define PyArray_SimpleNew(nd, dims, typenum) \
        PyArray_New(&PyArray_Type, nd, dims, typenum, NULL, NULL, 0, 0, NULL)

#define PyArray_SimpleNewFromData(nd, dims, typenum, data) \
        PyArray_New(&PyArray_Type, nd, dims, typenum, NULL, \
                    data, 0, NPY_ARRAY_CARRAY, NULL)

#define PyArray_SimpleNewFromDescr(nd, dims, descr) \
        PyArray_NewFromDescr(&PyArray_Type, descr, nd, dims, \
                             NULL, NULL, 0, NULL)

#define PyArray_ToScalar(data, arr) \
        PyArray_Scalar(data, PyArray_DESCR(arr), (PyObject *)arr)


/* These might be faster without the dereferencing of obj
   going on inside -- of course an optimizing compiler should
   inline the constants inside a for loop making it a moot point
*/

<<<<<<< HEAD
#define PyArray_GETPTR1(obj, i) ((void *)(PyArray_BYTES(obj) + \
                                         (i)*PyArray_STRIDES(obj)[0]))

#define PyArray_GETPTR2(obj, i, j) ((void *)(PyArray_BYTES(obj) + \
                                            (i)*PyArray_STRIDES(obj)[0] + \
                                            (j)*PyArray_STRIDES(obj)[1]))

#define PyArray_GETPTR3(obj, i, j, k) ((void *)(PyArray_BYTES(obj) + \
                                            (i)*PyArray_STRIDES(obj)[0] + \
                                            (j)*PyArray_STRIDES(obj)[1] + \
                                            (k)*PyArray_STRIDES(obj)[2]))

#define PyArray_GETPTR4(obj, i, j, k, l) ((void *)(PyArray_BYTES(obj) + \
                                            (i)*PyArray_STRIDES(obj)[0] + \
                                            (j)*PyArray_STRIDES(obj)[1] + \
                                            (k)*PyArray_STRIDES(obj)[2] + \
                                            (l)*PyArray_STRIDES(obj)[3]))

/* Move to arrayobject.c once PyArray_XDECREF_ERR is removed */
static NPY_INLINE void
PyArray_DiscardWritebackIfCopy(PyArrayObject *arr)
{
    PyArrayObject_fields *fa = (PyArrayObject_fields *)arr;
    if (fa && fa->base) {
        if ((fa->flags & NPY_ARRAY_UPDATEIFCOPY) ||
                (fa->flags & NPY_ARRAY_WRITEBACKIFCOPY)) {
            PyArray_ENABLEFLAGS((PyArrayObject*)fa->base, NPY_ARRAY_WRITEABLE);
            Py_DECREF(fa->base);
            fa->base = NULL;
            PyArray_CLEARFLAGS(arr, NPY_ARRAY_WRITEBACKIFCOPY);
            PyArray_CLEARFLAGS(arr, NPY_ARRAY_UPDATEIFCOPY);
        }
    }
}
=======
#define PyArray_GETPTR1(obj, i) ((void *)(PyArray_BYTES(obj) +                \
                                         (i)*PyArray_STRIDES(obj)[0]))

#define PyArray_GETPTR2(obj, i, j) ((void *)(PyArray_BYTES(obj) +             \
                                            (i)*PyArray_STRIDES(obj)[0] +     \
                                            (j)*PyArray_STRIDES(obj)[1]))

#define PyArray_GETPTR3(obj, i, j, k) ((void *)(PyArray_BYTES(obj) +          \
                                            (i)*PyArray_STRIDES(obj)[0] +     \
                                            (j)*PyArray_STRIDES(obj)[1] +     \
                                            (k)*PyArray_STRIDES(obj)[2]))     \

#define PyArray_GETPTR4(obj, i, j, k, l) ((void *)(PyArray_BYTES(obj) +       \
                                            (i)*PyArray_STRIDES(obj)[0] +     \
                                            (j)*PyArray_STRIDES(obj)[1] +     \
                                            (k)*PyArray_STRIDES(obj)[2] +     \
                                            (l)*PyArray_STRIDES(obj)[3]))

#define PyArray_XDECREF_ERR(obj) \
        if (obj && (PyArray_FLAGS(obj) & NPY_UPDATEIFCOPY)) {                 \
                PyArray_FLAGS(PyArray_BASE(obj)) |= NPY_WRITEABLE;            \
                PyArray_FLAGS(obj) &= ~NPY_UPDATEIFCOPY;                      \
        }                                                                     \
        Py_XDECREF(obj)
>>>>>>> fa91a62d

#define PyArray_DESCR_REPLACE(descr) do { \
                PyArray_Descr *_new_; \
                _new_ = PyArray_DescrNew(descr); \
                Py_XDECREF(descr); \
                descr = _new_; \
        } while(0)

/* Copy should always return contiguous array */
#define PyArray_Copy(obj) PyArray_NewCopy(obj, NPY_CORDER)

#define PyArray_FromObject(op, type, min_depth, max_depth) \
        PyArray_FromAny(op, PyArray_DescrFromType(type), min_depth, \
                              max_depth, NPY_ARRAY_BEHAVED | \
                                         NPY_ARRAY_ENSUREARRAY, NULL)

#define PyArray_ContiguousFromObject(op, type, min_depth, max_depth) \
        PyArray_FromAny(op, PyArray_DescrFromType(type), min_depth, \
                              max_depth, NPY_ARRAY_DEFAULT | \
                                         NPY_ARRAY_ENSUREARRAY, NULL)

#define PyArray_CopyFromObject(op, type, min_depth, max_depth) \
        PyArray_FromAny(op, PyArray_DescrFromType(type), min_depth, \
                        max_depth, NPY_ARRAY_ENSURECOPY | \
                                   NPY_ARRAY_DEFAULT | \
                                   NPY_ARRAY_ENSUREARRAY, NULL)

#define PyArray_Cast(mp, type_num)                                            \
        PyArray_CastToType(mp, PyArray_DescrFromType(type_num), 0)

#define PyArray_Take(ap, items, axis)                                         \
        PyArray_TakeFrom(ap, items, axis, NULL, NPY_RAISE)

#define PyArray_Put(ap, items, values)                                        \
        PyArray_PutTo(ap, items, values, NPY_RAISE)

/* Compatibility with old Numeric stuff -- don't use in new code */

#define PyArray_FromDimsAndData(nd, d, type, data)                            \
        PyArray_FromDimsAndDataAndDescr(nd, d, PyArray_DescrFromType(type),   \
                                        data)


/*
   Check to see if this key in the dictionary is the "title"
   entry of the tuple (i.e. a duplicate dictionary entry in the fields
   dict).
*/

static NPY_INLINE int
NPY_TITLE_KEY_check(PyObject *key, PyObject *value)
{
    PyObject *title;
    if (PyTuple_Size(value) != 3) {
        return 0;
    }
    title = PyTuple_GetItem(value, 2);
    if (key == title) {
        return 1;
    }
#ifdef PYPY_VERSION
    /*
     * On PyPy, dictionary keys do not always preserve object identity.
     * Fall back to comparison by value.
     */
    if (PyUnicode_Check(title) && PyUnicode_Check(key)) {
        return PyUnicode_Compare(title, key) == 0 ? 1 : 0;
    }
#endif
    return 0;
}

/* Macro, for backward compat with "if NPY_TITLE_KEY(key, value) { ..." */
#define NPY_TITLE_KEY(key, value) (NPY_TITLE_KEY_check((key), (value)))

#define DEPRECATE(msg) PyErr_WarnEx(PyExc_DeprecationWarning,msg,1)
#define DEPRECATE_FUTUREWARNING(msg) PyErr_WarnEx(PyExc_FutureWarning,msg,1)

#if !defined(NPY_NO_DEPRECATED_API) || \
    (NPY_NO_DEPRECATED_API < NPY_1_14_API_VERSION)
static NPY_INLINE void
PyArray_XDECREF_ERR(PyArrayObject *arr)
{
    /* 2017-Nov-10 1.14 */
    DEPRECATE("PyArray_XDECREF_ERR is deprecated, call "
        "PyArray_DiscardWritebackIfCopy then Py_XDECREF instead");
    PyArray_DiscardWritebackIfCopy(arr);
    Py_XDECREF(arr);
}
#endif


#ifdef __cplusplus
}
#endif


#endif  /* NUMPY_CORE_INCLUDE_NUMPY_NDARRAYOBJECT_H_ */<|MERGE_RESOLUTION|>--- conflicted
+++ resolved
@@ -134,67 +134,7 @@
    inline the constants inside a for loop making it a moot point
 */
 
-<<<<<<< HEAD
-#define PyArray_GETPTR1(obj, i) ((void *)(PyArray_BYTES(obj) + \
-                                         (i)*PyArray_STRIDES(obj)[0]))
-
-#define PyArray_GETPTR2(obj, i, j) ((void *)(PyArray_BYTES(obj) + \
-                                            (i)*PyArray_STRIDES(obj)[0] + \
-                                            (j)*PyArray_STRIDES(obj)[1]))
-
-#define PyArray_GETPTR3(obj, i, j, k) ((void *)(PyArray_BYTES(obj) + \
-                                            (i)*PyArray_STRIDES(obj)[0] + \
-                                            (j)*PyArray_STRIDES(obj)[1] + \
-                                            (k)*PyArray_STRIDES(obj)[2]))
-
-#define PyArray_GETPTR4(obj, i, j, k, l) ((void *)(PyArray_BYTES(obj) + \
-                                            (i)*PyArray_STRIDES(obj)[0] + \
-                                            (j)*PyArray_STRIDES(obj)[1] + \
-                                            (k)*PyArray_STRIDES(obj)[2] + \
-                                            (l)*PyArray_STRIDES(obj)[3]))
-
-/* Move to arrayobject.c once PyArray_XDECREF_ERR is removed */
-static NPY_INLINE void
-PyArray_DiscardWritebackIfCopy(PyArrayObject *arr)
-{
-    PyArrayObject_fields *fa = (PyArrayObject_fields *)arr;
-    if (fa && fa->base) {
-        if ((fa->flags & NPY_ARRAY_UPDATEIFCOPY) ||
-                (fa->flags & NPY_ARRAY_WRITEBACKIFCOPY)) {
-            PyArray_ENABLEFLAGS((PyArrayObject*)fa->base, NPY_ARRAY_WRITEABLE);
-            Py_DECREF(fa->base);
-            fa->base = NULL;
-            PyArray_CLEARFLAGS(arr, NPY_ARRAY_WRITEBACKIFCOPY);
-            PyArray_CLEARFLAGS(arr, NPY_ARRAY_UPDATEIFCOPY);
-        }
-    }
-}
-=======
-#define PyArray_GETPTR1(obj, i) ((void *)(PyArray_BYTES(obj) +                \
-                                         (i)*PyArray_STRIDES(obj)[0]))
-
-#define PyArray_GETPTR2(obj, i, j) ((void *)(PyArray_BYTES(obj) +             \
-                                            (i)*PyArray_STRIDES(obj)[0] +     \
-                                            (j)*PyArray_STRIDES(obj)[1]))
-
-#define PyArray_GETPTR3(obj, i, j, k) ((void *)(PyArray_BYTES(obj) +          \
-                                            (i)*PyArray_STRIDES(obj)[0] +     \
-                                            (j)*PyArray_STRIDES(obj)[1] +     \
-                                            (k)*PyArray_STRIDES(obj)[2]))     \
-
-#define PyArray_GETPTR4(obj, i, j, k, l) ((void *)(PyArray_BYTES(obj) +       \
-                                            (i)*PyArray_STRIDES(obj)[0] +     \
-                                            (j)*PyArray_STRIDES(obj)[1] +     \
-                                            (k)*PyArray_STRIDES(obj)[2] +     \
-                                            (l)*PyArray_STRIDES(obj)[3]))
-
-#define PyArray_XDECREF_ERR(obj) \
-        if (obj && (PyArray_FLAGS(obj) & NPY_UPDATEIFCOPY)) {                 \
-                PyArray_FLAGS(PyArray_BASE(obj)) |= NPY_WRITEABLE;            \
-                PyArray_FLAGS(obj) &= ~NPY_UPDATEIFCOPY;                      \
-        }                                                                     \
-        Py_XDECREF(obj)
->>>>>>> fa91a62d
+
 
 #define PyArray_DESCR_REPLACE(descr) do { \
                 PyArray_Descr *_new_; \
