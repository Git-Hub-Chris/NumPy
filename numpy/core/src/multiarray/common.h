--- conflicted
+++ resolved
@@ -3,11 +3,7 @@
 #include <numpy/npy_common.h>
 #include <numpy/npy_cpu.h>
 #include <numpy/ndarraytypes.h>
-<<<<<<< HEAD
 #include <limits.h>
-=======
-#include <numpy/npy_3kcompat.h>
->>>>>>> d07c4c72
 
 #define error_converting(x)  (((x) == -1) && PyErr_Occurred())
 
@@ -73,6 +69,16 @@
 offset_bounds_from_strides(const int itemsize, const int nd,
                            const npy_intp *dims, const npy_intp *strides,
                            npy_intp *lower_offset, npy_intp *upper_offset);
+
+NPY_NO_EXPORT PyObject *
+convert_shape_to_string(npy_intp n, npy_intp *vals, char *ending);
+
+/*
+ * Sets ValueError with "matrices not aligned" message for np.dot and friends
+ * when a.shape[i] should match b.shape[j], but doesn't.
+ */
+NPY_NO_EXPORT void
+dot_alignment_error(PyArrayObject *a, int i, PyArrayObject *b, int j);
 
 
 /*
@@ -210,7 +216,6 @@
     return 0;
 }
 
-<<<<<<< HEAD
 /*
  * Convert NumPy stride to BLAS stride. Returns 0 if conversion cannot be done
  * (BLAS won't handle negative or zero strides the way we want).
@@ -239,124 +244,6 @@
 #else
 # define NPY_CBLAS_CHUNK  NPY_MAX_INTP
 #endif
-=======
-
-/**
- * Convert an array shape to a string such as "(1, 2)".
- *
- * @param Dimensionality of the shape
- * @param npy_intp pointer to shape array
- * @param String to append after the shape `(1, 2)%s`.
- *
- * @return Python unicode string
- */
-static NPY_INLINE PyObject *
-convert_shape_to_string(npy_intp n, npy_intp *vals, char *ending)
-{
-    npy_intp i;
-    PyObject *ret, *tmp;
-
-    /*
-     * Negative dimension indicates "newaxis", which can
-     * be discarded for printing if it's a leading dimension.
-     * Find the first non-"newaxis" dimension.
-     */
-    for (i = 0; i < n && vals[i] < 0; i++);
-
-    if (i == n) {
-        return PyUString_FromFormat("()%s", ending);
-    }
-    else {
-        ret = PyUString_FromFormat("(%" NPY_INTP_FMT, vals[i++]);
-        if (ret == NULL) {
-            return NULL;
-        }
-    }
-
-    for (; i < n; ++i) {
-        if (vals[i] < 0) {
-            tmp = PyUString_FromString(",newaxis");
-        }
-        else {
-            tmp = PyUString_FromFormat(",%" NPY_INTP_FMT, vals[i]);
-        }
-        if (tmp == NULL) {
-            Py_DECREF(ret);
-            return NULL;
-        }
-
-        PyUString_ConcatAndDel(&ret, tmp);
-        if (ret == NULL) {
-            return NULL;
-        }
-    }
-
-    if (i == 1) {
-        tmp = PyUString_FromFormat(",)%s", ending);
-    }
-    else {
-        tmp = PyUString_FromFormat(")%s", ending);
-    }
-    PyUString_ConcatAndDel(&ret, tmp);
-    return ret;
-}
-
-
-/*
- * Sets ValueError with "matrices not aligned" message for np.dot and friends
- * when a.shape[i] should match b.shape[j], but doesn't.
- */
-static NPY_INLINE void
-not_aligned(PyArrayObject *a, int i, PyArrayObject *b, int j)
-{
-    PyObject *errmsg = NULL, *format = NULL, *fmt_args = NULL,
-             *i_obj = NULL, *j_obj = NULL,
-             *shape1 = NULL, *shape2 = NULL,
-             *shape1_i = NULL, *shape2_j = NULL;
-
-    format = PyUString_FromString("shapes %s and %s not aligned:"
-                                  " %d (dim %d) != %d (dim %d)");
-
-    shape1 = convert_shape_to_string(PyArray_NDIM(a), PyArray_DIMS(a), "");
-    shape2 = convert_shape_to_string(PyArray_NDIM(b), PyArray_DIMS(b), "");
-
-    i_obj = PyLong_FromLong(i);
-    j_obj = PyLong_FromLong(j);
-
-    shape1_i = PyLong_FromSsize_t(PyArray_DIM(a, i));
-    shape2_j = PyLong_FromSsize_t(PyArray_DIM(b, j));
-
-    if (!format || !shape1 || !shape2 || !i_obj || !j_obj ||
-            !shape1_i || !shape2_j) {
-        goto end;
-    }
-
-    fmt_args = PyTuple_Pack(6, shape1, shape2,
-                            shape1_i, i_obj, shape2_j, j_obj);
-    if (fmt_args == NULL) {
-        goto end;
-    }
-
-    errmsg = PyUString_Format(format, fmt_args);
-    if (errmsg != NULL) {
-        PyErr_SetObject(PyExc_ValueError, errmsg);
-    }
-    else {
-        PyErr_SetString(PyExc_ValueError, "shapes are not aligned");
-    }
-
-end:
-    Py_XDECREF(errmsg);
-    Py_XDECREF(fmt_args);
-    Py_XDECREF(format);
-    Py_XDECREF(i_obj);
-    Py_XDECREF(j_obj);
-    Py_XDECREF(shape1);
-    Py_XDECREF(shape2);
-    Py_XDECREF(shape1_i);
-    Py_XDECREF(shape2_j);
-}
->>>>>>> d07c4c72
 
 #include "ucsnarrow.h"
 
