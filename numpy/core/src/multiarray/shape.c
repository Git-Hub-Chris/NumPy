--- conflicted
+++ resolved
@@ -274,35 +274,12 @@
     }
 
     Py_INCREF(PyArray_DESCR(self));
-<<<<<<< HEAD
-    ret = (PyArrayObject *)PyArray_NewFromDescr_int(Py_TYPE(self),
-                                       PyArray_DESCR(self),
-                                       ndim, dimensions,
-                                       strides,
-                                       PyArray_DATA(self),
-                                       flags, (PyObject *)self, 0);
-
-    if (ret == NULL) {
-        goto fail;
-    }
-
-    if (incref) {
-        Py_INCREF(self);
-    }
-    if (PyArray_SetBaseObject(ret, (PyObject *)self)) {
-        Py_DECREF(ret);
-        return NULL;
-    }
-
-    PyArray_UpdateFlags(ret, NPY_ARRAY_C_CONTIGUOUS | NPY_ARRAY_F_CONTIGUOUS);
-=======
     ret = (PyArrayObject *)PyArray_NewFromDescr_int(
             Py_TYPE(self), PyArray_DESCR(self),
             ndim, dimensions, strides, PyArray_DATA(self),
             flags, (PyObject *)self, (PyObject *)self,
-            0, 1);
+            0);
     Py_DECREF(self);
->>>>>>> 4afd82d8
     return (PyObject *)ret;
 }
 
