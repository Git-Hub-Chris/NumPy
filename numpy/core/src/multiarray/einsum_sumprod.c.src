/*
 * This file provides optimized sum of product implementations used internally
 * by einsum.
 *
 * Copyright (c) 2011 by Mark Wiebe (mwwiebe@gmail.com)
 * The University of British Columbia
 *
 * See LICENSE.txt for the license.
 */

#define NPY_NO_DEPRECATED_API NPY_API_VERSION
#define _MULTIARRAYMODULE
#include <numpy/halffloat.h>
#include "einsum_sumprod.h"
#include "einsum_debug.h"
#include "simd/simd.h"
#include "common.h"

// ARM/Neon don't have instructions for aligned memory access
#ifdef NPY_HAVE_NEON
    #define EINSUM_IS_ALIGNED(x) 0
#else
    #define EINSUM_IS_ALIGNED(x) npy_is_aligned(x, NPY_SIMD_WIDTH)
#endif
<<<<<<< HEAD
/**
 * Unroll by four/eight scalars in case of:
 *  - The main SIMD loop un-rolled by NPY_SIMD_WIDTH*(2|4), (2|4) represents
 *    the number of times the loop is unrolled, which may lead to
 *    un-vectorize the remained scalars in bytes range <=NPY_SIMD_WIDTH*(2|4)
 *    if The SIMD width is higher than 128bit, The performance loss on remained
 *    arrays is nonnegligible, so we choose to use the compiler auto-vectorize.
 *  - To give the chance to the compiler to
 *    auto-vectorize in case of NPYV wasn't available.
=======

/**
 * This macro is used to enable a scalar loop which advances 4 elements at a
 * time, which appears after a main SIMD loop gated by `CHK` that unrolls by
 * `NPY_SIMD_WIDTH * unroll_by` elements, and before a non-unrolled scalar loop
 * that finishes up all the remaining scalars. The purpose of the unrolled loop
 * is to enable auto-vectorization in cases when all of the following are true:
 *
 *  - optimization is allowed
 *  - either:
 *    - we did not run the SIMD loop at all, due to NPV being disabled.
 *    - the SIMD loop was larger than 128bit, so there are likely to be many
 *      elements left to process.
>>>>>>> 20d5cdae
 */
#define EINSUM_UNROLL_4_SCALARS(CHK) (!defined(NPY_DISABLE_OPTIMIZATION) && (!(CHK) || NPY_SIMD > 128))

/**begin repeat
 * #name = byte, short, int, long, longlong,
 *         ubyte, ushort, uint, ulong, ulonglong,
 *         half, float, double, longdouble,
 *         cfloat, cdouble, clongdouble#
 * #type = npy_byte, npy_short, npy_int, npy_long, npy_longlong,
 *         npy_ubyte, npy_ushort, npy_uint, npy_ulong, npy_ulonglong,
 *         npy_half, npy_float, npy_double, npy_longdouble,
 *         npy_cfloat, npy_cdouble, npy_clongdouble#
 * #temptype = npy_byte, npy_short, npy_int, npy_long, npy_longlong,
 *             npy_ubyte, npy_ushort, npy_uint, npy_ulong, npy_ulonglong,
 *             npy_float, npy_float, npy_double, npy_longdouble,
 *             npy_float, npy_double, npy_longdouble#
* #sfx  = s8, s16, s32, long, s64,
 *        u8, u16, u32, ulong, u64,
 *        half, f32, f64, longdouble,
 *        f32, f64, clongdouble#
 * #to = ,,,,,
 *       ,,,,,
 *       npy_float_to_half,,,,
 *       ,,#
 * #from = ,,,,,
 *         ,,,,,
 *         npy_half_to_float,,,,
 *         ,,#
 * #complex = 0*5,
 *            0*5,
 *            0*4,
 *            1*3#
 * #float32 = 0*5,
 *            0*5,
 *            0,1,0,0,
 *            0*3#
 * #float64 = 0*5,
 *            0*5,
 *            0,0,1,0,
 *            0*3#
 * #NPYV_CHK = 0*5,
 *             0*5,
 *             0, NPY_SIMD, NPY_SIMD_F64, 0,
 *             0*3#
 * #unroll_by = 0*5,
 *              0*5,
 *              0,2, 4, 0,
 *              0*3#
 */
/**begin repeat1
 * #nop = 1, 2, 3, 1000#
 * #noplabel = one, two, three, any#
 */
static void
@name@_sum_of_products_@noplabel@(int nop, char **dataptr,
                                npy_intp const *strides, npy_intp count)
{
#if (@nop@ == 1) || (@nop@ <= 3 && !@complex@)
    char *data0 = dataptr[0];
    npy_intp stride0 = strides[0];
#endif
#if (@nop@ == 2 || @nop@ == 3) && !@complex@
    char *data1 = dataptr[1];
    npy_intp stride1 = strides[1];
#endif
#if (@nop@ == 3) && !@complex@
    char *data2 = dataptr[2];
    npy_intp stride2 = strides[2];
#endif
#if (@nop@ == 1) || (@nop@ <= 3 && !@complex@)
    char *data_out = dataptr[@nop@];
    npy_intp stride_out = strides[@nop@];
#endif

    NPY_EINSUM_DBG_PRINT1("@name@_sum_of_products_@noplabel@ (%d)\n", (int)count);

    while (count--) {
#if !@complex@
#  if @nop@ == 1
        *(@type@ *)data_out = @to@(@from@(*(@type@ *)data0) +
                                         @from@(*(@type@ *)data_out));
        data0 += stride0;
        data_out += stride_out;
#  elif @nop@ == 2
        *(@type@ *)data_out = @to@(@from@(*(@type@ *)data0) *
                                         @from@(*(@type@ *)data1) +
                                         @from@(*(@type@ *)data_out));
        data0 += stride0;
        data1 += stride1;
        data_out += stride_out;
#  elif @nop@ == 3
        *(@type@ *)data_out = @to@(@from@(*(@type@ *)data0) *
                                         @from@(*(@type@ *)data1) *
                                         @from@(*(@type@ *)data2) +
                                         @from@(*(@type@ *)data_out));
        data0 += stride0;
        data1 += stride1;
        data2 += stride2;
        data_out += stride_out;
#  else
        @temptype@ temp = @from@(*(@type@ *)dataptr[0]);
        int i;
        for (i = 1; i < nop; ++i) {
            temp *= @from@(*(@type@ *)dataptr[i]);
        }
        *(@type@ *)dataptr[nop] = @to@(temp +
                                           @from@(*(@type@ *)dataptr[i]));
        for (i = 0; i <= nop; ++i) {
            dataptr[i] += strides[i];
        }
#  endif
#else /* complex */
#  if @nop@ == 1
        ((@temptype@ *)data_out)[0] = ((@temptype@ *)data0)[0] +
                                         ((@temptype@ *)data_out)[0];
        ((@temptype@ *)data_out)[1] = ((@temptype@ *)data0)[1] +
                                         ((@temptype@ *)data_out)[1];
        data0 += stride0;
        data_out += stride_out;
#  else
#    if @nop@ <= 3
#define _SUMPROD_NOP @nop@
#    else
#define _SUMPROD_NOP nop
#    endif
        @temptype@ re, im, tmp;
        int i;
        re = ((@temptype@ *)dataptr[0])[0];
        im = ((@temptype@ *)dataptr[0])[1];
        for (i = 1; i < _SUMPROD_NOP; ++i) {
            tmp = re * ((@temptype@ *)dataptr[i])[0] -
                  im * ((@temptype@ *)dataptr[i])[1];
            im = re * ((@temptype@ *)dataptr[i])[1] +
                 im * ((@temptype@ *)dataptr[i])[0];
            re = tmp;
        }
        ((@temptype@ *)dataptr[_SUMPROD_NOP])[0] = re +
                                     ((@temptype@ *)dataptr[_SUMPROD_NOP])[0];
        ((@temptype@ *)dataptr[_SUMPROD_NOP])[1] = im +
                                     ((@temptype@ *)dataptr[_SUMPROD_NOP])[1];

        for (i = 0; i <= _SUMPROD_NOP; ++i) {
            dataptr[i] += strides[i];
        }
#undef _SUMPROD_NOP
#  endif
#endif
    }
}

#if @nop@ == 1

static void
@name@_sum_of_products_contig_one(int nop, char **dataptr,
                                npy_intp const *NPY_UNUSED(strides), npy_intp count)
{
    @type@ *data0 = (@type@ *)dataptr[0];
    @type@ *data_out = (@type@ *)dataptr[1];

    NPY_EINSUM_DBG_PRINT1("@name@_sum_of_products_contig_one (%d)\n",
                                                            (int)count);

/* This is placed before the main loop to make small counts faster */
finish_after_unrolled_loop:
    switch (count) {
/**begin repeat2
 * #i = 6, 5, 4, 3, 2, 1, 0#
 */
        case @i@+1:
#if !@complex@
            data_out[@i@] = @to@(@from@(data0[@i@]) +
                                 @from@(data_out[@i@]));
#else
            ((@temptype@ *)data_out + 2*@i@)[0] =
                                    ((@temptype@ *)data0 + 2*@i@)[0] +
                                    ((@temptype@ *)data_out + 2*@i@)[0];
            ((@temptype@ *)data_out + 2*@i@)[1] =
                                    ((@temptype@ *)data0 + 2*@i@)[1] +
                                    ((@temptype@ *)data_out + 2*@i@)[1];
#endif
/**end repeat2**/
        case 0:
            return;
    }

    /* Unroll the loop by 8 */
    while (count >= 8) {
        count -= 8;

/**begin repeat2
 * #i = 0, 1, 2, 3, 4, 5, 6, 7#
 */
#if !@complex@
        data_out[@i@] = @to@(@from@(data0[@i@]) +
                             @from@(data_out[@i@]));
#else /* complex */
        ((@temptype@ *)data_out + 2*@i@)[0] =
                                ((@temptype@ *)data0 + 2*@i@)[0] +
                                ((@temptype@ *)data_out + 2*@i@)[0];
        ((@temptype@ *)data_out + 2*@i@)[1] =
                                ((@temptype@ *)data0 + 2*@i@)[1] +
                                ((@temptype@ *)data_out + 2*@i@)[1];
#endif
/**end repeat2**/
        data0 += 8;
        data_out += 8;
    }

    /* Finish off the loop */
    goto finish_after_unrolled_loop;
}

#elif @nop@ == 2 && !@complex@

static void
@name@_sum_of_products_contig_two(int nop, char **dataptr,
                                npy_intp const *NPY_UNUSED(strides), npy_intp count)
{
    @type@ *data0 = (@type@ *)dataptr[0];
    @type@ *data1 = (@type@ *)dataptr[1];
    @type@ *data_out = (@type@ *)dataptr[2];
    NPY_EINSUM_DBG_PRINT1("@name@_sum_of_products_contig_two (%d)\n",
                                                            (int)count);
#if @NPYV_CHK@ // NPYV check for @type@
    /* Use aligned instructions if possible */
    const int is_aligned = EINSUM_IS_ALIGNED(data0) && EINSUM_IS_ALIGNED(data1) &&
                        EINSUM_IS_ALIGNED(data_out);
    const int vstep = npyv_nlanes_@sfx@;

    /**begin repeat2
     * #cond = if(is_aligned), else#
     * #ld = loada, load#
     * #st = storea, store#
     */
    @cond@ {
    #if @unroll_by@ == 4
        const npy_intp vstepx4 = vstep * 4;
        for (; count >= vstepx4; count -= vstepx4, data0 += vstepx4, data1 += vstepx4, data_out += vstepx4) {
            /**begin repeat3
             * #i = 0, 1, 2, 3#
             */
            npyv_@sfx@ a@i@ = npyv_@ld@_@sfx@(data0 + vstep * @i@);
            npyv_@sfx@ b@i@ = npyv_@ld@_@sfx@(data1 + vstep * @i@);
            npyv_@sfx@ c@i@ = npyv_@ld@_@sfx@(data_out + vstep * @i@);
            /**end repeat3**/
            /**begin repeat3
             * #i = 0, 1, 2, 3#
             */
            npyv_@sfx@ abc@i@ = npyv_muladd_@sfx@(a@i@, b@i@, c@i@);
            /**end repeat3**/
            /**begin repeat3
             * #i = 0, 1, 2, 3#
             */
            npyv_@st@_@sfx@(data_out + vstep * @i@, abc@i@);
            /**end repeat3**/
        }
    #elif @unroll_by@ == 2
        const npy_intp vstepx2 = vstep * 2;
        for (; count >= vstepx2; count -= vstepx2, data0 += vstepx2, data1 += vstepx2, data_out += vstepx2) {
            npyv_@sfx@ a0 = npyv_@ld@_@sfx@(data0);
            npyv_@sfx@ a1 = npyv_@ld@_@sfx@(data0 + vstep);
            npyv_@sfx@ b0 = npyv_@ld@_@sfx@(data1);
            npyv_@sfx@ b1 = npyv_@ld@_@sfx@(data1 + vstep);
            npyv_@sfx@ c0 = npyv_@ld@_@sfx@(data_out);
            npyv_@sfx@ c1 = npyv_@ld@_@sfx@(data_out + vstep);
            npyv_@sfx@ abc0 = npyv_muladd_@sfx@(a0, b0, c0);
            npyv_@sfx@ abc1 = npyv_muladd_@sfx@(a1, b1, c1);
            npyv_@st@_@sfx@(data_out, abc0);
            npyv_@st@_@sfx@(data_out + vstep, abc1);
        }
    #else
        #error "Invalid unroll_by = @unroll_by@"
    #endif
    }
    /**end repeat2**/
    npyv_cleanup();
#endif // NPYV check for @type@

#if EINSUM_UNROLL_4_SCALARS(@NPYV_CHK@)
    for (; count >= 4; count -= 4, data0 += 4, data1 += 4, data_out += 4) {
        /**begin repeat2
         * #i = 0, 1, 2, 3#
         */
        const @type@ a@i@ = @from@(data0[@i@]);
        const @type@ b@i@ = @from@(data1[@i@]);
        const @type@ c@i@ = @from@(data_out[@i@]);
        /**end repeat2**/
        /**begin repeat2
         * #i = 0, 1, 2, 3#
         */
        const @type@ abc@i@ = a@i@ * b@i@ + c@i@;
        /**end repeat2**/
        /**begin repeat2
         * #i = 0, 1, 2, 3#
         */
        data_out[@i@] = @to@(abc@i@);
        /**end repeat2**/
    }
#endif
    for (; count > 0; --count, ++data0, ++data1, ++data_out) {
        const @type@ a = @from@(*data0);
        const @type@ b = @from@(*data1);
        const @type@ c = @from@(*data_out);
        *data_out = @to@(a * b + c);
    }
}

/* Some extra specializations for the two operand case */
static void
@name@_sum_of_products_stride0_contig_outcontig_two(int nop, char **dataptr,
                                npy_intp const *NPY_UNUSED(strides), npy_intp count)
{
    @temptype@ a_scalar = @from@(*(@type@ *)dataptr[0]);
    @type@ *data1 = (@type@ *)dataptr[1];
    @type@ *data_out = (@type@ *)dataptr[2];

    NPY_EINSUM_DBG_PRINT1("@name@_sum_of_products_stride0_contig_outcontig_two (%d)\n",
                                                    (int)count);

#if @NPYV_CHK@ // NPYV check for @type@
    /* Use aligned instructions if possible */
    const int is_aligned = EINSUM_IS_ALIGNED(data1) && EINSUM_IS_ALIGNED(data_out);
    const int vstep = npyv_nlanes_@sfx@;
    const npyv_@sfx@ va_scalar = npyv_setall_@sfx@(a_scalar);

    /**begin repeat2
     * #cond = if(is_aligned), else#
     * #ld = loada, load#
     * #st = storea, store#
     */
    @cond@ {
    #if @unroll_by@ == 4
        const npy_intp vstepx4 = vstep * 4;
        for (; count >= vstepx4; count -= vstepx4, data1 += vstepx4, data_out += vstepx4) {
            /**begin repeat3
             * #i = 0, 1, 2, 3#
             */
            npyv_@sfx@ b@i@ = npyv_@ld@_@sfx@(data1 + vstep * @i@);
            npyv_@sfx@ c@i@ = npyv_@ld@_@sfx@(data_out + vstep * @i@);
            /**end repeat3**/
            /**begin repeat3
             * #i = 0, 1, 2, 3#
             */
            npyv_@sfx@ abc@i@ = npyv_muladd_@sfx@(va_scalar, b@i@, c@i@);
            /**end repeat3**/
            /**begin repeat3
             * #i = 0, 1, 2, 3#
             */
            npyv_@st@_@sfx@(data_out + vstep * @i@, abc@i@);
            /**end repeat3**/
        }
    #elif @unroll_by@ == 2
        const npy_intp vstepx2 = vstep * 2;
        for (; count >= vstepx2; count -= vstepx2, data1 += vstepx2, data_out += vstepx2) {
            npyv_@sfx@ b0 = npyv_@ld@_@sfx@(data1);
            npyv_@sfx@ b1 = npyv_@ld@_@sfx@(data1 + vstep);
            npyv_@sfx@ c0 = npyv_@ld@_@sfx@(data_out);
            npyv_@sfx@ c1 = npyv_@ld@_@sfx@(data_out + vstep);
            npyv_@sfx@ abc0 = npyv_muladd_@sfx@(va_scalar, b0, c0);
            npyv_@sfx@ abc1 = npyv_muladd_@sfx@(va_scalar, b1, c1);
            npyv_@st@_@sfx@(data_out, abc0);
            npyv_@st@_@sfx@(data_out + vstep, abc1);
        }
    #else
        #error "Invalid unroll_by = @unroll_by@"
    #endif
    }
    /**end repeat2**/
    npyv_cleanup();
#endif // NPYV check for @type@

#if EINSUM_UNROLL_4_SCALARS(@NPYV_CHK@)
    for (; count >= 4; count -= 4, data1 += 4, data_out += 4) {
        /**begin repeat2
         * #i = 0, 1, 2, 3#
         */
        const @type@ b@i@ = @from@(data1[@i@]);
        const @type@ c@i@ = @from@(data_out[@i@]);
        /**end repeat2**/
        /**begin repeat2
         * #i = 0, 1, 2, 3#
         */
        const @type@ abc@i@ = a_scalar * b@i@ + c@i@;
        /**end repeat2**/
        /**begin repeat2
         * #i = 0, 1, 2, 3#
         */
        data_out[@i@] = @to@(abc@i@);
        /**end repeat2**/
    }
#endif
    for (; count > 0; --count, ++data1, ++data_out) {
        const @type@ b = @from@(*data1);
        const @type@ c = @from@(*data_out);
        *data_out = @to@(a_scalar * b + c);
    }
}

static void
@name@_sum_of_products_contig_stride0_outcontig_two(int nop, char **dataptr,
                                npy_intp const *NPY_UNUSED(strides), npy_intp count)
{
    @type@ *data0 = (@type@ *)dataptr[0];
    @temptype@ b_scalar = @from@(*(@type@ *)dataptr[1]);
    @type@ *data_out = (@type@ *)dataptr[2];
    NPY_EINSUM_DBG_PRINT1("@name@_sum_of_products_contig_stride0_outcontig_two (%d)\n",
                                                    (int)count);
#if @NPYV_CHK@ // NPYV check for @type@
    /* Use aligned instructions if possible */
    const int is_aligned = EINSUM_IS_ALIGNED(data0) && EINSUM_IS_ALIGNED(data_out);
    const int vstep = npyv_nlanes_@sfx@;
    const npyv_@sfx@ vb_scalar = npyv_setall_@sfx@(b_scalar);

    /**begin repeat2
     * #cond = if(is_aligned), else#
     * #ld = loada, load#
     * #st = storea, store#
     */
    @cond@ {
    #if @unroll_by@ == 4
        const npy_intp vstepx4 = vstep * 4;
        for (; count >= vstepx4; count -= vstepx4, data0 += vstepx4, data_out += vstepx4) {
            /**begin repeat3
             * #i = 0, 1, 2, 3#
             */
            npyv_@sfx@ a@i@ = npyv_@ld@_@sfx@(data0 + vstep * @i@);
            npyv_@sfx@ c@i@ = npyv_@ld@_@sfx@(data_out + vstep * @i@);
            /**end repeat3**/
            /**begin repeat3
             * #i = 0, 1, 2, 3#
             */
            npyv_@sfx@ abc@i@ = npyv_muladd_@sfx@(a@i@, vb_scalar, c@i@);
            /**end repeat3**/
            /**begin repeat3
             * #i = 0, 1, 2, 3#
             */
            npyv_@st@_@sfx@(data_out + vstep * @i@, abc@i@);
            /**end repeat3**/
        }
    #elif @unroll_by@ == 2
        const npy_intp vstepx2 = vstep * 2;
        for (; count >= vstepx2; count -= vstepx2, data0 += vstepx2, data_out += vstepx2) {
            npyv_@sfx@ a0 = npyv_@ld@_@sfx@(data0);
            npyv_@sfx@ a1 = npyv_@ld@_@sfx@(data0 + vstep);
            npyv_@sfx@ c0 = npyv_@ld@_@sfx@(data_out);
            npyv_@sfx@ c1 = npyv_@ld@_@sfx@(data_out + vstep);
            npyv_@sfx@ abc0 = npyv_muladd_@sfx@(a0, vb_scalar, c0);
            npyv_@sfx@ abc1 = npyv_muladd_@sfx@(a1, vb_scalar, c1);
            npyv_@st@_@sfx@(data_out, abc0);
            npyv_@st@_@sfx@(data_out + vstep, abc1);
        }
    #else
        #error "Invalid unroll_by = @unroll_by@"
    #endif
    }
    /**end repeat2**/
    npyv_cleanup();
#endif // NPYV check for @type@

#if EINSUM_UNROLL_4_SCALARS(@NPYV_CHK@)
    for (; count >= 4; count -= 4, data0 += 4, data_out += 4) {
        /**begin repeat2
         * #i = 0, 1, 2, 3#
         */
        const @type@ a@i@ = @from@(data0[@i@]);
        const @type@ c@i@ = @from@(data_out[@i@]);
        /**end repeat2**/
        /**begin repeat2
         * #i = 0, 1, 2, 3#
         */
        const @type@ abc@i@ = a@i@ * b_scalar + c@i@;
        /**end repeat2**/
        /**begin repeat2
         * #i = 0, 1, 2, 3#
         */
        data_out[@i@] = @to@(abc@i@);
        /**end repeat2**/
    }
#endif
    for (; count > 0; --count, ++data0, ++data_out) {
        const @type@ a = @from@(*data0);
        const @type@ c = @from@(*data_out);
        *data_out = @to@(a * b_scalar + c);
    }
}

static void
@name@_sum_of_products_contig_contig_outstride0_two(int nop, char **dataptr,
                                npy_intp const *NPY_UNUSED(strides), npy_intp count)
{
    @type@ *data0 = (@type@ *)dataptr[0];
    @type@ *data1 = (@type@ *)dataptr[1];
    @temptype@ accum = 0;

    NPY_EINSUM_DBG_PRINT1("@name@_sum_of_products_contig_contig_outstride0_two (%d)\n",
                                                    (int)count);
#if @NPYV_CHK@ // NPYV check for @type@
    /* Use aligned instructions if possible */
    const int is_aligned = EINSUM_IS_ALIGNED(data0) && EINSUM_IS_ALIGNED(data1);
    const int vstep = npyv_nlanes_@sfx@;
    npyv_@sfx@ vaccum = npyv_zero_@sfx@();

    /**begin repeat2
     * #cond = if(is_aligned), else#
     * #ld = loada, load#
     * #st = storea, store#
     */
    @cond@ {
    #if @unroll_by@ == 4
        const npy_intp vstepx4 = vstep * 4;
        for (; count >= vstepx4; count -= vstepx4, data0 += vstepx4, data1 += vstepx4) {
            /**begin repeat3
             * #i = 0, 1, 2, 3#
             */
            npyv_@sfx@ a@i@ = npyv_@ld@_@sfx@(data0 + vstep * @i@);
            npyv_@sfx@ b@i@ = npyv_@ld@_@sfx@(data1 + vstep * @i@);
            /**end repeat3**/
            npyv_@sfx@ ab3 = npyv_muladd_@sfx@(a3, b3, vaccum);
            npyv_@sfx@ ab2 = npyv_muladd_@sfx@(a2, b2, ab3);
            npyv_@sfx@ ab1 = npyv_muladd_@sfx@(a1, b1, ab2);
                    vaccum = npyv_muladd_@sfx@(a0, b0, ab1);
        }
    #elif @unroll_by@ == 2
        const npy_intp vstepx2 = vstep * 2;
        for (; count >= vstepx2; count -= vstepx2, data0 += vstepx2, data1 += vstepx2) {
            npyv_@sfx@ a0 = npyv_@ld@_@sfx@(data0);
            npyv_@sfx@ a1 = npyv_@ld@_@sfx@(data0 + vstep);
            npyv_@sfx@ b0 = npyv_@ld@_@sfx@(data1);
            npyv_@sfx@ b1 = npyv_@ld@_@sfx@(data1 + vstep);
            npyv_@sfx@ ab1 = npyv_muladd_@sfx@(a1, b1, vaccum);
                    vaccum = npyv_muladd_@sfx@(a0, b0, ab1);
        }
    #else
        #error "Invalid unroll_by = @unroll_by@"
    #endif
    }
    /**end repeat2**/
    accum = npyv_sum_@sfx@(vaccum);
    npyv_cleanup();
#endif // NPYV check for @type@

#if EINSUM_UNROLL_4_SCALARS(@NPYV_CHK@)
    for (; count >= 4; count -= 4, data0 += 4, data1 += 4) {
        /**begin repeat2
         * #i = 0, 1, 2, 3#
         */
        const @type@ ab@i@ = @from@(data0[@i@]) * @from@(data1[@i@]);
        /**end repeat2**/
        accum += ab0 + ab1 + ab2 + ab3;
    }
#endif
    for (; count > 0; --count, ++data0, ++data1) {
        const @type@ a = @from@(*data0);
        const @type@ b = @from@(*data1);
        accum += a * b;
    }
    *(@type@ *)dataptr[2] = @to@(@from@(*(@type@ *)dataptr[2]) + accum);
}

static void
@name@_sum_of_products_stride0_contig_outstride0_two(int nop, char **dataptr,
                                npy_intp const *NPY_UNUSED(strides), npy_intp count)
{
    @temptype@ a_scalar = @from@(*(@type@ *)dataptr[0]);
    @type@ *data1 = (@type@ *)dataptr[1];
    @temptype@ accum = 0;

    NPY_EINSUM_DBG_PRINT1("@name@_sum_of_products_stride0_contig_outstride0_two (%d)\n",
                                                    (int)count);
#if @NPYV_CHK@ // NPYV check for @type@
    /* Use aligned instructions if possible */
    const int is_aligned = EINSUM_IS_ALIGNED(data1);
    const int vstep = npyv_nlanes_@sfx@;
    npyv_@sfx@ vaccum = npyv_zero_@sfx@();

    /**begin repeat2
     * #cond = if(is_aligned), else#
     * #ld = loada, load#
     * #st = storea, store#
     */
    @cond@ {
    #if @unroll_by@ == 4
        const npy_intp vstepx4 = vstep * 4;
        for (; count >= vstepx4; count -= vstepx4, data1 += vstepx4) {
            /**begin repeat3
             * #i = 0, 1, 2, 3#
             */
            npyv_@sfx@ b@i@ = npyv_@ld@_@sfx@(data1 + vstep * @i@);
            /**end repeat3**/
            npyv_@sfx@ b01   = npyv_add_@sfx@(b0, b1);
            npyv_@sfx@ b23   = npyv_add_@sfx@(b2, b3);
            npyv_@sfx@ b0123 = npyv_add_@sfx@(b01, b23);
                      vaccum = npyv_add_@sfx@(b0123, vaccum);
        }
    #elif @unroll_by@ == 2
        const npy_intp vstepx2 = vstep * 2;
        for (; count >= vstepx2; count -= vstepx2, data1 += vstepx2) {
            npyv_@sfx@ b0 = npyv_@ld@_@sfx@(data1);
            npyv_@sfx@ b1 = npyv_@ld@_@sfx@(data1 + vstep);
            npyv_@sfx@ b01 = npyv_add_@sfx@(b0, b1);
                    vaccum = npyv_add_@sfx@(b01, vaccum);
        }
    #else
        #error "Invalid unroll_by = @unroll_by@"
    #endif
    }
    /**end repeat2**/
    accum = npyv_sum_@sfx@(vaccum);
    npyv_cleanup();
#endif // NPYV check for @type@

#if EINSUM_UNROLL_4_SCALARS(@NPYV_CHK@)
    for (; count >= 4; count -= 4, data1 += 4) {
        const @type@ b01 = @from@(data1[0]) + @from@(data1[1]);
        const @type@ b23 = @from@(data1[2]) + @from@(data1[3]);
        accum += b01 + b23;
    }
#endif
    for (; count > 0; --count, ++data1) {
        accum += @from@(*data1);
    }
    *(@type@ *)dataptr[2] = @to@(@from@(*(@type@ *)dataptr[2]) + a_scalar * accum);
}

static void
@name@_sum_of_products_contig_stride0_outstride0_two(int nop, char **dataptr,
                                npy_intp const *NPY_UNUSED(strides), npy_intp count)
{
    @type@ *data0 = (@type@ *)dataptr[0];
    @temptype@ b_scalar = @from@(*(@type@ *)dataptr[1]);
    @temptype@ accum = 0;
    NPY_EINSUM_DBG_PRINT1("@name@_sum_of_products_contig_stride0_outstride0_two (%d)\n",
                                                    (int)count);
#if @NPYV_CHK@ // NPYV check for @type@
    /* Use aligned instructions if possible */
    const int is_aligned = EINSUM_IS_ALIGNED(data0);
    const int vstep = npyv_nlanes_@sfx@;
    npyv_@sfx@ vaccum = npyv_zero_@sfx@();

    /**begin repeat2
     * #cond = if(is_aligned), else#
     * #ld = loada, load#
     * #st = storea, store#
     */
    @cond@ {
    #if @unroll_by@ == 4
        const npy_intp vstepx4 = vstep * 4;
        for (; count >= vstepx4; count -= vstepx4, data0 += vstepx4) {
            /**begin repeat3
             * #i = 0, 1, 2, 3#
             */
            npyv_@sfx@ a@i@ = npyv_@ld@_@sfx@(data0 + vstep * @i@);
            /**end repeat3**/
            npyv_@sfx@ a01   = npyv_add_@sfx@(a0, a1);
            npyv_@sfx@ a23   = npyv_add_@sfx@(a2, a3);
            npyv_@sfx@ a0123 = npyv_add_@sfx@(a01, a23);
                      vaccum = npyv_add_@sfx@(a0123, vaccum);
        }
    #elif @unroll_by@ == 2
        const npy_intp vstepx2 = vstep * 2;
        for (; count >= vstepx2; count -= vstepx2, data0 += vstepx2) {
            npyv_@sfx@ a0 = npyv_@ld@_@sfx@(data0);
            npyv_@sfx@ a1 = npyv_@ld@_@sfx@(data0 + vstep);
            npyv_@sfx@ a01 = npyv_add_@sfx@(a0, a1);
                    vaccum = npyv_add_@sfx@(a01, vaccum);
        }
    #else
        #error "Invalid unroll_by = @unroll_by@"
    #endif
    }
    /**end repeat2**/
    accum = npyv_sum_@sfx@(vaccum);
    npyv_cleanup();
#endif // NPYV check for @type@

#if EINSUM_UNROLL_4_SCALARS(@NPYV_CHK@)
    for (; count >= 4; count -= 4, data0 += 4) {
        const @type@ a01 = @from@(data0[0]) + @from@(data0[1]);
        const @type@ a23 = @from@(data0[2]) + @from@(data0[3]);
        accum += a01 + a23;
    }
#endif
    for (; count > 0; --count, ++data0) {
        accum += @from@(*data0);
    }
    *(@type@ *)dataptr[2] = @to@(@from@(*(@type@ *)dataptr[2]) + b_scalar * accum);
}

#elif @nop@ == 3 && !@complex@

static void
@name@_sum_of_products_contig_three(int nop, char **dataptr,
                                npy_intp const *NPY_UNUSED(strides), npy_intp count)
{
    @type@ *data0 = (@type@ *)dataptr[0];
    @type@ *data1 = (@type@ *)dataptr[1];
    @type@ *data2 = (@type@ *)dataptr[2];
    @type@ *data_out = (@type@ *)dataptr[3];

    /* Unroll the loop by 8 */
    while (count >= 8) {
        count -= 8;

/**begin repeat2
 * #i = 0, 1, 2, 3, 4, 5, 6, 7#
 */
        data_out[@i@] = @to@(@from@(data0[@i@]) *
                             @from@(data1[@i@]) *
                             @from@(data2[@i@]) +
                             @from@(data_out[@i@]));
/**end repeat2**/
        data0 += 8;
        data1 += 8;
        data2 += 8;
        data_out += 8;
    }

    /* Finish off the loop */

/**begin repeat2
 * #i = 0, 1, 2, 3, 4, 5, 6, 7#
 */
    if (count-- == 0) {
        return;
    }
    data_out[@i@] = @to@(@from@(data0[@i@]) *
                         @from@(data1[@i@]) *
                         @from@(data2[@i@]) +
                         @from@(data_out[@i@]));
/**end repeat2**/
}

#else /* @nop@ > 3 || @complex */

static void
@name@_sum_of_products_contig_@noplabel@(int nop, char **dataptr,
                                npy_intp const *NPY_UNUSED(strides), npy_intp count)
{
    NPY_EINSUM_DBG_PRINT1("@name@_sum_of_products_contig_@noplabel@ (%d)\n",
                                                    (int)count);

    while (count--) {
#if !@complex@
        @temptype@ temp = @from@(*(@type@ *)dataptr[0]);
        int i;
        for (i = 1; i < nop; ++i) {
            temp *= @from@(*(@type@ *)dataptr[i]);
        }
        *(@type@ *)dataptr[nop] = @to@(temp +
                                           @from@(*(@type@ *)dataptr[i]));
        for (i = 0; i <= nop; ++i) {
            dataptr[i] += sizeof(@type@);
        }
#else /* complex */
#  if @nop@ <= 3
#    define _SUMPROD_NOP @nop@
#  else
#    define _SUMPROD_NOP nop
#  endif
        @temptype@ re, im, tmp;
        int i;
        re = ((@temptype@ *)dataptr[0])[0];
        im = ((@temptype@ *)dataptr[0])[1];
        for (i = 1; i < _SUMPROD_NOP; ++i) {
            tmp = re * ((@temptype@ *)dataptr[i])[0] -
                  im * ((@temptype@ *)dataptr[i])[1];
            im = re * ((@temptype@ *)dataptr[i])[1] +
                 im * ((@temptype@ *)dataptr[i])[0];
            re = tmp;
        }
        ((@temptype@ *)dataptr[_SUMPROD_NOP])[0] = re +
                                     ((@temptype@ *)dataptr[_SUMPROD_NOP])[0];
        ((@temptype@ *)dataptr[_SUMPROD_NOP])[1] = im +
                                     ((@temptype@ *)dataptr[_SUMPROD_NOP])[1];

        for (i = 0; i <= _SUMPROD_NOP; ++i) {
            dataptr[i] += sizeof(@type@);
        }
#  undef _SUMPROD_NOP
#endif
    }
}

#endif /* functions for various @nop@ */

#if @nop@ == 1

static void
@name@_sum_of_products_contig_outstride0_one(int nop, char **dataptr,
                                npy_intp const *strides, npy_intp count)
{
#if @complex@
    @temptype@ accum_re = 0, accum_im = 0;
    @temptype@ *data0 = (@temptype@ *)dataptr[0];
#else
    @temptype@ accum = 0;
    @type@ *data0 = (@type@ *)dataptr[0];
#endif

    NPY_EINSUM_DBG_PRINT1("@name@_sum_of_products_contig_outstride0_one (%d)\n", (int)count);
#if @NPYV_CHK@ // NPYV check for @type@
    /* Use aligned instructions if possible */
    const int is_aligned = EINSUM_IS_ALIGNED(data0);
    const int vstep = npyv_nlanes_@sfx@;
    npyv_@sfx@ vaccum = npyv_zero_@sfx@();

    /**begin repeat2
     * #cond = if(is_aligned), else#
     * #ld = loada, load#
     * #st = storea, store#
     */
    @cond@ {
    #if @unroll_by@ == 4
        const npy_intp vstepx4 = vstep * 4;
        for (; count >= vstepx4; count -= vstepx4, data0 += vstepx4) {
            /**begin repeat3
             * #i = 0, 1, 2, 3#
             */
            npyv_@sfx@ a@i@ = npyv_@ld@_@sfx@(data0 + vstep * @i@);
            /**end repeat3**/
            npyv_@sfx@ a01   = npyv_add_@sfx@(a0, a1);
            npyv_@sfx@ a23   = npyv_add_@sfx@(a2, a3);
            npyv_@sfx@ a0123 = npyv_add_@sfx@(a01, a23);
                      vaccum = npyv_add_@sfx@(a0123, vaccum);
        }
    #elif @unroll_by@ == 2
        const npy_intp vstepx2 = vstep * 2;
        for (; count >= vstepx2; count -= vstepx2, data0 += vstepx2) {
            npyv_@sfx@ a0 = npyv_@ld@_@sfx@(data0);
            npyv_@sfx@ a1 = npyv_@ld@_@sfx@(data0 + vstep);
            npyv_@sfx@ a01 = npyv_add_@sfx@(a0, a1);
                    vaccum = npyv_add_@sfx@(a01, vaccum);
        }
    #else
        #error "Invalid unroll_by = @unroll_by@"
    #endif
    }
    /**end repeat2**/
    accum = npyv_sum_@sfx@(vaccum);
    npyv_cleanup();
#endif // NPYV check for @type@

#if EINSUM_UNROLL_4_SCALARS(@NPYV_CHK@)
    #if @complex@
        for (; count > 4; count -= 4, data0 += 4*2) {
            const @temptype@ re01 = data0[0] + data0[2];
            const @temptype@ re23 = data0[4] + data0[6];
            const @temptype@ im13 = data0[1] + data0[3];
            const @temptype@ im57 = data0[5] + data0[7];
            accum_re += re01 + re23;
            accum_im += im13 + im57;
        }
    #else
        for (; count > 4; count -= 4, data0 += 4) {
            const @temptype@ a01 = @from@(data0[0]) + @from@(data0[1]);
            const @temptype@ a23 = @from@(data0[2]) + @from@(data0[3]);
            accum +=  a01 + a23;
        }
    #endif  // complex
#endif
#if @complex@
    for (; count > 0; --count, data0 += 2) {
        accum_re += data0[0];
        accum_im += data0[1];
    }
    ((@temptype@ *)dataptr[1])[0] += accum_re;
    ((@temptype@ *)dataptr[1])[1] += accum_im;
#else
    for (; count > 0; --count, ++data0) {
        accum += @from@(*data0);
    }
    *((@type@ *)dataptr[1]) = @to@(accum + @from@(*((@type@ *)dataptr[1])));
#endif // complex
}

#endif /* @nop@ == 1 */

static void
@name@_sum_of_products_outstride0_@noplabel@(int nop, char **dataptr,
                                npy_intp const *strides, npy_intp count)
{
#if @complex@
    @temptype@ accum_re = 0, accum_im = 0;
#else
    @temptype@ accum = 0;
#endif

#if (@nop@ == 1) || (@nop@ <= 3 && !@complex@)
    char *data0 = dataptr[0];
    npy_intp stride0 = strides[0];
#endif
#if (@nop@ == 2 || @nop@ == 3) && !@complex@
    char *data1 = dataptr[1];
    npy_intp stride1 = strides[1];
#endif
#if (@nop@ == 3) && !@complex@
    char *data2 = dataptr[2];
    npy_intp stride2 = strides[2];
#endif

    NPY_EINSUM_DBG_PRINT1("@name@_sum_of_products_outstride0_@noplabel@ (%d)\n",
                                                    (int)count);

    while (count--) {
#if !@complex@
#  if @nop@ == 1
        accum += @from@(*(@type@ *)data0);
        data0 += stride0;
#  elif @nop@ == 2
        accum += @from@(*(@type@ *)data0) *
                 @from@(*(@type@ *)data1);
        data0 += stride0;
        data1 += stride1;
#  elif @nop@ == 3
        accum += @from@(*(@type@ *)data0) *
                 @from@(*(@type@ *)data1) *
                 @from@(*(@type@ *)data2);
        data0 += stride0;
        data1 += stride1;
        data2 += stride2;
#  else
        @temptype@ temp = @from@(*(@type@ *)dataptr[0]);
        int i;
        for (i = 1; i < nop; ++i) {
            temp *= @from@(*(@type@ *)dataptr[i]);
        }
        accum += temp;
        for (i = 0; i < nop; ++i) {
            dataptr[i] += strides[i];
        }
#  endif
#else /* complex */
#  if @nop@ == 1
        accum_re += ((@temptype@ *)data0)[0];
        accum_im += ((@temptype@ *)data0)[1];
        data0 += stride0;
#  else
#    if @nop@ <= 3
#define _SUMPROD_NOP @nop@
#    else
#define _SUMPROD_NOP nop
#    endif
        @temptype@ re, im, tmp;
        int i;
        re = ((@temptype@ *)dataptr[0])[0];
        im = ((@temptype@ *)dataptr[0])[1];
        for (i = 1; i < _SUMPROD_NOP; ++i) {
            tmp = re * ((@temptype@ *)dataptr[i])[0] -
                  im * ((@temptype@ *)dataptr[i])[1];
            im = re * ((@temptype@ *)dataptr[i])[1] +
                 im * ((@temptype@ *)dataptr[i])[0];
            re = tmp;
        }
        accum_re += re;
        accum_im += im;
        for (i = 0; i < _SUMPROD_NOP; ++i) {
            dataptr[i] += strides[i];
        }
#undef _SUMPROD_NOP
#  endif
#endif
    }

#if @complex@
#  if @nop@ <= 3
    ((@temptype@ *)dataptr[@nop@])[0] += accum_re;
    ((@temptype@ *)dataptr[@nop@])[1] += accum_im;
#  else
    ((@temptype@ *)dataptr[nop])[0] += accum_re;
    ((@temptype@ *)dataptr[nop])[1] += accum_im;
#  endif
#else
#  if @nop@ <= 3
    *((@type@ *)dataptr[@nop@]) = @to@(accum +
                                    @from@(*((@type@ *)dataptr[@nop@])));
#  else
    *((@type@ *)dataptr[nop]) = @to@(accum +
                                    @from@(*((@type@ *)dataptr[nop])));
#  endif
#endif

}

/**end repeat1**/

/**end repeat**/


/* Do OR of ANDs for the boolean type */

/**begin repeat
 * #nop = 1, 2, 3, 1000#
 * #noplabel = one, two, three, any#
 */

static void
bool_sum_of_products_@noplabel@(int nop, char **dataptr,
                                npy_intp const *strides, npy_intp count)
{
#if (@nop@ <= 3)
    char *data0 = dataptr[0];
    npy_intp stride0 = strides[0];
#endif
#if (@nop@ == 2 || @nop@ == 3)
    char *data1 = dataptr[1];
    npy_intp stride1 = strides[1];
#endif
#if (@nop@ == 3)
    char *data2 = dataptr[2];
    npy_intp stride2 = strides[2];
#endif
#if (@nop@ <= 3)
    char *data_out = dataptr[@nop@];
    npy_intp stride_out = strides[@nop@];
#endif

    while (count--) {
#if @nop@ == 1
        *(npy_bool *)data_out = *(npy_bool *)data0 ||
                                  *(npy_bool *)data_out;
        data0 += stride0;
        data_out += stride_out;
#elif @nop@ == 2
        *(npy_bool *)data_out = (*(npy_bool *)data0 &&
                                   *(npy_bool *)data1) ||
                                   *(npy_bool *)data_out;
        data0 += stride0;
        data1 += stride1;
        data_out += stride_out;
#elif @nop@ == 3
        *(npy_bool *)data_out = (*(npy_bool *)data0 &&
                                   *(npy_bool *)data1 &&
                                   *(npy_bool *)data2) ||
                                   *(npy_bool *)data_out;
        data0 += stride0;
        data1 += stride1;
        data2 += stride2;
        data_out += stride_out;
#else
        npy_bool temp = *(npy_bool *)dataptr[0];
        int i;
        for (i = 1; i < nop; ++i) {
            temp = temp && *(npy_bool *)dataptr[i];
        }
        *(npy_bool *)dataptr[nop] = temp || *(npy_bool *)dataptr[i];
        for (i = 0; i <= nop; ++i) {
            dataptr[i] += strides[i];
        }
#endif
    }
}

static void
bool_sum_of_products_contig_@noplabel@(int nop, char **dataptr,
                                npy_intp const *strides, npy_intp count)
{
#if (@nop@ <= 3)
    char *data0 = dataptr[0];
#endif
#if (@nop@ == 2 || @nop@ == 3)
    char *data1 = dataptr[1];
#endif
#if (@nop@ == 3)
    char *data2 = dataptr[2];
#endif
#if (@nop@ <= 3)
    char *data_out = dataptr[@nop@];
#endif

#if (@nop@ <= 3)
/* This is placed before the main loop to make small counts faster */
finish_after_unrolled_loop:
    switch (count) {
/**begin repeat1
 * #i = 6, 5, 4, 3, 2, 1, 0#
 */
        case @i@+1:
#  if @nop@ == 1
            ((npy_bool *)data_out)[@i@] = ((npy_bool *)data0)[@i@] ||
                                            ((npy_bool *)data_out)[@i@];
#  elif @nop@ == 2
            ((npy_bool *)data_out)[@i@] =
                            (((npy_bool *)data0)[@i@] &&
                             ((npy_bool *)data1)[@i@]) ||
                                ((npy_bool *)data_out)[@i@];
#  elif @nop@ == 3
            ((npy_bool *)data_out)[@i@] =
                           (((npy_bool *)data0)[@i@] &&
                            ((npy_bool *)data1)[@i@] &&
                            ((npy_bool *)data2)[@i@]) ||
                                ((npy_bool *)data_out)[@i@];
#  endif
/**end repeat1**/
        case 0:
            return;
    }
#endif

/* Unroll the loop by 8 for fixed-size nop */
#if (@nop@ <= 3)
    while (count >= 8) {
        count -= 8;
#else
    while (count--) {
#endif

#  if @nop@ == 1
/**begin repeat1
 * #i = 0, 1, 2, 3, 4, 5, 6, 7#
 */
        *((npy_bool *)data_out + @i@) = (*((npy_bool *)data0 + @i@)) ||
                                        (*((npy_bool *)data_out + @i@));
/**end repeat1**/
        data0 += 8*sizeof(npy_bool);
        data_out += 8*sizeof(npy_bool);
#  elif @nop@ == 2
/**begin repeat1
 * #i = 0, 1, 2, 3, 4, 5, 6, 7#
 */
        *((npy_bool *)data_out + @i@) =
                        ((*((npy_bool *)data0 + @i@)) &&
                         (*((npy_bool *)data1 + @i@))) ||
                            (*((npy_bool *)data_out + @i@));
/**end repeat1**/
        data0 += 8*sizeof(npy_bool);
        data1 += 8*sizeof(npy_bool);
        data_out += 8*sizeof(npy_bool);
#  elif @nop@ == 3
/**begin repeat1
 * #i = 0, 1, 2, 3, 4, 5, 6, 7#
 */
        *((npy_bool *)data_out + @i@) =
                       ((*((npy_bool *)data0 + @i@)) &&
                        (*((npy_bool *)data1 + @i@)) &&
                        (*((npy_bool *)data2 + @i@))) ||
                            (*((npy_bool *)data_out + @i@));
/**end repeat1**/
        data0 += 8*sizeof(npy_bool);
        data1 += 8*sizeof(npy_bool);
        data2 += 8*sizeof(npy_bool);
        data_out += 8*sizeof(npy_bool);
#  else
        npy_bool temp = *(npy_bool *)dataptr[0];
        int i;
        for (i = 1; i < nop; ++i) {
            temp = temp && *(npy_bool *)dataptr[i];
        }
        *(npy_bool *)dataptr[nop] = temp || *(npy_bool *)dataptr[i];
        for (i = 0; i <= nop; ++i) {
            dataptr[i] += sizeof(npy_bool);
        }
#  endif
    }

    /* If the loop was unrolled, we need to finish it off */
#if (@nop@ <= 3)
    goto finish_after_unrolled_loop;
#endif
}

static void
bool_sum_of_products_outstride0_@noplabel@(int nop, char **dataptr,
                                npy_intp const *strides, npy_intp count)
{
    npy_bool accum = 0;

#if (@nop@ <= 3)
    char *data0 = dataptr[0];
    npy_intp stride0 = strides[0];
#endif
#if (@nop@ == 2 || @nop@ == 3)
    char *data1 = dataptr[1];
    npy_intp stride1 = strides[1];
#endif
#if (@nop@ == 3)
    char *data2 = dataptr[2];
    npy_intp stride2 = strides[2];
#endif

    while (count--) {
#if @nop@ == 1
        accum = *(npy_bool *)data0 || accum;
        data0 += stride0;
#elif @nop@ == 2
        accum = (*(npy_bool *)data0 && *(npy_bool *)data1) || accum;
        data0 += stride0;
        data1 += stride1;
#elif @nop@ == 3
        accum = (*(npy_bool *)data0 &&
                 *(npy_bool *)data1 &&
                 *(npy_bool *)data2) || accum;
        data0 += stride0;
        data1 += stride1;
        data2 += stride2;
#else
        npy_bool temp = *(npy_bool *)dataptr[0];
        int i;
        for (i = 1; i < nop; ++i) {
            temp = temp && *(npy_bool *)dataptr[i];
        }
        accum = temp || accum;
        for (i = 0; i <= nop; ++i) {
            dataptr[i] += strides[i];
        }
#endif
    }

#  if @nop@ <= 3
    *((npy_bool *)dataptr[@nop@]) = accum || *((npy_bool *)dataptr[@nop@]);
#  else
    *((npy_bool *)dataptr[nop]) = accum || *((npy_bool *)dataptr[nop]);
#  endif
}

/**end repeat**/

/* These tables need to match up with the type enum */
static sum_of_products_fn
_contig_outstride0_unary_specialization_table[NPY_NTYPES] = {
/**begin repeat
 * #name = bool,
 *         byte, ubyte,
 *         short, ushort,
 *         int, uint,
 *         long, ulong,
 *         longlong, ulonglong,
 *         float, double, longdouble,
 *         cfloat, cdouble, clongdouble,
 *         object, string, unicode, void,
 *         datetime, timedelta, half#
 * #use = 0,
 *        1, 1,
 *        1, 1,
 *        1, 1,
 *        1, 1,
 *        1, 1,
 *        1, 1, 1,
 *        1, 1, 1,
 *        0, 0, 0, 0,
 *        0, 0, 1#
 */
#if @use@
    &@name@_sum_of_products_contig_outstride0_one,
#else
    NULL,
#endif
/**end repeat**/
}; /* End of _contig_outstride0_unary_specialization_table */

static sum_of_products_fn _binary_specialization_table[NPY_NTYPES][5] = {
/**begin repeat
 * #name = bool,
 *         byte, ubyte,
 *         short, ushort,
 *         int, uint,
 *         long, ulong,
 *         longlong, ulonglong,
 *         float, double, longdouble,
 *         cfloat, cdouble, clongdouble,
 *         object, string, unicode, void,
 *         datetime, timedelta, half#
 * #use = 0,
 *        1, 1,
 *        1, 1,
 *        1, 1,
 *        1, 1,
 *        1, 1,
 *        1, 1, 1,
 *        0, 0, 0,
 *        0, 0, 0, 0,
 *        0, 0, 1#
 */
#if @use@
{
    &@name@_sum_of_products_stride0_contig_outstride0_two,
    &@name@_sum_of_products_stride0_contig_outcontig_two,
    &@name@_sum_of_products_contig_stride0_outstride0_two,
    &@name@_sum_of_products_contig_stride0_outcontig_two,
    &@name@_sum_of_products_contig_contig_outstride0_two,
},
#else
    {NULL, NULL, NULL, NULL, NULL},
#endif
/**end repeat**/
}; /* End of _binary_specialization_table */

static sum_of_products_fn _outstride0_specialized_table[NPY_NTYPES][4] = {
/**begin repeat
 * #name = bool,
 *         byte, ubyte,
 *         short, ushort,
 *         int, uint,
 *         long, ulong,
 *         longlong, ulonglong,
 *         float, double, longdouble,
 *         cfloat, cdouble, clongdouble,
 *         object, string, unicode, void,
 *         datetime, timedelta, half#
 * #use = 1,
 *        1, 1,
 *        1, 1,
 *        1, 1,
 *        1, 1,
 *        1, 1,
 *        1, 1, 1,
 *        1, 1, 1,
 *        0, 0, 0, 0,
 *        0, 0, 1#
 */
#if @use@
{
    &@name@_sum_of_products_outstride0_any,
    &@name@_sum_of_products_outstride0_one,
    &@name@_sum_of_products_outstride0_two,
    &@name@_sum_of_products_outstride0_three
},
#else
    {NULL, NULL, NULL, NULL},
#endif
/**end repeat**/
}; /* End of _outstride0_specialized_table */

static sum_of_products_fn _allcontig_specialized_table[NPY_NTYPES][4] = {
/**begin repeat
 * #name = bool,
 *         byte, ubyte,
 *         short, ushort,
 *         int, uint,
 *         long, ulong,
 *         longlong, ulonglong,
 *         float, double, longdouble,
 *         cfloat, cdouble, clongdouble,
 *         object, string, unicode, void,
 *         datetime, timedelta, half#
 * #use = 1,
 *        1, 1,
 *        1, 1,
 *        1, 1,
 *        1, 1,
 *        1, 1,
 *        1, 1, 1,
 *        1, 1, 1,
 *        0, 0, 0, 0,
 *        0, 0, 1#
 */
#if @use@
{
    &@name@_sum_of_products_contig_any,
    &@name@_sum_of_products_contig_one,
    &@name@_sum_of_products_contig_two,
    &@name@_sum_of_products_contig_three
},
#else
    {NULL, NULL, NULL, NULL},
#endif
/**end repeat**/
}; /* End of _allcontig_specialized_table */

static sum_of_products_fn _unspecialized_table[NPY_NTYPES][4] = {
/**begin repeat
 * #name = bool,
 *         byte, ubyte,
 *         short, ushort,
 *         int, uint,
 *         long, ulong,
 *         longlong, ulonglong,
 *         float, double, longdouble,
 *         cfloat, cdouble, clongdouble,
 *         object, string, unicode, void,
 *         datetime, timedelta, half#
 * #use = 1,
 *        1, 1,
 *        1, 1,
 *        1, 1,
 *        1, 1,
 *        1, 1,
 *        1, 1, 1,
 *        1, 1, 1,
 *        0, 0, 0, 0,
 *        0, 0, 1#
 */
#if @use@
{
    &@name@_sum_of_products_any,
    &@name@_sum_of_products_one,
    &@name@_sum_of_products_two,
    &@name@_sum_of_products_three
},
#else
    {NULL, NULL, NULL, NULL},
#endif
/**end repeat**/
}; /* End of _unnspecialized_table */

NPY_VISIBILITY_HIDDEN sum_of_products_fn
get_sum_of_products_function(int nop, int type_num,
                             npy_intp itemsize, npy_intp const *fixed_strides)
{
    int iop;

    if (type_num >= NPY_NTYPES) {
        return NULL;
    }

    /* contiguous reduction */
    if (nop == 1 && fixed_strides[0] == itemsize && fixed_strides[1] == 0) {
        sum_of_products_fn ret =
            _contig_outstride0_unary_specialization_table[type_num];
        if (ret != NULL) {
            return ret;
        }
    }

    /* nop of 2 has more specializations */
    if (nop == 2) {
        /* Encode the zero/contiguous strides */
        int code;
        code = (fixed_strides[0] == 0) ? 0 :
                    (fixed_strides[0] == itemsize) ? 2*2*1 : 8;
        code += (fixed_strides[1] == 0) ? 0 :
                    (fixed_strides[1] == itemsize) ? 2*1 : 8;
        code += (fixed_strides[2] == 0) ? 0 :
                    (fixed_strides[2] == itemsize) ? 1 : 8;
        if (code >= 2 && code < 7) {
            sum_of_products_fn ret =
                        _binary_specialization_table[type_num][code-2];
            if (ret != NULL) {
                return ret;
            }
        }
    }

    /* Inner loop with an output stride of 0 */
    if (fixed_strides[nop] == 0) {
        return _outstride0_specialized_table[type_num][nop <= 3 ? nop : 0];
    }

    /* Check for all contiguous */
    for (iop = 0; iop < nop + 1; ++iop) {
        if (fixed_strides[iop] != itemsize) {
            break;
        }
    }

    /* Contiguous loop */
    if (iop == nop + 1) {
        return _allcontig_specialized_table[type_num][nop <= 3 ? nop : 0];
    }

    /* None of the above specializations caught it, general loops */
    return _unspecialized_table[type_num][nop <= 3 ? nop : 0];
}<|MERGE_RESOLUTION|>--- conflicted
+++ resolved
@@ -22,17 +22,6 @@
 #else
     #define EINSUM_IS_ALIGNED(x) npy_is_aligned(x, NPY_SIMD_WIDTH)
 #endif
-<<<<<<< HEAD
-/**
- * Unroll by four/eight scalars in case of:
- *  - The main SIMD loop un-rolled by NPY_SIMD_WIDTH*(2|4), (2|4) represents
- *    the number of times the loop is unrolled, which may lead to
- *    un-vectorize the remained scalars in bytes range <=NPY_SIMD_WIDTH*(2|4)
- *    if The SIMD width is higher than 128bit, The performance loss on remained
- *    arrays is nonnegligible, so we choose to use the compiler auto-vectorize.
- *  - To give the chance to the compiler to
- *    auto-vectorize in case of NPYV wasn't available.
-=======
 
 /**
  * This macro is used to enable a scalar loop which advances 4 elements at a
@@ -46,7 +35,6 @@
  *    - we did not run the SIMD loop at all, due to NPV being disabled.
  *    - the SIMD loop was larger than 128bit, so there are likely to be many
  *      elements left to process.
->>>>>>> 20d5cdae
  */
 #define EINSUM_UNROLL_4_SCALARS(CHK) (!defined(NPY_DISABLE_OPTIMIZATION) && (!(CHK) || NPY_SIMD > 128))
 
