--- conflicted
+++ resolved
@@ -4409,22 +4409,6 @@
 static int
 intern_strings(void)
 {
-<<<<<<< HEAD
-    npy_ma_str_array = PyUString_InternFromString("__array__");
-    npy_ma_str_array_prepare = PyUString_InternFromString("__array_prepare__");
-    npy_ma_str_array_wrap = PyUString_InternFromString("__array_wrap__");
-    npy_ma_str_array_finalize = PyUString_InternFromString("__array_finalize__");
-    npy_ma_str_ufunc = PyUString_InternFromString("__array_ufunc__");
-    npy_ma_str_implementation = PyUString_InternFromString("_implementation");
-    npy_ma_str_order = PyUString_InternFromString("order");
-    npy_ma_str_copy = PyUString_InternFromString("copy");
-    npy_ma_str_dtype = PyUString_InternFromString("dtype");
-    npy_ma_str_ndmin = PyUString_InternFromString("ndmin");
-    npy_ma_str_axis1 = PyUString_InternFromString("axis1");
-    npy_ma_str_axis2 = PyUString_InternFromString("axis2");
-    npy_ma_str_like = PyUString_InternFromString("like");
-    npy_ma_str_numpy = PyUString_InternFromString("numpy");
-=======
     npy_ma_str_array = PyUnicode_InternFromString("__array__");
     npy_ma_str_array_prepare = PyUnicode_InternFromString("__array_prepare__");
     npy_ma_str_array_wrap = PyUnicode_InternFromString("__array_wrap__");
@@ -4437,7 +4421,8 @@
     npy_ma_str_ndmin = PyUnicode_InternFromString("ndmin");
     npy_ma_str_axis1 = PyUnicode_InternFromString("axis1");
     npy_ma_str_axis2 = PyUnicode_InternFromString("axis2");
->>>>>>> 5bf6d68e
+    npy_ma_str_like = PyUnicode_InternFromString("like");
+    npy_ma_str_numpy = PyUnicode_InternFromString("numpy");
 
     return npy_ma_str_array && npy_ma_str_array_prepare &&
            npy_ma_str_array_wrap && npy_ma_str_array_finalize &&
