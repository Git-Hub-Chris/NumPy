--- conflicted
+++ resolved
@@ -576,11 +576,7 @@
         return NULL;
     }
 
-<<<<<<< HEAD
-    if (PyArray_FailUnlessWriteable(self, "put: output array") < 0) {
-=======
     if (PyArray_FailUnlessWriteable(self, "putmask: output array") < 0) {
->>>>>>> 2fe36cd7
         return NULL;
     }
 
