#ifndef NPY_SIMD
    #error "Not a standalone header"
#endif

#ifndef _NPY_SIMD_VSX_REORDER_H
#define _NPY_SIMD_VSX_REORDER_H

// combine lower part of two vectors
#define npyv__combinel(A, B) vec_mergeh((npyv_u64)(A), (npyv_u64)(B))
#define npyv_combinel_u8(A, B)  ((npyv_u8) npyv__combinel(A, B))
#define npyv_combinel_s8(A, B)  ((npyv_s8) npyv__combinel(A, B))
#define npyv_combinel_u16(A, B) ((npyv_u16)npyv__combinel(A, B))
#define npyv_combinel_s16(A, B) ((npyv_s16)npyv__combinel(A, B))
#define npyv_combinel_u32(A, B) ((npyv_u32)npyv__combinel(A, B))
#define npyv_combinel_s32(A, B) ((npyv_s32)npyv__combinel(A, B))
#define npyv_combinel_u64       vec_mergeh
#define npyv_combinel_s64       vec_mergeh
#define npyv_combinel_f32(A, B) ((npyv_f32)npyv__combinel(A, B))
#define npyv_combinel_f64       vec_mergeh

// combine higher part of two vectors
#define npyv__combineh(A, B) vec_mergel((npyv_u64)(A), (npyv_u64)(B))
#define npyv_combineh_u8(A, B)  ((npyv_u8) npyv__combineh(A, B))
#define npyv_combineh_s8(A, B)  ((npyv_s8) npyv__combineh(A, B))
#define npyv_combineh_u16(A, B) ((npyv_u16)npyv__combineh(A, B))
#define npyv_combineh_s16(A, B) ((npyv_s16)npyv__combineh(A, B))
#define npyv_combineh_u32(A, B) ((npyv_u32)npyv__combineh(A, B))
#define npyv_combineh_s32(A, B) ((npyv_s32)npyv__combineh(A, B))
#define npyv_combineh_u64       vec_mergel
#define npyv_combineh_s64       vec_mergel
#define npyv_combineh_f32(A, B) ((npyv_f32)npyv__combineh(A, B))
#define npyv_combineh_f64       vec_mergel

<<<<<<< HEAD
#if (defined(__GNUC__) && __GNUC__ >= 8) || (defined(__clang__) && __clang_major__ >= 6)
    // TODO: add simulation of shuffle
    #define npyv_shuffle_f32 ((void)0)
    // https://www.ibm.com/support/knowledgecenter/SSLTBW_2.4.0/com.ibm.zos.v2r4.cbcpx01/bif_vec_reve.htm?view=embed
    #define npyv_shuffle_f64 vec_reve
#else
    // missing on old versions of clang and gcc
    // TODO: add simulation of shuffle
    #define npyv_shuffle_f32 ((void)0)
    #ifdef __clang__
        NPY_FINLINE npyv_f64 npyv_shuffle_f64(npyv_f64 a, npyv_f64 b, int imm8)
        { return vec_xxpermdi(a, b, 2); }
    #else
        NPY_FINLINE npyv_f64 npyv_shuffle_f64(npyv_f64 a, npyv_f64 b, int imm8)
        { __asm__("xxswapd %x0,%x1" : "=wa" (a) : "wa" (b)); return a; }
    #endif
#endif
=======

>>>>>>> ae008b4a
/*
 * combine: combine two vectors from lower and higher parts of two other vectors
 * zip: interleave two vectors
*/
#define NPYV_IMPL_VSX_COMBINE_ZIP(T_VEC, SFX)                  \
    NPY_FINLINE T_VEC##x2 npyv_combine_##SFX(T_VEC a, T_VEC b) \
    {                                                          \
        T_VEC##x2 r;                                           \
        r.val[0] = NPY_CAT(npyv_combinel_, SFX)(a, b);         \
        r.val[1] = NPY_CAT(npyv_combineh_, SFX)(a, b);         \
        return r;                                              \
    }                                                          \
    NPY_FINLINE T_VEC##x2 npyv_zip_##SFX(T_VEC a, T_VEC b)     \
    {                                                          \
        T_VEC##x2 r;                                           \
        r.val[0] = vec_mergeh(a, b);                           \
        r.val[1] = vec_mergel(a, b);                           \
        return r;                                              \
    }

NPYV_IMPL_VSX_COMBINE_ZIP(npyv_u8,  u8)
NPYV_IMPL_VSX_COMBINE_ZIP(npyv_s8,  s8)
NPYV_IMPL_VSX_COMBINE_ZIP(npyv_u16, u16)
NPYV_IMPL_VSX_COMBINE_ZIP(npyv_s16, s16)
NPYV_IMPL_VSX_COMBINE_ZIP(npyv_u32, u32)
NPYV_IMPL_VSX_COMBINE_ZIP(npyv_s32, s32)
NPYV_IMPL_VSX_COMBINE_ZIP(npyv_u64, u64)
NPYV_IMPL_VSX_COMBINE_ZIP(npyv_s64, s64)
NPYV_IMPL_VSX_COMBINE_ZIP(npyv_f32, f32)
NPYV_IMPL_VSX_COMBINE_ZIP(npyv_f64, f64)

#endif // _NPY_SIMD_VSX_REORDER_H<|MERGE_RESOLUTION|>--- conflicted
+++ resolved
@@ -31,27 +31,7 @@
 #define npyv_combineh_f32(A, B) ((npyv_f32)npyv__combineh(A, B))
 #define npyv_combineh_f64       vec_mergel
 
-<<<<<<< HEAD
-#if (defined(__GNUC__) && __GNUC__ >= 8) || (defined(__clang__) && __clang_major__ >= 6)
-    // TODO: add simulation of shuffle
-    #define npyv_shuffle_f32 ((void)0)
-    // https://www.ibm.com/support/knowledgecenter/SSLTBW_2.4.0/com.ibm.zos.v2r4.cbcpx01/bif_vec_reve.htm?view=embed
-    #define npyv_shuffle_f64 vec_reve
-#else
-    // missing on old versions of clang and gcc
-    // TODO: add simulation of shuffle
-    #define npyv_shuffle_f32 ((void)0)
-    #ifdef __clang__
-        NPY_FINLINE npyv_f64 npyv_shuffle_f64(npyv_f64 a, npyv_f64 b, int imm8)
-        { return vec_xxpermdi(a, b, 2); }
-    #else
-        NPY_FINLINE npyv_f64 npyv_shuffle_f64(npyv_f64 a, npyv_f64 b, int imm8)
-        { __asm__("xxswapd %x0,%x1" : "=wa" (a) : "wa" (b)); return a; }
-    #endif
-#endif
-=======
 
->>>>>>> ae008b4a
 /*
  * combine: combine two vectors from lower and higher parts of two other vectors
  * zip: interleave two vectors
