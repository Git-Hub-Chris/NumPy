"""
Create the numpy.core.multiarray namespace for backward compatibility. In v1.16
the multiarray and umath c-extension modules were merged into a single
_multiarray_umath extension module. So we replicate the old namespace
by importing from the extension module.

"""

import functools
import sys
import warnings
import sys

from . import overrides
from . import _multiarray_umath
import numpy as np
from numpy.core._multiarray_umath import *
from numpy.core._multiarray_umath import (
    _fastCopyAndTranspose, _flagdict, _insert, _reconstruct, _vec_string,
    _ARRAY_API, _monotonicity, _get_ndarray_c_version
    )

__all__ = [
    '_ARRAY_API', 'ALLOW_THREADS', 'BUFSIZE', 'CLIP', 'DATETIMEUNITS',
    'ITEM_HASOBJECT', 'ITEM_IS_POINTER', 'LIST_PICKLE', 'MAXDIMS',
    'MAY_SHARE_BOUNDS', 'MAY_SHARE_EXACT', 'NEEDS_INIT', 'NEEDS_PYAPI',
    'RAISE', 'USE_GETITEM', 'USE_SETITEM', 'WRAP', '_fastCopyAndTranspose',
    '_flagdict', '_insert', '_reconstruct', '_vec_string', '_monotonicity',
    'add_docstring', 'arange', 'array', 'bincount', 'broadcast',
    'busday_count', 'busday_offset', 'busdaycalendar', 'can_cast',
    'compare_chararrays', 'concatenate', 'copyto', 'correlate', 'correlate2',
    'count_nonzero', 'c_einsum', 'datetime_as_string', 'datetime_data',
    'digitize', 'dot', 'dragon4_positional', 'dragon4_scientific', 'dtype',
    'empty', 'empty_like', 'error', 'flagsobj', 'flatiter', 'format_longfloat',
    'frombuffer', 'fromfile', 'fromiter', 'fromstring', 'inner',
    'int_asbuffer', 'interp', 'interp_complex', 'is_busday', 'lexsort',
    'matmul', 'may_share_memory', 'min_scalar_type', 'ndarray', 'nditer',
    'nested_iters', 'normalize_axis_index', 'packbits',
    'promote_types', 'putmask', 'ravel_multi_index', 'result_type', 'scalar',
    'set_datetimeparse_function', 'set_legacy_print_mode', 'set_numeric_ops',
    'set_string_function', 'set_typeDict', 'shares_memory', 'test_interrupt',
    'tracemalloc_domain', 'typeinfo', 'unpackbits', 'unravel_index', 'vdot',
    'where', 'zeros']
if sys.version_info.major < 3:
    __all__ += ['newbuffer', 'getbuffer']
<<<<<<< HEAD
=======

# For backward compatibility, make sure pickle imports these functions from here
_reconstruct.__module__ = 'numpy.core.multiarray'
scalar.__module__ = 'numpy.core.multiarray'
>>>>>>> 48efcc75


arange.__module__ = 'numpy'
array.__module__ = 'numpy'
datetime_data.__module__ = 'numpy'
empty.__module__ = 'numpy'
frombuffer.__module__ = 'numpy'
fromfile.__module__ = 'numpy'
fromiter.__module__ = 'numpy'
frompyfunc.__module__ = 'numpy'
fromstring.__module__ = 'numpy'
geterrobj.__module__ = 'numpy'
may_share_memory.__module__ = 'numpy'
nested_iters.__module__ = 'numpy'
promote_types.__module__ = 'numpy'
set_numeric_ops.__module__ = 'numpy'
seterrobj.__module__ = 'numpy'
zeros.__module__ = 'numpy'


# We can't verify dispatcher signatures because NumPy's C functions don't
# support introspection.
array_function_from_c_func_and_dispatcher = functools.partial(
    overrides.array_function_from_dispatcher,
    module='numpy', docs_from_dispatcher=True, verify=False)


@array_function_from_c_func_and_dispatcher(_multiarray_umath.empty_like)
def empty_like(prototype, dtype=None, order=None, subok=None, shape=None):
    """
    empty_like(prototype, dtype=None, order='K', subok=True, shape=None)

    Return a new array with the same shape and type as a given array.

    Parameters
    ----------
    prototype : array_like
        The shape and data-type of `prototype` define these same attributes
        of the returned array.
    dtype : data-type, optional
        Overrides the data type of the result.

        .. versionadded:: 1.6.0
    order : {'C', 'F', 'A', or 'K'}, optional
        Overrides the memory layout of the result. 'C' means C-order,
        'F' means F-order, 'A' means 'F' if ``prototype`` is Fortran
        contiguous, 'C' otherwise. 'K' means match the layout of ``prototype``
        as closely as possible.

        .. versionadded:: 1.6.0
    subok : bool, optional.
        If True, then the newly created array will use the sub-class
        type of 'a', otherwise it will be a base-class array. Defaults
        to True.
    shape : int or sequence of ints, optional.
        Overrides the shape of the result. If order='K' and the number of
        dimensions is unchanged, will try to keep order, otherwise,
        order='C' is implied.

        .. versionadded:: 1.17.0

    Returns
    -------
    out : ndarray
        Array of uninitialized (arbitrary) data with the same
        shape and type as `prototype`.

    See Also
    --------
    ones_like : Return an array of ones with shape and type of input.
    zeros_like : Return an array of zeros with shape and type of input.
    full_like : Return a new array with shape of input filled with value.
    empty : Return a new uninitialized array.

    Notes
    -----
    This function does *not* initialize the returned array; to do that use
    `zeros_like` or `ones_like` instead.  It may be marginally faster than
    the functions that do set the array values.

    Examples
    --------
    >>> a = ([1,2,3], [4,5,6])                         # a is array-like
    >>> np.empty_like(a)
    array([[-1073741821, -1073741821,           3],    # uninitialized
           [          0,           0, -1073741821]])
    >>> a = np.array([[1., 2., 3.],[4.,5.,6.]])
    >>> np.empty_like(a)
    array([[ -2.00000715e+000,   1.48219694e-323,  -2.00000572e+000], # uninitialized
           [  4.38791518e-305,  -2.00000715e+000,   4.17269252e-309]])

    """
    return (prototype,)


@array_function_from_c_func_and_dispatcher(_multiarray_umath.concatenate)
def concatenate(arrays, axis=None, out=None):
    """
    concatenate((a1, a2, ...), axis=0, out=None)

    Join a sequence of arrays along an existing axis.

    Parameters
    ----------
    a1, a2, ... : sequence of array_like
        The arrays must have the same shape, except in the dimension
        corresponding to `axis` (the first, by default).
    axis : int, optional
        The axis along which the arrays will be joined.  If axis is None,
        arrays are flattened before use.  Default is 0.
    out : ndarray, optional
        If provided, the destination to place the result. The shape must be
        correct, matching that of what concatenate would have returned if no
        out argument were specified.

    Returns
    -------
    res : ndarray
        The concatenated array.

    See Also
    --------
    ma.concatenate : Concatenate function that preserves input masks.
    array_split : Split an array into multiple sub-arrays of equal or
                  near-equal size.
    split : Split array into a list of multiple sub-arrays of equal size.
    hsplit : Split array into multiple sub-arrays horizontally (column wise)
    vsplit : Split array into multiple sub-arrays vertically (row wise)
    dsplit : Split array into multiple sub-arrays along the 3rd axis (depth).
    stack : Stack a sequence of arrays along a new axis.
    hstack : Stack arrays in sequence horizontally (column wise)
    vstack : Stack arrays in sequence vertically (row wise)
    dstack : Stack arrays in sequence depth wise (along third dimension)
    block : Assemble arrays from blocks.

    Notes
    -----
    When one or more of the arrays to be concatenated is a MaskedArray,
    this function will return a MaskedArray object instead of an ndarray,
    but the input masks are *not* preserved. In cases where a MaskedArray
    is expected as input, use the ma.concatenate function from the masked
    array module instead.

    Examples
    --------
    >>> a = np.array([[1, 2], [3, 4]])
    >>> b = np.array([[5, 6]])
    >>> np.concatenate((a, b), axis=0)
    array([[1, 2],
           [3, 4],
           [5, 6]])
    >>> np.concatenate((a, b.T), axis=1)
    array([[1, 2, 5],
           [3, 4, 6]])
    >>> np.concatenate((a, b), axis=None)
    array([1, 2, 3, 4, 5, 6])

    This function will not preserve masking of MaskedArray inputs.

    >>> a = np.ma.arange(3)
    >>> a[1] = np.ma.masked
    >>> b = np.arange(2, 5)
    >>> a
    masked_array(data=[0, --, 2],
                 mask=[False,  True, False],
           fill_value=999999)
    >>> b
    array([2, 3, 4])
    >>> np.concatenate([a, b])
    masked_array(data=[0, 1, 2, 2, 3, 4],
                 mask=False,
           fill_value=999999)
    >>> np.ma.concatenate([a, b])
    masked_array(data=[0, --, 2, 2, 3, 4],
                 mask=[False,  True, False, False, False, False],
           fill_value=999999)

    """
    if out is not None:
        # optimize for the typical case where only arrays is provided
        arrays = list(arrays)
        arrays.append(out)
    return arrays


@array_function_from_c_func_and_dispatcher(_multiarray_umath.inner)
def inner(a, b):
    """
    inner(a, b)

    Inner product of two arrays.

    Ordinary inner product of vectors for 1-D arrays (without complex
    conjugation), in higher dimensions a sum product over the last axes.

    Parameters
    ----------
    a, b : array_like
        If `a` and `b` are nonscalar, their last dimensions must match.

    Returns
    -------
    out : ndarray
        `out.shape = a.shape[:-1] + b.shape[:-1]`

    Raises
    ------
    ValueError
        If the last dimension of `a` and `b` has different size.

    See Also
    --------
    tensordot : Sum products over arbitrary axes.
    dot : Generalised matrix product, using second last dimension of `b`.
    einsum : Einstein summation convention.

    Notes
    -----
    For vectors (1-D arrays) it computes the ordinary inner-product::

        np.inner(a, b) = sum(a[:]*b[:])

    More generally, if `ndim(a) = r > 0` and `ndim(b) = s > 0`::

        np.inner(a, b) = np.tensordot(a, b, axes=(-1,-1))

    or explicitly::

        np.inner(a, b)[i0,...,ir-1,j0,...,js-1]
             = sum(a[i0,...,ir-1,:]*b[j0,...,js-1,:])

    In addition `a` or `b` may be scalars, in which case::

       np.inner(a,b) = a*b

    Examples
    --------
    Ordinary inner product for vectors:

    >>> a = np.array([1,2,3])
    >>> b = np.array([0,1,0])
    >>> np.inner(a, b)
    2

    A multidimensional example:

    >>> a = np.arange(24).reshape((2,3,4))
    >>> b = np.arange(4)
    >>> np.inner(a, b)
    array([[ 14,  38,  62],
           [ 86, 110, 134]])

    An example where `b` is a scalar:

    >>> np.inner(np.eye(2), 7)
    array([[7., 0.],
           [0., 7.]])

    """
    return (a, b)


@array_function_from_c_func_and_dispatcher(_multiarray_umath.where)
def where(condition, x=None, y=None):
    """
    where(condition, [x, y])

    Return elements chosen from `x` or `y` depending on `condition`.

    .. note::
        When only `condition` is provided, this function is a shorthand for
        ``np.asarray(condition).nonzero()``. Using `nonzero` directly should be
        preferred, as it behaves correctly for subclasses. The rest of this
        documentation covers only the case where all three arguments are
        provided.

    Parameters
    ----------
    condition : array_like, bool
        Where True, yield `x`, otherwise yield `y`.
    x, y : array_like
        Values from which to choose. `x`, `y` and `condition` need to be
        broadcastable to some shape.

    Returns
    -------
    out : ndarray
        An array with elements from `x` where `condition` is True, and elements
        from `y` elsewhere.

    See Also
    --------
    choose
    nonzero : The function that is called when x and y are omitted

    Notes
    -----
    If all the arrays are 1-D, `where` is equivalent to::

        [xv if c else yv
         for c, xv, yv in zip(condition, x, y)]

    Examples
    --------
    >>> a = np.arange(10)
    >>> a
    array([0, 1, 2, 3, 4, 5, 6, 7, 8, 9])
    >>> np.where(a < 5, a, 10*a)
    array([ 0,  1,  2,  3,  4, 50, 60, 70, 80, 90])

    This can be used on multidimensional arrays too:

    >>> np.where([[True, False], [True, True]],
    ...          [[1, 2], [3, 4]],
    ...          [[9, 8], [7, 6]])
    array([[1, 8],
           [3, 4]])

    The shapes of x, y, and the condition are broadcast together:

    >>> x, y = np.ogrid[:3, :4]
    >>> np.where(x < y, x, 10 + y)  # both x and 10+y are broadcast
    array([[10,  0,  0,  0],
           [10, 11,  1,  1],
           [10, 11, 12,  2]])

    >>> a = np.array([[0, 1, 2],
    ...               [0, 2, 4],
    ...               [0, 3, 6]])
    >>> np.where(a < 4, a, -1)  # -1 is broadcast
    array([[ 0,  1,  2],
           [ 0,  2, -1],
           [ 0,  3, -1]])
    """
    return (condition, x, y)


@array_function_from_c_func_and_dispatcher(_multiarray_umath.lexsort)
def lexsort(keys, axis=None):
    """
    lexsort(keys, axis=-1)

    Perform an indirect stable sort using a sequence of keys.

    Given multiple sorting keys, which can be interpreted as columns in a
    spreadsheet, lexsort returns an array of integer indices that describes
    the sort order by multiple columns. The last key in the sequence is used
    for the primary sort order, the second-to-last key for the secondary sort
    order, and so on. The keys argument must be a sequence of objects that
    can be converted to arrays of the same shape. If a 2D array is provided
    for the keys argument, it's rows are interpreted as the sorting keys and
    sorting is according to the last row, second last row etc.

    Parameters
    ----------
    keys : (k, N) array or tuple containing k (N,)-shaped sequences
        The `k` different "columns" to be sorted.  The last column (or row if
        `keys` is a 2D array) is the primary sort key.
    axis : int, optional
        Axis to be indirectly sorted.  By default, sort over the last axis.

    Returns
    -------
    indices : (N,) ndarray of ints
        Array of indices that sort the keys along the specified axis.

    See Also
    --------
    argsort : Indirect sort.
    ndarray.sort : In-place sort.
    sort : Return a sorted copy of an array.

    Examples
    --------
    Sort names: first by surname, then by name.

    >>> surnames =    ('Hertz',    'Galilei', 'Hertz')
    >>> first_names = ('Heinrich', 'Galileo', 'Gustav')
    >>> ind = np.lexsort((first_names, surnames))
    >>> ind
    array([1, 2, 0])

    >>> [surnames[i] + ", " + first_names[i] for i in ind]
    ['Galilei, Galileo', 'Hertz, Gustav', 'Hertz, Heinrich']

    Sort two columns of numbers:

    >>> a = [1,5,1,4,3,4,4] # First column
    >>> b = [9,4,0,4,0,2,1] # Second column
    >>> ind = np.lexsort((b,a)) # Sort by a, then by b
    >>> ind
    array([2, 0, 4, 6, 5, 3, 1])

    >>> [(a[i],b[i]) for i in ind]
    [(1, 0), (1, 9), (3, 0), (4, 1), (4, 2), (4, 4), (5, 4)]

    Note that sorting is first according to the elements of ``a``.
    Secondary sorting is according to the elements of ``b``.

    A normal ``argsort`` would have yielded:

    >>> [(a[i],b[i]) for i in np.argsort(a)]
    [(1, 9), (1, 0), (3, 0), (4, 4), (4, 2), (4, 1), (5, 4)]

    Structured arrays are sorted lexically by ``argsort``:

    >>> x = np.array([(1,9), (5,4), (1,0), (4,4), (3,0), (4,2), (4,1)],
    ...              dtype=np.dtype([('x', int), ('y', int)]))

    >>> np.argsort(x) # or np.argsort(x, order=('x', 'y'))
    array([2, 0, 4, 6, 5, 3, 1])

    """
    if isinstance(keys, tuple):
        return keys
    else:
        return (keys,)


@array_function_from_c_func_and_dispatcher(_multiarray_umath.can_cast)
def can_cast(from_, to, casting=None):
    """
    can_cast(from_, to, casting='safe')

    Returns True if cast between data types can occur according to the
    casting rule.  If from is a scalar or array scalar, also returns
    True if the scalar value can be cast without overflow or truncation
    to an integer.

    Parameters
    ----------
    from_ : dtype, dtype specifier, scalar, or array
        Data type, scalar, or array to cast from.
    to : dtype or dtype specifier
        Data type to cast to.
    casting : {'no', 'equiv', 'safe', 'same_kind', 'unsafe'}, optional
        Controls what kind of data casting may occur.

          * 'no' means the data types should not be cast at all.
          * 'equiv' means only byte-order changes are allowed.
          * 'safe' means only casts which can preserve values are allowed.
          * 'same_kind' means only safe casts or casts within a kind,
            like float64 to float32, are allowed.
          * 'unsafe' means any data conversions may be done.

    Returns
    -------
    out : bool
        True if cast can occur according to the casting rule.

    Notes
    -----
    .. versionchanged:: 1.17.0
       Casting between a simple data type and a structured one is possible only
       for "unsafe" casting.  Casting to multiple fields is allowed, but
       casting from multiple fields is not.

    .. versionchanged:: 1.9.0
       Casting from numeric to string types in 'safe' casting mode requires
       that the string dtype length is long enough to store the maximum
       integer/float value converted.

    See also
    --------
    dtype, result_type

    Examples
    --------
    Basic examples

    >>> np.can_cast(np.int32, np.int64)
    True
    >>> np.can_cast(np.float64, complex)
    True
    >>> np.can_cast(complex, float)
    False

    >>> np.can_cast('i8', 'f8')
    True
    >>> np.can_cast('i8', 'f4')
    False
    >>> np.can_cast('i4', 'S4')
    False

    Casting scalars

    >>> np.can_cast(100, 'i1')
    True
    >>> np.can_cast(150, 'i1')
    False
    >>> np.can_cast(150, 'u1')
    True

    >>> np.can_cast(3.5e100, np.float32)
    False
    >>> np.can_cast(1000.0, np.float32)
    True

    Array scalar checks the value, array does not

    >>> np.can_cast(np.array(1000.0), np.float32)
    True
    >>> np.can_cast(np.array([1000.0]), np.float32)
    False

    Using the casting rules

    >>> np.can_cast('i8', 'i8', 'no')
    True
    >>> np.can_cast('<i8', '>i8', 'no')
    False

    >>> np.can_cast('<i8', '>i8', 'equiv')
    True
    >>> np.can_cast('<i4', '>i8', 'equiv')
    False

    >>> np.can_cast('<i4', '>i8', 'safe')
    True
    >>> np.can_cast('<i8', '>i4', 'safe')
    False

    >>> np.can_cast('<i8', '>i4', 'same_kind')
    True
    >>> np.can_cast('<i8', '>u4', 'same_kind')
    False

    >>> np.can_cast('<i8', '>u4', 'unsafe')
    True

    """
    return (from_,)


@array_function_from_c_func_and_dispatcher(_multiarray_umath.min_scalar_type)
def min_scalar_type(a):
    """
    min_scalar_type(a)

    For scalar ``a``, returns the data type with the smallest size
    and smallest scalar kind which can hold its value.  For non-scalar
    array ``a``, returns the vector's dtype unmodified.

    Floating point values are not demoted to integers,
    and complex values are not demoted to floats.

    Parameters
    ----------
    a : scalar or array_like
        The value whose minimal data type is to be found.

    Returns
    -------
    out : dtype
        The minimal data type.

    Notes
    -----
    .. versionadded:: 1.6.0

    See Also
    --------
    result_type, promote_types, dtype, can_cast

    Examples
    --------
    >>> np.min_scalar_type(10)
    dtype('uint8')

    >>> np.min_scalar_type(-260)
    dtype('int16')

    >>> np.min_scalar_type(3.1)
    dtype('float16')

    >>> np.min_scalar_type(1e50)
    dtype('float64')

    >>> np.min_scalar_type(np.arange(4,dtype='f8'))
    dtype('float64')

    """
    return (a,)


@array_function_from_c_func_and_dispatcher(_multiarray_umath.result_type)
def result_type(*arrays_and_dtypes):
    """
    result_type(*arrays_and_dtypes)

    Returns the type that results from applying the NumPy
    type promotion rules to the arguments.

    Type promotion in NumPy works similarly to the rules in languages
    like C++, with some slight differences.  When both scalars and
    arrays are used, the array's type takes precedence and the actual value
    of the scalar is taken into account.

    For example, calculating 3*a, where a is an array of 32-bit floats,
    intuitively should result in a 32-bit float output.  If the 3 is a
    32-bit integer, the NumPy rules indicate it can't convert losslessly
    into a 32-bit float, so a 64-bit float should be the result type.
    By examining the value of the constant, '3', we see that it fits in
    an 8-bit integer, which can be cast losslessly into the 32-bit float.

    Parameters
    ----------
    arrays_and_dtypes : list of arrays and dtypes
        The operands of some operation whose result type is needed.

    Returns
    -------
    out : dtype
        The result type.

    See also
    --------
    dtype, promote_types, min_scalar_type, can_cast

    Notes
    -----
    .. versionadded:: 1.6.0

    The specific algorithm used is as follows.

    Categories are determined by first checking which of boolean,
    integer (int/uint), or floating point (float/complex) the maximum
    kind of all the arrays and the scalars are.

    If there are only scalars or the maximum category of the scalars
    is higher than the maximum category of the arrays,
    the data types are combined with :func:`promote_types`
    to produce the return value.

    Otherwise, `min_scalar_type` is called on each array, and
    the resulting data types are all combined with :func:`promote_types`
    to produce the return value.

    The set of int values is not a subset of the uint values for types
    with the same number of bits, something not reflected in
    :func:`min_scalar_type`, but handled as a special case in `result_type`.

    Examples
    --------
    >>> np.result_type(3, np.arange(7, dtype='i1'))
    dtype('int8')

    >>> np.result_type('i4', 'c8')
    dtype('complex128')

    >>> np.result_type(3.0, -2)
    dtype('float64')

    """
    return arrays_and_dtypes


@array_function_from_c_func_and_dispatcher(_multiarray_umath.dot)
def dot(a, b, out=None):
    """
    dot(a, b, out=None)

    Dot product of two arrays. Specifically,

    - If both `a` and `b` are 1-D arrays, it is inner product of vectors
      (without complex conjugation).

    - If both `a` and `b` are 2-D arrays, it is matrix multiplication,
      but using :func:`matmul` or ``a @ b`` is preferred.

    - If either `a` or `b` is 0-D (scalar), it is equivalent to :func:`multiply`
      and using ``numpy.multiply(a, b)`` or ``a * b`` is preferred.

    - If `a` is an N-D array and `b` is a 1-D array, it is a sum product over
      the last axis of `a` and `b`.

    - If `a` is an N-D array and `b` is an M-D array (where ``M>=2``), it is a
      sum product over the last axis of `a` and the second-to-last axis of `b`::

        dot(a, b)[i,j,k,m] = sum(a[i,j,:] * b[k,:,m])

    Parameters
    ----------
    a : array_like
        First argument.
    b : array_like
        Second argument.
    out : ndarray, optional
        Output argument. This must have the exact kind that would be returned
        if it was not used. In particular, it must have the right type, must be
        C-contiguous, and its dtype must be the dtype that would be returned
        for `dot(a,b)`. This is a performance feature. Therefore, if these
        conditions are not met, an exception is raised, instead of attempting
        to be flexible.

    Returns
    -------
    output : ndarray
        Returns the dot product of `a` and `b`.  If `a` and `b` are both
        scalars or both 1-D arrays then a scalar is returned; otherwise
        an array is returned.
        If `out` is given, then it is returned.

    Raises
    ------
    ValueError
        If the last dimension of `a` is not the same size as
        the second-to-last dimension of `b`.

    See Also
    --------
    vdot : Complex-conjugating dot product.
    tensordot : Sum products over arbitrary axes.
    einsum : Einstein summation convention.
    matmul : '@' operator as method with out parameter.

    Examples
    --------
    >>> np.dot(3, 4)
    12

    Neither argument is complex-conjugated:

    >>> np.dot([2j, 3j], [2j, 3j])
    (-13+0j)

    For 2-D arrays it is the matrix product:

    >>> a = [[1, 0], [0, 1]]
    >>> b = [[4, 1], [2, 2]]
    >>> np.dot(a, b)
    array([[4, 1],
           [2, 2]])

    >>> a = np.arange(3*4*5*6).reshape((3,4,5,6))
    >>> b = np.arange(3*4*5*6)[::-1].reshape((5,4,6,3))
    >>> np.dot(a, b)[2,3,2,1,2,2]
    499128
    >>> sum(a[2,3,2,:] * b[1,2,:,2])
    499128

    """
    return (a, b, out)


@array_function_from_c_func_and_dispatcher(_multiarray_umath.vdot)
def vdot(a, b):
    """
    vdot(a, b)

    Return the dot product of two vectors.

    The vdot(`a`, `b`) function handles complex numbers differently than
    dot(`a`, `b`).  If the first argument is complex the complex conjugate
    of the first argument is used for the calculation of the dot product.

    Note that `vdot` handles multidimensional arrays differently than `dot`:
    it does *not* perform a matrix product, but flattens input arguments
    to 1-D vectors first. Consequently, it should only be used for vectors.

    Parameters
    ----------
    a : array_like
        If `a` is complex the complex conjugate is taken before calculation
        of the dot product.
    b : array_like
        Second argument to the dot product.

    Returns
    -------
    output : ndarray
        Dot product of `a` and `b`.  Can be an int, float, or
        complex depending on the types of `a` and `b`.

    See Also
    --------
    dot : Return the dot product without using the complex conjugate of the
          first argument.

    Examples
    --------
    >>> a = np.array([1+2j,3+4j])
    >>> b = np.array([5+6j,7+8j])
    >>> np.vdot(a, b)
    (70-8j)
    >>> np.vdot(b, a)
    (70+8j)

    Note that higher-dimensional arrays are flattened!

    >>> a = np.array([[1, 4], [5, 6]])
    >>> b = np.array([[4, 1], [2, 2]])
    >>> np.vdot(a, b)
    30
    >>> np.vdot(b, a)
    30
    >>> 1*4 + 4*1 + 5*2 + 6*2
    30

    """
    return (a, b)


@array_function_from_c_func_and_dispatcher(_multiarray_umath.bincount)
def bincount(x, weights=None, minlength=None):
    """
    bincount(x, weights=None, minlength=0)

    Count number of occurrences of each value in array of non-negative ints.

    The number of bins (of size 1) is one larger than the largest value in
    `x`. If `minlength` is specified, there will be at least this number
    of bins in the output array (though it will be longer if necessary,
    depending on the contents of `x`).
    Each bin gives the number of occurrences of its index value in `x`.
    If `weights` is specified the input array is weighted by it, i.e. if a
    value ``n`` is found at position ``i``, ``out[n] += weight[i]`` instead
    of ``out[n] += 1``.

    Parameters
    ----------
    x : array_like, 1 dimension, nonnegative ints
        Input array.
    weights : array_like, optional
        Weights, array of the same shape as `x`.
    minlength : int, optional
        A minimum number of bins for the output array.

        .. versionadded:: 1.6.0

    Returns
    -------
    out : ndarray of ints
        The result of binning the input array.
        The length of `out` is equal to ``np.amax(x)+1``.

    Raises
    ------
    ValueError
        If the input is not 1-dimensional, or contains elements with negative
        values, or if `minlength` is negative.
    TypeError
        If the type of the input is float or complex.

    See Also
    --------
    histogram, digitize, unique

    Examples
    --------
    >>> np.bincount(np.arange(5))
    array([1, 1, 1, 1, 1])
    >>> np.bincount(np.array([0, 1, 1, 3, 2, 1, 7]))
    array([1, 3, 1, 1, 0, 0, 0, 1])

    >>> x = np.array([0, 1, 1, 3, 2, 1, 7, 23])
    >>> np.bincount(x).size == np.amax(x)+1
    True

    The input array needs to be of integer dtype, otherwise a
    TypeError is raised:

    >>> np.bincount(np.arange(5, dtype=float))
    Traceback (most recent call last):
      File "<stdin>", line 1, in <module>
    TypeError: array cannot be safely cast to required type

    A possible use of ``bincount`` is to perform sums over
    variable-size chunks of an array, using the ``weights`` keyword.

    >>> w = np.array([0.3, 0.5, 0.2, 0.7, 1., -0.6]) # weights
    >>> x = np.array([0, 1, 1, 2, 2, 2])
    >>> np.bincount(x,  weights=w)
    array([ 0.3,  0.7,  1.1])

    """
    return (x, weights)


@array_function_from_c_func_and_dispatcher(_multiarray_umath.ravel_multi_index)
def ravel_multi_index(multi_index, dims, mode=None, order=None):
    """
    ravel_multi_index(multi_index, dims, mode='raise', order='C')

    Converts a tuple of index arrays into an array of flat
    indices, applying boundary modes to the multi-index.

    Parameters
    ----------
    multi_index : tuple of array_like
        A tuple of integer arrays, one array for each dimension.
    dims : tuple of ints
        The shape of array into which the indices from ``multi_index`` apply.
    mode : {'raise', 'wrap', 'clip'}, optional
        Specifies how out-of-bounds indices are handled.  Can specify
        either one mode or a tuple of modes, one mode per index.

        * 'raise' -- raise an error (default)
        * 'wrap' -- wrap around
        * 'clip' -- clip to the range

        In 'clip' mode, a negative index which would normally
        wrap will clip to 0 instead.
    order : {'C', 'F'}, optional
        Determines whether the multi-index should be viewed as
        indexing in row-major (C-style) or column-major
        (Fortran-style) order.

    Returns
    -------
    raveled_indices : ndarray
        An array of indices into the flattened version of an array
        of dimensions ``dims``.

    See Also
    --------
    unravel_index

    Notes
    -----
    .. versionadded:: 1.6.0

    Examples
    --------
    >>> arr = np.array([[3,6,6],[4,5,1]])
    >>> np.ravel_multi_index(arr, (7,6))
    array([22, 41, 37])
    >>> np.ravel_multi_index(arr, (7,6), order='F')
    array([31, 41, 13])
    >>> np.ravel_multi_index(arr, (4,6), mode='clip')
    array([22, 23, 19])
    >>> np.ravel_multi_index(arr, (4,4), mode=('clip','wrap'))
    array([12, 13, 13])

    >>> np.ravel_multi_index((3,1,4,1), (6,7,8,9))
    1621
    """
    return multi_index


@array_function_from_c_func_and_dispatcher(_multiarray_umath.unravel_index)
def unravel_index(indices, shape=None, order=None, dims=None):
    """
    unravel_index(indices, shape, order='C')

    Converts a flat index or array of flat indices into a tuple
    of coordinate arrays.

    Parameters
    ----------
    indices : array_like
        An integer array whose elements are indices into the flattened
        version of an array of dimensions ``shape``. Before version 1.6.0,
        this function accepted just one index value.
    shape : tuple of ints
        The shape of the array to use for unraveling ``indices``.

        .. versionchanged:: 1.16.0
            Renamed from ``dims`` to ``shape``.

    order : {'C', 'F'}, optional
        Determines whether the indices should be viewed as indexing in
        row-major (C-style) or column-major (Fortran-style) order.

        .. versionadded:: 1.6.0

    Returns
    -------
    unraveled_coords : tuple of ndarray
        Each array in the tuple has the same shape as the ``indices``
        array.

    See Also
    --------
    ravel_multi_index

    Examples
    --------
    >>> np.unravel_index([22, 41, 37], (7,6))
    (array([3, 6, 6]), array([4, 5, 1]))
    >>> np.unravel_index([31, 41, 13], (7,6), order='F')
    (array([3, 6, 6]), array([4, 5, 1]))

    >>> np.unravel_index(1621, (6,7,8,9))
    (3, 1, 4, 1)

    """
    if dims is not None:
        warnings.warn("'shape' argument should be used instead of 'dims'",
                      DeprecationWarning, stacklevel=3)
    return (indices,)


@array_function_from_c_func_and_dispatcher(_multiarray_umath.copyto)
def copyto(dst, src, casting=None, where=None):
    """
    copyto(dst, src, casting='same_kind', where=True)

    Copies values from one array to another, broadcasting as necessary.

    Raises a TypeError if the `casting` rule is violated, and if
    `where` is provided, it selects which elements to copy.

    .. versionadded:: 1.7.0

    Parameters
    ----------
    dst : ndarray
        The array into which values are copied.
    src : array_like
        The array from which values are copied.
    casting : {'no', 'equiv', 'safe', 'same_kind', 'unsafe'}, optional
        Controls what kind of data casting may occur when copying.

          * 'no' means the data types should not be cast at all.
          * 'equiv' means only byte-order changes are allowed.
          * 'safe' means only casts which can preserve values are allowed.
          * 'same_kind' means only safe casts or casts within a kind,
            like float64 to float32, are allowed.
          * 'unsafe' means any data conversions may be done.
    where : array_like of bool, optional
        A boolean array which is broadcasted to match the dimensions
        of `dst`, and selects elements to copy from `src` to `dst`
        wherever it contains the value True.
    """
    return (dst, src, where)


@array_function_from_c_func_and_dispatcher(_multiarray_umath.putmask)
def putmask(a, mask, values):
    """
    putmask(a, mask, values)

    Changes elements of an array based on conditional and input values.

    Sets ``a.flat[n] = values[n]`` for each n where ``mask.flat[n]==True``.

    If `values` is not the same size as `a` and `mask` then it will repeat.
    This gives behavior different from ``a[mask] = values``.

    Parameters
    ----------
    a : array_like
        Target array.
    mask : array_like
        Boolean mask array. It has to be the same shape as `a`.
    values : array_like
        Values to put into `a` where `mask` is True. If `values` is smaller
        than `a` it will be repeated.

    See Also
    --------
    place, put, take, copyto

    Examples
    --------
    >>> x = np.arange(6).reshape(2, 3)
    >>> np.putmask(x, x>2, x**2)
    >>> x
    array([[ 0,  1,  2],
           [ 9, 16, 25]])

    If `values` is smaller than `a` it is repeated:

    >>> x = np.arange(5)
    >>> np.putmask(x, x>1, [-33, -44])
    >>> x
    array([  0,   1, -33, -44, -33])

    """
    return (a, mask, values)


@array_function_from_c_func_and_dispatcher(_multiarray_umath.packbits)
def packbits(a, axis=None, bitorder='big'):
    """
    packbits(a, axis=None, bitorder='big')

    Packs the elements of a binary-valued array into bits in a uint8 array.

    The result is padded to full bytes by inserting zero bits at the end.

    Parameters
    ----------
    a : array_like
        An array of integers or booleans whose elements should be packed to
        bits.
    axis : int, optional
        The dimension over which bit-packing is done.
        ``None`` implies packing the flattened array.
    bitorder : {'big', 'little'}, optional
        The order of the input bits. 'big' will mimic bin(val),
        ``[0, 0, 0, 0, 0, 0, 1, 1] => 3 = 0b00000011 => ``, 'little' will
        reverse the order so ``[1, 1, 0, 0, 0, 0, 0, 0] => 3``.
        Defaults to 'big'.

        .. versionadded:: 1.17.0

    Returns
    -------
    packed : ndarray
        Array of type uint8 whose elements represent bits corresponding to the
        logical (0 or nonzero) value of the input elements. The shape of
        `packed` has the same number of dimensions as the input (unless `axis`
        is None, in which case the output is 1-D).

    See Also
    --------
    unpackbits: Unpacks elements of a uint8 array into a binary-valued output
                array.

    Examples
    --------
    >>> a = np.array([[[1,0,1],
    ...                [0,1,0]],
    ...               [[1,1,0],
    ...                [0,0,1]]])
    >>> b = np.packbits(a, axis=-1)
    >>> b
    array([[[160],
            [ 64]],
           [[192],
            [ 32]]], dtype=uint8)

    Note that in binary 160 = 1010 0000, 64 = 0100 0000, 192 = 1100 0000,
    and 32 = 0010 0000.

    """
    return (a,)


@array_function_from_c_func_and_dispatcher(_multiarray_umath.unpackbits)
def unpackbits(a, axis=None, count=None, bitorder='big'):
    """
    unpackbits(a, axis=None, count=None, bitorder='big')

    Unpacks elements of a uint8 array into a binary-valued output array.

    Each element of `a` represents a bit-field that should be unpacked
    into a binary-valued output array. The shape of the output array is
    either 1-D (if `axis` is ``None``) or the same shape as the input
    array with unpacking done along the axis specified.

    Parameters
    ----------
    a : ndarray, uint8 type
       Input array.
    axis : int, optional
        The dimension over which bit-unpacking is done.
        ``None`` implies unpacking the flattened array.
    count : int or None, optional
        The number of elements to unpack along `axis`, provided as a way
        of undoing the effect of packing a size that is not a multiple
        of eight. A non-negative number means to only unpack `count`
        bits. A negative number means to trim off that many bits from
        the end. ``None`` means to unpack the entire array (the
        default). Counts larger than the available number of bits will
        add zero padding to the output. Negative counts must not
        exceed the available number of bits.

        .. versionadded:: 1.17.0

    bitorder : {'big', 'little'}, optional
        The order of the returned bits. 'big' will mimic bin(val),
        ``3 = 0b00000011 => [0, 0, 0, 0, 0, 0, 1, 1]``, 'little' will reverse
        the order to ``[1, 1, 0, 0, 0, 0, 0, 0]``.
        Defaults to 'big'.

        .. versionadded:: 1.17.0

    Returns
    -------
    unpacked : ndarray, uint8 type
       The elements are binary-valued (0 or 1).

    See Also
    --------
    packbits : Packs the elements of a binary-valued array into bits in
               a uint8 array.

    Examples
    --------
    >>> a = np.array([[2], [7], [23]], dtype=np.uint8)
    >>> a
    array([[ 2],
           [ 7],
           [23]], dtype=uint8)
    >>> b = np.unpackbits(a, axis=1)
    >>> b
    array([[0, 0, 0, 0, 0, 0, 1, 0],
           [0, 0, 0, 0, 0, 1, 1, 1],
           [0, 0, 0, 1, 0, 1, 1, 1]], dtype=uint8)
    >>> c = np.unpackbits(a, axis=1, count=-3)
    >>> c
    array([[0, 0, 0, 0, 0],
           [0, 0, 0, 0, 0],
           [0, 0, 0, 1, 0]], dtype=uint8)

    >>> p = np.packbits(b, axis=0)
    >>> np.unpackbits(p, axis=0)
    array([[0, 0, 0, 0, 0, 0, 1, 0],
           [0, 0, 0, 0, 0, 1, 1, 1],
           [0, 0, 0, 1, 0, 1, 1, 1],
           [0, 0, 0, 0, 0, 0, 0, 0],
           [0, 0, 0, 0, 0, 0, 0, 0],
           [0, 0, 0, 0, 0, 0, 0, 0],
           [0, 0, 0, 0, 0, 0, 0, 0],
           [0, 0, 0, 0, 0, 0, 0, 0]], dtype=uint8)
    >>> np.array_equal(b, np.unpackbits(p, axis=0, count=b.shape[0]))
    True

    """
    return (a,)


@array_function_from_c_func_and_dispatcher(_multiarray_umath.shares_memory)
def shares_memory(a, b, max_work=None):
    """
    shares_memory(a, b, max_work=None)

    Determine if two arrays share memory

    Parameters
    ----------
    a, b : ndarray
        Input arrays
    max_work : int, optional
        Effort to spend on solving the overlap problem (maximum number
        of candidate solutions to consider). The following special
        values are recognized:

        max_work=MAY_SHARE_EXACT  (default)
            The problem is solved exactly. In this case, the function returns
            True only if there is an element shared between the arrays.
        max_work=MAY_SHARE_BOUNDS
            Only the memory bounds of a and b are checked.

    Raises
    ------
    numpy.TooHardError
        Exceeded max_work.

    Returns
    -------
    out : bool

    See Also
    --------
    may_share_memory

    Examples
    --------
    >>> np.may_share_memory(np.array([1,2]), np.array([5,8,9]))
    False

    """
    return (a, b)


@array_function_from_c_func_and_dispatcher(_multiarray_umath.may_share_memory)
def may_share_memory(a, b, max_work=None):
    """
    may_share_memory(a, b, max_work=None)

    Determine if two arrays might share memory

    A return of True does not necessarily mean that the two arrays
    share any element.  It just means that they *might*.

    Only the memory bounds of a and b are checked by default.

    Parameters
    ----------
    a, b : ndarray
        Input arrays
    max_work : int, optional
        Effort to spend on solving the overlap problem.  See
        `shares_memory` for details.  Default for ``may_share_memory``
        is to do a bounds check.

    Returns
    -------
    out : bool

    See Also
    --------
    shares_memory

    Examples
    --------
    >>> np.may_share_memory(np.array([1,2]), np.array([5,8,9]))
    False
    >>> x = np.zeros([3, 4])
    >>> np.may_share_memory(x[:,0], x[:,1])
    True

    """
    return (a, b)


@array_function_from_c_func_and_dispatcher(_multiarray_umath.is_busday)
def is_busday(dates, weekmask=None, holidays=None, busdaycal=None, out=None):
    """
    is_busday(dates, weekmask='1111100', holidays=None, busdaycal=None, out=None)

    Calculates which of the given dates are valid days, and which are not.

    .. versionadded:: 1.7.0

    Parameters
    ----------
    dates : array_like of datetime64[D]
        The array of dates to process.
    weekmask : str or array_like of bool, optional
        A seven-element array indicating which of Monday through Sunday are
        valid days. May be specified as a length-seven list or array, like
        [1,1,1,1,1,0,0]; a length-seven string, like '1111100'; or a string
        like "Mon Tue Wed Thu Fri", made up of 3-character abbreviations for
        weekdays, optionally separated by white space. Valid abbreviations
        are: Mon Tue Wed Thu Fri Sat Sun
    holidays : array_like of datetime64[D], optional
        An array of dates to consider as invalid dates.  They may be
        specified in any order, and NaT (not-a-time) dates are ignored.
        This list is saved in a normalized form that is suited for
        fast calculations of valid days.
    busdaycal : busdaycalendar, optional
        A `busdaycalendar` object which specifies the valid days. If this
        parameter is provided, neither weekmask nor holidays may be
        provided.
    out : array of bool, optional
        If provided, this array is filled with the result.

    Returns
    -------
    out : array of bool
        An array with the same shape as ``dates``, containing True for
        each valid day, and False for each invalid day.

    See Also
    --------
    busdaycalendar: An object that specifies a custom set of valid days.
    busday_offset : Applies an offset counted in valid days.
    busday_count : Counts how many valid days are in a half-open date range.

    Examples
    --------
    >>> # The weekdays are Friday, Saturday, and Monday
    ... np.is_busday(['2011-07-01', '2011-07-02', '2011-07-18'],
    ...                 holidays=['2011-07-01', '2011-07-04', '2011-07-17'])
    array([False, False,  True])
    """
    return (dates, weekmask, holidays, out)


@array_function_from_c_func_and_dispatcher(_multiarray_umath.busday_offset)
def busday_offset(dates, offsets, roll=None, weekmask=None, holidays=None,
                  busdaycal=None, out=None):
    """
    busday_offset(dates, offsets, roll='raise', weekmask='1111100', holidays=None, busdaycal=None, out=None)

    First adjusts the date to fall on a valid day according to
    the ``roll`` rule, then applies offsets to the given dates
    counted in valid days.

    .. versionadded:: 1.7.0

    Parameters
    ----------
    dates : array_like of datetime64[D]
        The array of dates to process.
    offsets : array_like of int
        The array of offsets, which is broadcast with ``dates``.
    roll : {'raise', 'nat', 'forward', 'following', 'backward', 'preceding', 'modifiedfollowing', 'modifiedpreceding'}, optional
        How to treat dates that do not fall on a valid day. The default
        is 'raise'.

          * 'raise' means to raise an exception for an invalid day.
          * 'nat' means to return a NaT (not-a-time) for an invalid day.
          * 'forward' and 'following' mean to take the first valid day
            later in time.
          * 'backward' and 'preceding' mean to take the first valid day
            earlier in time.
          * 'modifiedfollowing' means to take the first valid day
            later in time unless it is across a Month boundary, in which
            case to take the first valid day earlier in time.
          * 'modifiedpreceding' means to take the first valid day
            earlier in time unless it is across a Month boundary, in which
            case to take the first valid day later in time.
    weekmask : str or array_like of bool, optional
        A seven-element array indicating which of Monday through Sunday are
        valid days. May be specified as a length-seven list or array, like
        [1,1,1,1,1,0,0]; a length-seven string, like '1111100'; or a string
        like "Mon Tue Wed Thu Fri", made up of 3-character abbreviations for
        weekdays, optionally separated by white space. Valid abbreviations
        are: Mon Tue Wed Thu Fri Sat Sun
    holidays : array_like of datetime64[D], optional
        An array of dates to consider as invalid dates.  They may be
        specified in any order, and NaT (not-a-time) dates are ignored.
        This list is saved in a normalized form that is suited for
        fast calculations of valid days.
    busdaycal : busdaycalendar, optional
        A `busdaycalendar` object which specifies the valid days. If this
        parameter is provided, neither weekmask nor holidays may be
        provided.
    out : array of datetime64[D], optional
        If provided, this array is filled with the result.

    Returns
    -------
    out : array of datetime64[D]
        An array with a shape from broadcasting ``dates`` and ``offsets``
        together, containing the dates with offsets applied.

    See Also
    --------
    busdaycalendar: An object that specifies a custom set of valid days.
    is_busday : Returns a boolean array indicating valid days.
    busday_count : Counts how many valid days are in a half-open date range.

    Examples
    --------
    >>> # First business day in October 2011 (not accounting for holidays)
    ... np.busday_offset('2011-10', 0, roll='forward')
    numpy.datetime64('2011-10-03')
    >>> # Last business day in February 2012 (not accounting for holidays)
    ... np.busday_offset('2012-03', -1, roll='forward')
    numpy.datetime64('2012-02-29')
    >>> # Third Wednesday in January 2011
    ... np.busday_offset('2011-01', 2, roll='forward', weekmask='Wed')
    numpy.datetime64('2011-01-19')
    >>> # 2012 Mother's Day in Canada and the U.S.
    ... np.busday_offset('2012-05', 1, roll='forward', weekmask='Sun')
    numpy.datetime64('2012-05-13')

    >>> # First business day on or after a date
    ... np.busday_offset('2011-03-20', 0, roll='forward')
    numpy.datetime64('2011-03-21')
    >>> np.busday_offset('2011-03-22', 0, roll='forward')
    numpy.datetime64('2011-03-22')
    >>> # First business day after a date
    ... np.busday_offset('2011-03-20', 1, roll='backward')
    numpy.datetime64('2011-03-21')
    >>> np.busday_offset('2011-03-22', 1, roll='backward')
    numpy.datetime64('2011-03-23')
    """
    return (dates, offsets, weekmask, holidays, out)


@array_function_from_c_func_and_dispatcher(_multiarray_umath.busday_count)
def busday_count(begindates, enddates, weekmask=None, holidays=None,
                 busdaycal=None, out=None):
    """
    busday_count(begindates, enddates, weekmask='1111100', holidays=[], busdaycal=None, out=None)

    Counts the number of valid days between `begindates` and
    `enddates`, not including the day of `enddates`.

    If ``enddates`` specifies a date value that is earlier than the
    corresponding ``begindates`` date value, the count will be negative.

    .. versionadded:: 1.7.0

    Parameters
    ----------
    begindates : array_like of datetime64[D]
        The array of the first dates for counting.
    enddates : array_like of datetime64[D]
        The array of the end dates for counting, which are excluded
        from the count themselves.
    weekmask : str or array_like of bool, optional
        A seven-element array indicating which of Monday through Sunday are
        valid days. May be specified as a length-seven list or array, like
        [1,1,1,1,1,0,0]; a length-seven string, like '1111100'; or a string
        like "Mon Tue Wed Thu Fri", made up of 3-character abbreviations for
        weekdays, optionally separated by white space. Valid abbreviations
        are: Mon Tue Wed Thu Fri Sat Sun
    holidays : array_like of datetime64[D], optional
        An array of dates to consider as invalid dates.  They may be
        specified in any order, and NaT (not-a-time) dates are ignored.
        This list is saved in a normalized form that is suited for
        fast calculations of valid days.
    busdaycal : busdaycalendar, optional
        A `busdaycalendar` object which specifies the valid days. If this
        parameter is provided, neither weekmask nor holidays may be
        provided.
    out : array of int, optional
        If provided, this array is filled with the result.

    Returns
    -------
    out : array of int
        An array with a shape from broadcasting ``begindates`` and ``enddates``
        together, containing the number of valid days between
        the begin and end dates.

    See Also
    --------
    busdaycalendar: An object that specifies a custom set of valid days.
    is_busday : Returns a boolean array indicating valid days.
    busday_offset : Applies an offset counted in valid days.

    Examples
    --------
    >>> # Number of weekdays in January 2011
    ... np.busday_count('2011-01', '2011-02')
    21
    >>> # Number of weekdays in 2011
    >>> np.busday_count('2011', '2012')
    260
    >>> # Number of Saturdays in 2011
    ... np.busday_count('2011', '2012', weekmask='Sat')
    53
    """
    return (begindates, enddates, weekmask, holidays, out)


@array_function_from_c_func_and_dispatcher(
    _multiarray_umath.datetime_as_string)
def datetime_as_string(arr, unit=None, timezone=None, casting=None):
    """
    datetime_as_string(arr, unit=None, timezone='naive', casting='same_kind')

    Convert an array of datetimes into an array of strings.

    Parameters
    ----------
    arr : array_like of datetime64
        The array of UTC timestamps to format.
    unit : str
        One of None, 'auto', or a :ref:`datetime unit <arrays.dtypes.dateunits>`.
    timezone : {'naive', 'UTC', 'local'} or tzinfo
        Timezone information to use when displaying the datetime. If 'UTC', end
        with a Z to indicate UTC time. If 'local', convert to the local timezone
        first, and suffix with a +-#### timezone offset. If a tzinfo object,
        then do as with 'local', but use the specified timezone.
    casting : {'no', 'equiv', 'safe', 'same_kind', 'unsafe'}
        Casting to allow when changing between datetime units.

    Returns
    -------
    str_arr : ndarray
        An array of strings the same shape as `arr`.

    Examples
    --------
    >>> import pytz
    >>> d = np.arange('2002-10-27T04:30', 4*60, 60, dtype='M8[m]')
    >>> d
    array(['2002-10-27T04:30', '2002-10-27T05:30', '2002-10-27T06:30',
           '2002-10-27T07:30'], dtype='datetime64[m]')

    Setting the timezone to UTC shows the same information, but with a Z suffix

    >>> np.datetime_as_string(d, timezone='UTC')
    array(['2002-10-27T04:30Z', '2002-10-27T05:30Z', '2002-10-27T06:30Z',
           '2002-10-27T07:30Z'], dtype='<U35')

    Note that we picked datetimes that cross a DST boundary. Passing in a
    ``pytz`` timezone object will print the appropriate offset

    >>> np.datetime_as_string(d, timezone=pytz.timezone('US/Eastern'))
    array(['2002-10-27T00:30-0400', '2002-10-27T01:30-0400',
           '2002-10-27T01:30-0500', '2002-10-27T02:30-0500'], dtype='<U39')

    Passing in a unit will change the precision

    >>> np.datetime_as_string(d, unit='h')
    array(['2002-10-27T04', '2002-10-27T05', '2002-10-27T06', '2002-10-27T07'],
          dtype='<U32')
    >>> np.datetime_as_string(d, unit='s')
    array(['2002-10-27T04:30:00', '2002-10-27T05:30:00', '2002-10-27T06:30:00',
           '2002-10-27T07:30:00'], dtype='<U38')

    'casting' can be used to specify whether precision can be changed

    >>> np.datetime_as_string(d, unit='h', casting='safe')
    Traceback (most recent call last):
        ...
    TypeError: Cannot create a datetime string as units 'h' from a NumPy
    datetime with units 'm' according to the rule 'safe'
    """
    return (arr,)<|MERGE_RESOLUTION|>--- conflicted
+++ resolved
@@ -43,13 +43,10 @@
     'where', 'zeros']
 if sys.version_info.major < 3:
     __all__ += ['newbuffer', 'getbuffer']
-<<<<<<< HEAD
-=======
 
 # For backward compatibility, make sure pickle imports these functions from here
 _reconstruct.__module__ = 'numpy.core.multiarray'
 scalar.__module__ = 'numpy.core.multiarray'
->>>>>>> 48efcc75
 
 
 arange.__module__ = 'numpy'
