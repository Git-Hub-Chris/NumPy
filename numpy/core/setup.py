--- conflicted
+++ resolved
@@ -855,11 +855,7 @@
             join('src', 'multiarray', 'dragon4.c'),
             join('src', 'multiarray', 'dtype_transfer.c'),
             join('src', 'multiarray', 'einsum.c.src'),
-<<<<<<< HEAD
-            join('src', 'multiarray', 'einsum.dispatch.c.src'),
-=======
             join('src', 'multiarray', 'einsum_sumprod.c.src'),
->>>>>>> b4d2295b
             join('src', 'multiarray', 'flagsobject.c'),
             join('src', 'multiarray', 'getset.c'),
             join('src', 'multiarray', 'hashdescr.c'),
