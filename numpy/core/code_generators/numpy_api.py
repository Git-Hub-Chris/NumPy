--- conflicted
+++ resolved
@@ -19,22 +19,15 @@
 
 
 def get_StealRef():
-<<<<<<< HEAD
-    # Convoluted because we can't import from numpy.distutils (numpy is not yet built)
-=======
     # Convoluted because we can't import from numpy.distutils
     # (numpy is not yet built)
->>>>>>> 3b7672eb
     genapi_py = os.path.join(os.path.dirname(__file__), 'genapi.py')
     spec = importlib.util.spec_from_file_location('conv_template', genapi_py)
     mod = importlib.util.module_from_spec(spec)
     spec.loader.exec_module(mod)
     return mod.StealRef
 
-<<<<<<< HEAD
-=======
-
->>>>>>> 3b7672eb
+
 StealRef = get_StealRef()
 #from code_generators.genapi import StealRef
 
