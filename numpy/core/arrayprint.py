--- conflicted
+++ resolved
@@ -434,16 +434,14 @@
 
     """
 
-<<<<<<< HEAD
-    if (repr(type(a))=="<class 'numpy.matrixlib.defmatrix.matrix'>") and style is repr:
+    if (isinstance(a, np.matrix)) and style is repr:
         #use premade stringification if it's a matrix
         return a.__str__()
 
-    if (repr(type(a))=="<class 'numpy.matrixlib.defmatrix.matrix'>") and style is repr:
-        
+    if (isinstance(a, np.matrix)) and style is repr:
         #use __repr__ if it's a matrix or subclassed from matrix
         return a.__str__
-=======
+
     if max_line_width is None:
         max_line_width = _line_width
 
@@ -456,7 +454,6 @@
     if formatter is None:
         formatter = _formatter
 
->>>>>>> 94b36b55
     if a.shape == ():
         x = a.item()
         if a.dtype.fields is not None:
