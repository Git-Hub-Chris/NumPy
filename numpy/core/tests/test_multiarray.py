--- conflicted
+++ resolved
@@ -8623,14 +8623,6 @@
             assert_equal(5, int_func(np.bytes_(b'5')))
             assert_equal(6, int_func(np.unicode_(u'6')))
 
-<<<<<<< HEAD
-            class HasTrunc:
-                def __trunc__(self):
-                    return 3
-            assert_equal(3, int_func(np.array(HasTrunc())))
-            with assert_warns(DeprecationWarning):
-                assert_equal(3, int_func(np.array([HasTrunc()])))
-=======
             # The delegation of int() to __trunc__ was deprecated in
             # Python 3.11.
             if sys.version_info < (3, 11):
@@ -8641,7 +8633,6 @@
                 assert_equal(3, int_func(np.array([HasTrunc()])))
             else:
                 pass
->>>>>>> 3039cd3a
 
             class NotConvertible:
                 def __int__(self):
