--- conflicted
+++ resolved
@@ -4647,12 +4647,8 @@
         a = np.arange(12)
         a.setflags(write = False)
 
-        with pytest.raises(Exception) as e_info:
-<<<<<<< HEAD
-            np.putmask(a, a >=3, 2)
-=======
+        with pytest.raises(ValueError):
             np.putmask(a, a >= 3, 2)
->>>>>>> 2fe36cd7
 
 class TestTake:
     def tst_basic(self, x):
