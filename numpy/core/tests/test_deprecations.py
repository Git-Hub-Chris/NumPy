"""
Tests related to deprecation warnings. Also a convenient place
to document how deprecations should eventually be turned into errors.

"""
import datetime
import operator
import warnings
import pytest
import tempfile
import re
import sys

import numpy as np
from numpy.testing import (
    assert_raises, assert_warns, assert_, assert_array_equal, SkipTest,
    KnownFailureException, break_cycles,
    )

from numpy.core._multiarray_tests import fromstring_null_term_c_api

try:
    import pytz
    _has_pytz = True
except ImportError:
    _has_pytz = False


class _DeprecationTestCase:
    # Just as warning: warnings uses re.match, so the start of this message
    # must match.
    message = ''
    warning_cls = DeprecationWarning

    def setup(self):
        self.warn_ctx = warnings.catch_warnings(record=True)
        self.log = self.warn_ctx.__enter__()

        # Do *not* ignore other DeprecationWarnings. Ignoring warnings
        # can give very confusing results because of
        # https://bugs.python.org/issue4180 and it is probably simplest to
        # try to keep the tests cleanly giving only the right warning type.
        # (While checking them set to "error" those are ignored anyway)
        # We still have them show up, because otherwise they would be raised
        warnings.filterwarnings("always", category=self.warning_cls)
        warnings.filterwarnings("always", message=self.message,
                                category=self.warning_cls)

    def teardown(self):
        self.warn_ctx.__exit__()

    def assert_deprecated(self, function, num=1, ignore_others=False,
                          function_fails=False,
                          exceptions=np._NoValue,
                          args=(), kwargs={}):
        """Test if DeprecationWarnings are given and raised.

        This first checks if the function when called gives `num`
        DeprecationWarnings, after that it tries to raise these
        DeprecationWarnings and compares them with `exceptions`.
        The exceptions can be different for cases where this code path
        is simply not anticipated and the exception is replaced.

        Parameters
        ----------
        function : callable
            The function to test
        num : int
            Number of DeprecationWarnings to expect. This should normally be 1.
        ignore_others : bool
            Whether warnings of the wrong type should be ignored (note that
            the message is not checked)
        function_fails : bool
            If the function would normally fail, setting this will check for
            warnings inside a try/except block.
        exceptions : Exception or tuple of Exceptions
            Exception to expect when turning the warnings into an error.
            The default checks for DeprecationWarnings. If exceptions is
            empty the function is expected to run successfully.
        args : tuple
            Arguments for `function`
        kwargs : dict
            Keyword arguments for `function`
        """
        __tracebackhide__ = True  # Hide traceback for py.test

        # reset the log
        self.log[:] = []

        if exceptions is np._NoValue:
            exceptions = (self.warning_cls,)

        try:
            function(*args, **kwargs)
        except (Exception if function_fails else tuple()):
            pass

        # just in case, clear the registry
        num_found = 0
        for warning in self.log:
            if warning.category is self.warning_cls:
                num_found += 1
            elif not ignore_others:
                raise AssertionError(
                        "expected %s but got: %s" %
                        (self.warning_cls.__name__, warning.category))
        if num is not None and num_found != num:
            msg = "%i warnings found but %i expected." % (len(self.log), num)
            lst = [str(w) for w in self.log]
            raise AssertionError("\n".join([msg] + lst))

        with warnings.catch_warnings():
            warnings.filterwarnings("error", message=self.message,
                                    category=self.warning_cls)
            try:
                function(*args, **kwargs)
                if exceptions != tuple():
                    raise AssertionError(
                            "No error raised during function call")
            except exceptions:
                if exceptions == tuple():
                    raise AssertionError(
                            "Error raised during function call")

    def assert_not_deprecated(self, function, args=(), kwargs={}):
        """Test that warnings are not raised.

        This is just a shorthand for:

        self.assert_deprecated(function, num=0, ignore_others=True,
                        exceptions=tuple(), args=args, kwargs=kwargs)
        """
        self.assert_deprecated(function, num=0, ignore_others=True,
                        exceptions=tuple(), args=args, kwargs=kwargs)


class _VisibleDeprecationTestCase(_DeprecationTestCase):
    warning_cls = np.VisibleDeprecationWarning


class TestComparisonDeprecations(_DeprecationTestCase):
    """This tests the deprecation, for non-element-wise comparison logic.
    This used to mean that when an error occurred during element-wise comparison
    (i.e. broadcasting) NotImplemented was returned, but also in the comparison
    itself, False was given instead of the error.

    Also test FutureWarning for the None comparison.
    """

    message = "elementwise.* comparison failed; .*"

    def test_normal_types(self):
        for op in (operator.eq, operator.ne):
            # Broadcasting errors:
            self.assert_deprecated(op, args=(np.zeros(3), []))
            a = np.zeros(3, dtype='i,i')
            # (warning is issued a couple of times here)
            self.assert_deprecated(op, args=(a, a[:-1]), num=None)

            # ragged array comparison returns True/False
            a = np.array([1, np.array([1,2,3])], dtype=object)
            b = np.array([1, np.array([1,2,3])], dtype=object)
            self.assert_deprecated(op, args=(a, b), num=None)

    def test_string(self):
        # For two string arrays, strings always raised the broadcasting error:
        a = np.array(['a', 'b'])
        b = np.array(['a', 'b', 'c'])
        assert_warns(FutureWarning, lambda x, y: x == y, a, b)

        # The empty list is not cast to string, and this used to pass due
        # to dtype mismatch; now (2018-06-21) it correctly leads to a
        # FutureWarning.
        assert_warns(FutureWarning, lambda: a == [])

    def test_void_dtype_equality_failures(self):
        class NotArray:
            def __array__(self):
                raise TypeError

            # Needed so Python 3 does not raise DeprecationWarning twice.
            def __ne__(self, other):
                return NotImplemented

        self.assert_deprecated(lambda: np.arange(2) == NotArray())
        self.assert_deprecated(lambda: np.arange(2) != NotArray())

    def test_array_richcompare_legacy_weirdness(self):
        # It doesn't really work to use assert_deprecated here, b/c part of
        # the point of assert_deprecated is to check that when warnings are
        # set to "error" mode then the error is propagated -- which is good!
        # But here we are testing a bunch of code that is deprecated *because*
        # it has the habit of swallowing up errors and converting them into
        # different warnings. So assert_warns will have to be sufficient.
        assert_warns(FutureWarning, lambda: np.arange(2) == "a")
        assert_warns(FutureWarning, lambda: np.arange(2) != "a")
        # No warning for scalar comparisons
        with warnings.catch_warnings():
            warnings.filterwarnings("error")
            assert_(not (np.array(0) == "a"))
            assert_(np.array(0) != "a")
            assert_(not (np.int16(0) == "a"))
            assert_(np.int16(0) != "a")

        for arg1 in [np.asarray(0), np.int16(0)]:
            struct = np.zeros(2, dtype="i4,i4")
            for arg2 in [struct, "a"]:
                for f in [operator.lt, operator.le, operator.gt, operator.ge]:
                    with warnings.catch_warnings() as l:
                        warnings.filterwarnings("always")
                        assert_raises(TypeError, f, arg1, arg2)
                        assert_(not l)


class TestDatetime64Timezone(_DeprecationTestCase):
    """Parsing of datetime64 with timezones deprecated in 1.11.0, because
    datetime64 is now timezone naive rather than UTC only.

    It will be quite a while before we can remove this, because, at the very
    least, a lot of existing code uses the 'Z' modifier to avoid conversion
    from local time to UTC, even if otherwise it handles time in a timezone
    naive fashion.
    """
    def test_string(self):
        self.assert_deprecated(np.datetime64, args=('2000-01-01T00+01',))
        self.assert_deprecated(np.datetime64, args=('2000-01-01T00Z',))

    @pytest.mark.skipif(not _has_pytz,
                        reason="The pytz module is not available.")
    def test_datetime(self):
        tz = pytz.timezone('US/Eastern')
        dt = datetime.datetime(2000, 1, 1, 0, 0, tzinfo=tz)
        self.assert_deprecated(np.datetime64, args=(dt,))


class TestArrayDataAttributeAssignmentDeprecation(_DeprecationTestCase):
    """Assigning the 'data' attribute of an ndarray is unsafe as pointed
     out in gh-7093. Eventually, such assignment should NOT be allowed, but
     in the interests of maintaining backwards compatibility, only a Deprecation-
     Warning will be raised instead for the time being to give developers time to
     refactor relevant code.
    """

    def test_data_attr_assignment(self):
        a = np.arange(10)
        b = np.linspace(0, 1, 10)

        self.message = ("Assigning the 'data' attribute is an "
                        "inherently unsafe operation and will "
                        "be removed in the future.")
        self.assert_deprecated(a.__setattr__, args=('data', b.data))


class TestBinaryReprInsufficientWidthParameterForRepresentation(_DeprecationTestCase):
    """
    If a 'width' parameter is passed into ``binary_repr`` that is insufficient to
    represent the number in base 2 (positive) or 2's complement (negative) form,
    the function used to silently ignore the parameter and return a representation
    using the minimal number of bits needed for the form in question. Such behavior
    is now considered unsafe from a user perspective and will raise an error in the future.
    """

    def test_insufficient_width_positive(self):
        args = (10,)
        kwargs = {'width': 2}

        self.message = ("Insufficient bit width provided. This behavior "
                        "will raise an error in the future.")
        self.assert_deprecated(np.binary_repr, args=args, kwargs=kwargs)

    def test_insufficient_width_negative(self):
        args = (-5,)
        kwargs = {'width': 2}

        self.message = ("Insufficient bit width provided. This behavior "
                        "will raise an error in the future.")
        self.assert_deprecated(np.binary_repr, args=args, kwargs=kwargs)


class TestDTypeAttributeIsDTypeDeprecation(_DeprecationTestCase):
    # Deprecated 2021-01-05, NumPy 1.21
    message = r".*`.dtype` attribute"

    def test_deprecation_dtype_attribute_is_dtype(self):
        class dt:
            dtype = "f8"

        class vdt(np.void):
            dtype = "f,f"

        self.assert_deprecated(lambda: np.dtype(dt))
        self.assert_deprecated(lambda: np.dtype(dt()))
        self.assert_deprecated(lambda: np.dtype(vdt))
        self.assert_deprecated(lambda: np.dtype(vdt(1)))


class TestTestDeprecated:
    def test_assert_deprecated(self):
        test_case_instance = _DeprecationTestCase()
        test_case_instance.setup()
        assert_raises(AssertionError,
                      test_case_instance.assert_deprecated,
                      lambda: None)

        def foo():
            warnings.warn("foo", category=DeprecationWarning, stacklevel=2)

        test_case_instance.assert_deprecated(foo)
        test_case_instance.teardown()


class TestNonNumericConjugate(_DeprecationTestCase):
    """
    Deprecate no-op behavior of ndarray.conjugate on non-numeric dtypes,
    which conflicts with the error behavior of np.conjugate.
    """
    def test_conjugate(self):
        for a in np.array(5), np.array(5j):
            self.assert_not_deprecated(a.conjugate)
        for a in (np.array('s'), np.array('2016', 'M'),
                np.array((1, 2), [('a', int), ('b', int)])):
            self.assert_deprecated(a.conjugate)


class TestNPY_CHAR(_DeprecationTestCase):
    # 2017-05-03, 1.13.0
    def test_npy_char_deprecation(self):
        from numpy.core._multiarray_tests import npy_char_deprecation
        self.assert_deprecated(npy_char_deprecation)
        assert_(npy_char_deprecation() == 'S1')


class TestPyArray_AS1D(_DeprecationTestCase):
    def test_npy_pyarrayas1d_deprecation(self):
        from numpy.core._multiarray_tests import npy_pyarrayas1d_deprecation
        assert_raises(NotImplementedError, npy_pyarrayas1d_deprecation)


class TestPyArray_AS2D(_DeprecationTestCase):
    def test_npy_pyarrayas2d_deprecation(self):
        from numpy.core._multiarray_tests import npy_pyarrayas2d_deprecation
        assert_raises(NotImplementedError, npy_pyarrayas2d_deprecation)


class TestDatetimeEvent(_DeprecationTestCase):
    # 2017-08-11, 1.14.0
    def test_3_tuple(self):
        for cls in (np.datetime64, np.timedelta64):
            # two valid uses - (unit, num) and (unit, num, den, None)
            self.assert_not_deprecated(cls, args=(1, ('ms', 2)))
            self.assert_not_deprecated(cls, args=(1, ('ms', 2, 1, None)))

            # trying to use the event argument, removed in 1.7.0, is deprecated
            # it used to be a uint8
            self.assert_deprecated(cls, args=(1, ('ms', 2, 'event')))
            self.assert_deprecated(cls, args=(1, ('ms', 2, 63)))
            self.assert_deprecated(cls, args=(1, ('ms', 2, 1, 'event')))
            self.assert_deprecated(cls, args=(1, ('ms', 2, 1, 63)))


class TestTruthTestingEmptyArrays(_DeprecationTestCase):
    # 2017-09-25, 1.14.0
    message = '.*truth value of an empty array is ambiguous.*'

    def test_1d(self):
        self.assert_deprecated(bool, args=(np.array([]),))

    def test_2d(self):
        self.assert_deprecated(bool, args=(np.zeros((1, 0)),))
        self.assert_deprecated(bool, args=(np.zeros((0, 1)),))
        self.assert_deprecated(bool, args=(np.zeros((0, 0)),))


class TestBincount(_DeprecationTestCase):
    # 2017-06-01, 1.14.0
    def test_bincount_minlength(self):
        self.assert_deprecated(lambda: np.bincount([1, 2, 3], minlength=None))



class TestGeneratorSum(_DeprecationTestCase):
    # 2018-02-25, 1.15.0
    def test_generator_sum(self):
        self.assert_deprecated(np.sum, args=((i for i in range(5)),))


class TestPositiveOnNonNumerical(_DeprecationTestCase):
    # 2018-06-28, 1.16.0
    def test_positive_on_non_number(self):
        self.assert_deprecated(operator.pos, args=(np.array('foo'),))


class TestFromstring(_DeprecationTestCase):
    # 2017-10-19, 1.14
    def test_fromstring(self):
        self.assert_deprecated(np.fromstring, args=('\x00'*80,))


class TestFromStringAndFileInvalidData(_DeprecationTestCase):
    # 2019-06-08, 1.17.0
    # Tests should be moved to real tests when deprecation is done.
    message = "string or file could not be read to its end"

    @pytest.mark.parametrize("invalid_str", [",invalid_data", "invalid_sep"])
    def test_deprecate_unparsable_data_file(self, invalid_str):
        x = np.array([1.51, 2, 3.51, 4], dtype=float)

        with tempfile.TemporaryFile(mode="w") as f:
            x.tofile(f, sep=',', format='%.2f')
            f.write(invalid_str)

            f.seek(0)
            self.assert_deprecated(lambda: np.fromfile(f, sep=","))
            f.seek(0)
            self.assert_deprecated(lambda: np.fromfile(f, sep=",", count=5))
            # Should not raise:
            with warnings.catch_warnings():
                warnings.simplefilter("error", DeprecationWarning)
                f.seek(0)
                res = np.fromfile(f, sep=",", count=4)
                assert_array_equal(res, x)

    @pytest.mark.parametrize("invalid_str", [",invalid_data", "invalid_sep"])
    def test_deprecate_unparsable_string(self, invalid_str):
        x = np.array([1.51, 2, 3.51, 4], dtype=float)
        x_str = "1.51,2,3.51,4{}".format(invalid_str)

        self.assert_deprecated(lambda: np.fromstring(x_str, sep=","))
        self.assert_deprecated(lambda: np.fromstring(x_str, sep=",", count=5))

        # The C-level API can use not fixed size, but 0 terminated strings,
        # so test that as well:
        bytestr = x_str.encode("ascii")
        self.assert_deprecated(lambda: fromstring_null_term_c_api(bytestr))

        with assert_warns(DeprecationWarning):
            # this is slightly strange, in that fromstring leaves data
            # potentially uninitialized (would be good to error when all is
            # read, but count is larger then actual data maybe).
            res = np.fromstring(x_str, sep=",", count=5)
            assert_array_equal(res[:-1], x)

        with warnings.catch_warnings():
            warnings.simplefilter("error", DeprecationWarning)

            # Should not raise:
            res = np.fromstring(x_str, sep=",", count=4)
            assert_array_equal(res, x)


class Test_GetSet_NumericOps(_DeprecationTestCase):
    # 2018-09-20, 1.16.0
    def test_get_numeric_ops(self):
        from numpy.core._multiarray_tests import getset_numericops
        self.assert_deprecated(getset_numericops, num=2)

        # empty kwargs prevents any state actually changing which would break
        # other tests.
        self.assert_deprecated(np.set_numeric_ops, kwargs={})
        assert_raises(ValueError, np.set_numeric_ops, add='abc')


class TestShape1Fields(_DeprecationTestCase):
    warning_cls = FutureWarning

    # 2019-05-20, 1.17.0
    def test_shape_1_fields(self):
        self.assert_deprecated(np.dtype, args=([('a', int, 1)],))


class TestNonZero(_DeprecationTestCase):
    # 2019-05-26, 1.17.0
    def test_zerod(self):
        self.assert_deprecated(lambda: np.nonzero(np.array(0)))
        self.assert_deprecated(lambda: np.nonzero(np.array(1)))


def test_deprecate_ragged_arrays():
    # 2019-11-29 1.19.0
    #
    # NEP 34 deprecated automatic object dtype when creating ragged
    # arrays. Also see the "ragged" tests in `test_multiarray`
    #
    # emits a VisibleDeprecationWarning
    arg = [1, [2, 3]]
    with assert_warns(np.VisibleDeprecationWarning):
        np.array(arg)


class TestTooDeepDeprecation(_VisibleDeprecationTestCase):
    # NumPy 1.20, 2020-05-08
    # This is a bit similar to the above ragged array deprecation case.
    message = re.escape("Creating an ndarray from nested sequences exceeding")

    def test_deprecation(self):
        nested = [1]
        for i in range(np.MAXDIMS - 1):
            nested = [nested]
        self.assert_not_deprecated(np.array, args=(nested,))
        self.assert_not_deprecated(np.array,
                args=(nested,), kwargs=dict(dtype=object))

        self.assert_deprecated(np.array, args=([nested],))


class TestToString(_DeprecationTestCase):
    # 2020-03-06 1.19.0
    message = re.escape("tostring() is deprecated. Use tobytes() instead.")

    def test_tostring(self):
        arr = np.array(list(b"test\xFF"), dtype=np.uint8)
        self.assert_deprecated(arr.tostring)

    def test_tostring_matches_tobytes(self):
        arr = np.array(list(b"test\xFF"), dtype=np.uint8)
        b = arr.tobytes()
        with assert_warns(DeprecationWarning):
            s = arr.tostring()
        assert s == b


class TestDTypeCoercion(_DeprecationTestCase):
    # 2020-02-06 1.19.0
    message = "Converting .* to a dtype .*is deprecated"
    deprecated_types = [
        # The builtin scalar super types:
        np.generic, np.flexible, np.number,
        np.inexact, np.floating, np.complexfloating,
        np.integer, np.unsignedinteger, np.signedinteger,
        # character is a deprecated S1 special case:
        np.character,
    ]

    def test_dtype_coercion(self):
        for scalar_type in self.deprecated_types:
            self.assert_deprecated(np.dtype, args=(scalar_type,))

    def test_array_construction(self):
        for scalar_type in self.deprecated_types:
            self.assert_deprecated(np.array, args=([], scalar_type,))

    def test_not_deprecated(self):
        # All specific types are not deprecated:
        for group in np.sctypes.values():
            for scalar_type in group:
                self.assert_not_deprecated(np.dtype, args=(scalar_type,))

        for scalar_type in [type, dict, list, tuple]:
            # Typical python types are coerced to object currently:
            self.assert_not_deprecated(np.dtype, args=(scalar_type,))


class BuiltInRoundComplexDType(_DeprecationTestCase):
    # 2020-03-31 1.19.0
    deprecated_types = [np.csingle, np.cdouble, np.clongdouble]
    not_deprecated_types = [
        np.int8, np.int16, np.int32, np.int64,
        np.uint8, np.uint16, np.uint32, np.uint64,
        np.float16, np.float32, np.float64,
    ]

    def test_deprecated(self):
        for scalar_type in self.deprecated_types:
            scalar = scalar_type(0)
            self.assert_deprecated(round, args=(scalar,))
            self.assert_deprecated(round, args=(scalar, 0))
            self.assert_deprecated(round, args=(scalar,), kwargs={'ndigits': 0})

    def test_not_deprecated(self):
        for scalar_type in self.not_deprecated_types:
            scalar = scalar_type(0)
            self.assert_not_deprecated(round, args=(scalar,))
            self.assert_not_deprecated(round, args=(scalar, 0))
            self.assert_not_deprecated(round, args=(scalar,), kwargs={'ndigits': 0})


class TestIncorrectAdvancedIndexWithEmptyResult(_DeprecationTestCase):
    # 2020-05-27, NumPy 1.20.0
    message = "Out of bound index found. This was previously ignored.*"

    @pytest.mark.parametrize("index", [([3, 0],), ([0, 0], [3, 0])])
    def test_empty_subspace(self, index):
        # Test for both a single and two/multiple advanced indices. These
        # This will raise an IndexError in the future.
        arr = np.ones((2, 2, 0))
        self.assert_deprecated(arr.__getitem__, args=(index,))
        self.assert_deprecated(arr.__setitem__, args=(index, 0.))

        # for this array, the subspace is only empty after applying the slice
        arr2 = np.ones((2, 2, 1))
        index2 = (slice(0, 0),) + index
        self.assert_deprecated(arr2.__getitem__, args=(index2,))
        self.assert_deprecated(arr2.__setitem__, args=(index2, 0.))

    def test_empty_index_broadcast_not_deprecated(self):
        arr = np.ones((2, 2, 2))

        index = ([[3], [2]], [])  # broadcast to an empty result.
        self.assert_not_deprecated(arr.__getitem__, args=(index,))
        self.assert_not_deprecated(arr.__setitem__,
                                   args=(index, np.empty((2, 0, 2))))


class TestNonExactMatchDeprecation(_DeprecationTestCase):
    # 2020-04-22
    def test_non_exact_match(self):
        arr = np.array([[3, 6, 6], [4, 5, 1]])
        # misspelt mode check
        self.assert_deprecated(lambda: np.ravel_multi_index(arr, (7, 6), mode='Cilp'))
        # using completely different word with first character as R
        self.assert_deprecated(lambda: np.searchsorted(arr[0], 4, side='Random'))


class TestDeprecatedGlobals(_DeprecationTestCase):
    # 2020-06-06
    def test_type_aliases(self):
        # from builtins
        self.assert_deprecated(lambda: np.bool(True))
        self.assert_deprecated(lambda: np.int(1))
        self.assert_deprecated(lambda: np.float(1))
        self.assert_deprecated(lambda: np.complex(1))
        self.assert_deprecated(lambda: np.object())
        self.assert_deprecated(lambda: np.str('abc'))

        # from np.compat
        self.assert_deprecated(lambda: np.long(1))
        self.assert_deprecated(lambda: np.unicode('abc'))

        # from np.core.numerictypes
        self.assert_deprecated(lambda: np.typeDict)


class TestMatrixInOuter(_DeprecationTestCase):
    # 2020-05-13 NumPy 1.20.0
    message = (r"add.outer\(\) was passed a numpy matrix as "
               r"(first|second) argument.")

    def test_deprecated(self):
        arr = np.array([1, 2, 3])
        m = np.array([1, 2, 3]).view(np.matrix)
        self.assert_deprecated(np.add.outer, args=(m, m), num=2)
        self.assert_deprecated(np.add.outer, args=(arr, m))
        self.assert_deprecated(np.add.outer, args=(m, arr))
        self.assert_not_deprecated(np.add.outer, args=(arr, arr))


class TestRaggedArray(_DeprecationTestCase):
    # 2020-07-24, NumPy 1.20.0
    message = "setting an array element with a sequence"

    def test_deprecated(self):
        arr = np.ones((1, 1))
        # Deprecated if the array is a leave node:
        self.assert_deprecated(lambda: np.array([arr, 0], dtype=np.float64))
        self.assert_deprecated(lambda: np.array([0, arr], dtype=np.float64))
        # And when it is an assignment into a lower dimensional subarray:
        self.assert_deprecated(lambda: np.array([arr, [0]], dtype=np.float64))
        self.assert_deprecated(lambda: np.array([[0], arr], dtype=np.float64))


class FlatteningConcatenateUnsafeCast(_DeprecationTestCase):
    # NumPy 1.20, 2020-09-03
    message = "concatenate with `axis=None` will use same-kind casting"

    def test_deprecated(self):
        self.assert_deprecated(np.concatenate,
                args=(([0.], [1.]),),
                kwargs=dict(axis=None, out=np.empty(2, dtype=np.int64)))

    def test_not_deprecated(self):
        self.assert_not_deprecated(np.concatenate,
                args=(([0.], [1.]),),
                kwargs={'axis': None, 'out': np.empty(2, dtype=np.int64),
                        'casting': "unsafe"})

        with assert_raises(TypeError):
            # Tests should notice if the deprecation warning is given first...
            np.concatenate(([0.], [1.]), out=np.empty(2, dtype=np.int64),
                           casting="same_kind")


class TestDeprecateSubarrayDTypeDuringArrayCoercion(_DeprecationTestCase):
    warning_cls = FutureWarning
    message = "(creating|casting) an array (with|to) a subarray dtype"

    def test_deprecated_array(self):
        # Arrays are more complex, since they "broadcast" on success:
        arr = np.array([1, 2])

        self.assert_deprecated(lambda: arr.astype("(2)i,"))
        with pytest.warns(FutureWarning):
            res = arr.astype("(2)i,")

        assert_array_equal(res, [[1, 2], [1, 2]])

        self.assert_deprecated(lambda: np.array(arr, dtype="(2)i,"))
        with pytest.warns(FutureWarning):
            res = np.array(arr, dtype="(2)i,")

        assert_array_equal(res, [[1, 2], [1, 2]])

        with pytest.warns(FutureWarning):
            res = np.array([[(1,), (2,)], arr], dtype="(2)i,")

        assert_array_equal(res, [[[1, 1], [2, 2]], [[1, 2], [1, 2]]])

    def test_deprecated_and_error(self):
        # These error paths do not give a warning, but will succeed in the
        # future.
        arr = np.arange(5 * 2).reshape(5, 2)
        def check():
            with pytest.raises(ValueError):
                arr.astype("(2,2)f")

        self.assert_deprecated(check)

        def check():
            with pytest.raises(ValueError):
                np.array(arr, dtype="(2,2)f")

        self.assert_deprecated(check)


class TestFutureWarningArrayLikeNotIterable(_DeprecationTestCase):
    # Deprecated 2020-12-09, NumPy 1.20
    warning_cls = FutureWarning
    message = "The input object of type.*but not a sequence"

    @pytest.mark.parametrize("protocol",
            ["__array__", "__array_interface__", "__array_struct__"])
    def test_deprecated(self, protocol):
        """Test that these objects give a warning since they are not 0-D,
        not coerced at the top level `np.array(obj)`, but nested, and do
        *not* define the sequence protocol.

        NOTE: Tests for the versions including __len__ and __getitem__ exist
              in `test_array_coercion.py` and they can be modified or amended
              when this deprecation expired.
        """
        blueprint = np.arange(10)
        MyArr = type("MyArr", (), {protocol: getattr(blueprint, protocol)})
        self.assert_deprecated(lambda: np.array([MyArr()], dtype=object))

    @pytest.mark.parametrize("protocol",
             ["__array__", "__array_interface__", "__array_struct__"])
    def test_0d_not_deprecated(self, protocol):
        # 0-D always worked (albeit it would use __float__ or similar for the
        # conversion, which may not happen anymore)
        blueprint = np.array(1.)
        MyArr = type("MyArr", (), {protocol: getattr(blueprint, protocol)})
        myarr = MyArr()

        self.assert_not_deprecated(lambda: np.array([myarr], dtype=object))
        res = np.array([myarr], dtype=object)
        expected = np.empty(1, dtype=object)
        expected[0] = myarr
        assert_array_equal(res, expected)

    @pytest.mark.parametrize("protocol",
             ["__array__", "__array_interface__", "__array_struct__"])
    def test_unnested_not_deprecated(self, protocol):
        blueprint = np.arange(10)
        MyArr = type("MyArr", (), {protocol: getattr(blueprint, protocol)})
        myarr = MyArr()

        self.assert_not_deprecated(lambda: np.array(myarr))
        res = np.array(myarr)
        assert_array_equal(res, blueprint)

    @pytest.mark.parametrize("protocol",
             ["__array__", "__array_interface__", "__array_struct__"])
    def test_strange_dtype_handling(self, protocol):
        """The old code would actually use the dtype from the array, but
        then end up not using the array (for dimension discovery)
        """
        blueprint = np.arange(10).astype("f4")
        MyArr = type("MyArr", (), {protocol: getattr(blueprint, protocol),
                                   "__float__": lambda _: 0.5})
        myarr = MyArr()

        # Make sure we warn (and capture the FutureWarning)
        with pytest.warns(FutureWarning, match=self.message):
            res = np.array([[myarr]])

        assert res.shape == (1, 1)
        assert res.dtype == "f4"
        assert res[0, 0] == 0.5

    @pytest.mark.parametrize("protocol",
             ["__array__", "__array_interface__", "__array_struct__"])
    def test_assignment_not_deprecated(self, protocol):
        # If the result is dtype=object we do not unpack a nested array or
        # array-like, if it is nested at exactly the right depth.
        # NOTE: We actually do still call __array__, etc. but ignore the result
        #       in the end. For `dtype=object` we could optimize that away.
        blueprint = np.arange(10).astype("f4")
        MyArr = type("MyArr", (), {protocol: getattr(blueprint, protocol),
                                   "__float__": lambda _: 0.5})
        myarr = MyArr()

        res = np.empty(3, dtype=object)
        def set():
            res[:] = [myarr, myarr, myarr]
        self.assert_not_deprecated(set)
        assert res[0] is myarr
        assert res[1] is myarr
        assert res[2] is myarr


class TestDeprecatedUnpickleObjectScalar(_DeprecationTestCase):
    # Deprecated 2020-11-24, NumPy 1.20
    """
    Technically, it should be impossible to create numpy object scalars,
    but there was an unpickle path that would in theory allow it. That
    path is invalid and must lead to the warning.
    """
    message = "Unpickling a scalar with object dtype is deprecated."

    def test_deprecated(self):
        ctor = np.core.multiarray.scalar
        self.assert_deprecated(lambda: ctor(np.dtype("O"), 1))

try:
    with warnings.catch_warnings():
        warnings.simplefilter("always")
        import nose  # noqa: F401
except ImportError:
    HAVE_NOSE = False
else:
    HAVE_NOSE = True


@pytest.mark.skipif(not HAVE_NOSE, reason="Needs nose")
class TestNoseDecoratorsDeprecated(_DeprecationTestCase):
    class DidntSkipException(Exception):
        pass

    def test_slow(self):
        def _test_slow():
            @np.testing.dec.slow
            def slow_func(x, y, z):
                pass

            assert_(slow_func.slow)
        self.assert_deprecated(_test_slow)

    def test_setastest(self):
        def _test_setastest():
            @np.testing.dec.setastest()
            def f_default(a):
                pass

            @np.testing.dec.setastest(True)
            def f_istest(a):
                pass

            @np.testing.dec.setastest(False)
            def f_isnottest(a):
                pass

            assert_(f_default.__test__)
            assert_(f_istest.__test__)
            assert_(not f_isnottest.__test__)
        self.assert_deprecated(_test_setastest, num=3)

    def test_skip_functions_hardcoded(self):
        def _test_skip_functions_hardcoded():
            @np.testing.dec.skipif(True)
            def f1(x):
                raise self.DidntSkipException

            try:
                f1('a')
            except self.DidntSkipException:
                raise Exception('Failed to skip')
            except SkipTest().__class__:
                pass

            @np.testing.dec.skipif(False)
            def f2(x):
                raise self.DidntSkipException

            try:
                f2('a')
            except self.DidntSkipException:
                pass
            except SkipTest().__class__:
                raise Exception('Skipped when not expected to')
        self.assert_deprecated(_test_skip_functions_hardcoded, num=2)

    def test_skip_functions_callable(self):
        def _test_skip_functions_callable():
            def skip_tester():
                return skip_flag == 'skip me!'

            @np.testing.dec.skipif(skip_tester)
            def f1(x):
                raise self.DidntSkipException

            try:
                skip_flag = 'skip me!'
                f1('a')
            except self.DidntSkipException:
                raise Exception('Failed to skip')
            except SkipTest().__class__:
                pass

            @np.testing.dec.skipif(skip_tester)
            def f2(x):
                raise self.DidntSkipException

            try:
                skip_flag = 'five is right out!'
                f2('a')
            except self.DidntSkipException:
                pass
            except SkipTest().__class__:
                raise Exception('Skipped when not expected to')
        self.assert_deprecated(_test_skip_functions_callable, num=2)

    def test_skip_generators_hardcoded(self):
        def _test_skip_generators_hardcoded():
            @np.testing.dec.knownfailureif(True, "This test is known to fail")
            def g1(x):
                yield from range(x)

            try:
                for j in g1(10):
                    pass
            except KnownFailureException().__class__:
                pass
            else:
                raise Exception('Failed to mark as known failure')

            @np.testing.dec.knownfailureif(False, "This test is NOT known to fail")
            def g2(x):
                yield from range(x)
                raise self.DidntSkipException('FAIL')

            try:
                for j in g2(10):
                    pass
            except KnownFailureException().__class__:
                raise Exception('Marked incorrectly as known failure')
            except self.DidntSkipException:
                pass
        self.assert_deprecated(_test_skip_generators_hardcoded, num=2)

    def test_skip_generators_callable(self):
        def _test_skip_generators_callable():
            def skip_tester():
                return skip_flag == 'skip me!'

            @np.testing.dec.knownfailureif(skip_tester, "This test is known to fail")
            def g1(x):
                yield from range(x)

            try:
                skip_flag = 'skip me!'
                for j in g1(10):
                    pass
            except KnownFailureException().__class__:
                pass
            else:
                raise Exception('Failed to mark as known failure')

            @np.testing.dec.knownfailureif(skip_tester, "This test is NOT known to fail")
            def g2(x):
                yield from range(x)
                raise self.DidntSkipException('FAIL')

            try:
                skip_flag = 'do not skip'
                for j in g2(10):
                    pass
            except KnownFailureException().__class__:
                raise Exception('Marked incorrectly as known failure')
            except self.DidntSkipException:
                pass
        self.assert_deprecated(_test_skip_generators_callable, num=2)

    def test_deprecated(self):
        def _test_deprecated():
            @np.testing.dec.deprecated(True)
            def non_deprecated_func():
                pass

            @np.testing.dec.deprecated()
            def deprecated_func():
                import warnings
                warnings.warn("TEST: deprecated func", DeprecationWarning, stacklevel=1)

            @np.testing.dec.deprecated()
            def deprecated_func2():
                import warnings
                warnings.warn("AHHHH", stacklevel=1)
                raise ValueError

            @np.testing.dec.deprecated()
            def deprecated_func3():
                import warnings
                warnings.warn("AHHHH", stacklevel=1)

            # marked as deprecated, but does not raise DeprecationWarning
            assert_raises(AssertionError, non_deprecated_func)
            # should be silent
            deprecated_func()
            with warnings.catch_warnings(record=True):
                warnings.simplefilter("always")  # do not propagate unrelated warnings
                # fails if deprecated decorator just disables test. See #1453.
                assert_raises(ValueError, deprecated_func2)
                # warning is not a DeprecationWarning
                assert_raises(AssertionError, deprecated_func3)
        self.assert_deprecated(_test_deprecated, num=4)

    def test_parametrize(self):
        def _test_parametrize():
            # dec.parametrize assumes that it is being run by nose. Because
            # we are running under pytest, we need to explicitly check the
            # results.
            @np.testing.dec.parametrize('base, power, expected',
                    [(1, 1, 1),
                    (2, 1, 2),
                    (2, 2, 4)])
            def check_parametrize(base, power, expected):
                assert_(base**power == expected)

            count = 0
            for test in check_parametrize():
                test[0](*test[1:])
                count += 1
            assert_(count == 3)
        self.assert_deprecated(_test_parametrize)


class TestSingleElementSignature(_DeprecationTestCase):
    # Deprecated 2021-04-01, NumPy 1.21
    message = r"The use of a length 1"

    def test_deprecated(self):
        self.assert_deprecated(lambda: np.add(1, 2, signature="d"))
        self.assert_deprecated(lambda: np.add(1, 2, sig=(np.dtype("l"),)))


class TestComparisonBadDType(_DeprecationTestCase):
    # Deprecated 2021-04-01, NumPy 1.21
    message = r"using `dtype=` in comparisons is only useful for"

    def test_deprecated(self):
        self.assert_deprecated(lambda: np.equal(1, 1, dtype=np.int64))
        # Not an error only for the transition
        self.assert_deprecated(lambda: np.equal(1, 1, sig=(None, None, "l")))

    def test_not_deprecated(self):
        np.equal(True, False, dtype=bool)
        np.equal(3, 5, dtype=bool, casting="unsafe")
        np.equal([None], [4], dtype=object)

class TestComparisonBadObjectDType(_DeprecationTestCase):
    # Deprecated 2021-04-01, NumPy 1.21  (different branch of the above one)
    message = r"using `dtype=object` \(or equivalent signature\) will"
    warning_cls = FutureWarning

    def test_deprecated(self):
        self.assert_deprecated(lambda: np.equal(1, 1, dtype=object))
        self.assert_deprecated(
                lambda: np.equal(1, 1, sig=(None, None, object)))


class TestCtypesGetter(_DeprecationTestCase):
    # Deprecated 2021-05-18, Numpy 1.21.0
    warning_cls = DeprecationWarning
    ctypes = np.array([1]).ctypes

    @pytest.mark.parametrize(
        "name", ["get_data", "get_shape", "get_strides", "get_as_parameter"]
    )
    def test_deprecated(self, name: str) -> None:
        func = getattr(self.ctypes, name)
        self.assert_deprecated(lambda: func())

    @pytest.mark.parametrize(
        "name", ["data", "shape", "strides", "_as_parameter_"]
    )
    def test_not_deprecated(self, name: str) -> None:
        self.assert_not_deprecated(lambda: getattr(self.ctypes, name))


class TestUFuncForcedDTypeWarning(_DeprecationTestCase):
    message = "The `dtype` and `signature` arguments to ufuncs only select the"

    def test_not_deprecated(self):
        import pickle
        # does not warn (test relies on bad pickling behaviour, simply remove
        # it if the `assert int64 is not int64_2` should start failing.
        int64 = np.dtype("int64")
        int64_2 = pickle.loads(pickle.dumps(int64))
        assert int64 is not int64_2
        self.assert_not_deprecated(lambda: np.add(3, 4, dtype=int64_2))

    def test_deprecation(self):
        int64 = np.dtype("int64")
        self.assert_deprecated(lambda: np.add(3, 5, dtype=int64.newbyteorder()))
        self.assert_deprecated(lambda: np.add(3, 5, dtype="m8[ns]"))

    def test_behaviour(self):
        int64 = np.dtype("int64")
        arr = np.arange(10, dtype="m8[s]")

        with pytest.warns(DeprecationWarning, match=self.message):
            np.add(3, 5, dtype=int64.newbyteorder())
        with pytest.warns(DeprecationWarning, match=self.message):
            np.add(3, 5, dtype="m8[ns]")  # previously used the "ns"
        with pytest.warns(DeprecationWarning, match=self.message):
            np.add(arr, arr, dtype="m8[ns]")  # never preserved the "ns"
        with pytest.warns(DeprecationWarning, match=self.message):
            np.maximum(arr, arr, dtype="m8[ns]")  # previously used the "ns"
        with pytest.warns(DeprecationWarning, match=self.message):
            np.maximum.reduce(arr, dtype="m8[ns]")  # never preserved the "ns"


<<<<<<< HEAD
class TestScalarConversion(_DeprecationTestCase):
    # 2021-08-17, 1.22.0
    def test_float_conversion(self):
        self.assert_deprecated(float, args=(np.array([3.14]),))

    def test_behaviour(self):
        b = np.array([[3.14]])
        c = np.zeros(5)
        with pytest.warns(DeprecationWarning):
            c[0] = b
=======
PARTITION_DICT = {
    "partition method": np.arange(10).partition,
    "argpartition method": np.arange(10).argpartition,
    "partition function": lambda kth: np.partition(np.arange(10), kth),
    "argpartition function": lambda kth: np.argpartition(np.arange(10), kth),
}


@pytest.mark.parametrize("func", PARTITION_DICT.values(), ids=PARTITION_DICT)
class TestPartitionBoolIndex(_DeprecationTestCase):
    # Deprecated 2021-09-29, NumPy 1.22
    warning_cls = DeprecationWarning
    message = "Passing booleans as partition index is deprecated"

    def test_deprecated(self, func):
        self.assert_deprecated(lambda: func(True))
        self.assert_deprecated(lambda: func([False, True]))

    def test_not_deprecated(self, func):
        self.assert_not_deprecated(lambda: func(1))
        self.assert_not_deprecated(lambda: func([0, 1]))


class TestMachAr(_DeprecationTestCase):
    # Deprecated 2021-10-19, NumPy 1.22
    warning_cls = DeprecationWarning

    def test_deprecated(self):
        self.assert_deprecated(lambda: np.MachAr)

    def test_deprecated_module(self):
        self.assert_deprecated(lambda: getattr(np.core, "machar"))

    def test_deprecated_attr(self):
        finfo = np.finfo(float)
        self.assert_deprecated(lambda: getattr(finfo, "machar"))


class TestQuantileInterpolationDeprecation(_DeprecationTestCase):
    # Deprecated 2021-11-08, NumPy 1.22
    @pytest.mark.parametrize("func",
        [np.percentile, np.quantile, np.nanpercentile, np.nanquantile])
    def test_deprecated(self, func):
        self.assert_deprecated(
            lambda: func([0., 1.], 0., interpolation="linear"))
        self.assert_deprecated(
            lambda: func([0., 1.], 0., interpolation="nearest"))

    @pytest.mark.parametrize("func",
            [np.percentile, np.quantile, np.nanpercentile, np.nanquantile])
    def test_both_passed(self, func):
        with warnings.catch_warnings():
            # catch the DeprecationWarning so that it does not raise:
            warnings.simplefilter("always", DeprecationWarning)
            with pytest.raises(TypeError):
                func([0., 1.], 0., interpolation="nearest", method="nearest")


class TestMemEventHook(_DeprecationTestCase):
    # Deprecated 2021-11-18, NumPy 1.23
    def test_mem_seteventhook(self):
        # The actual tests are within the C code in
        # multiarray/_multiarray_tests.c.src
        import numpy.core._multiarray_tests as ma_tests
        with pytest.warns(DeprecationWarning,
                          match='PyDataMem_SetEventHook is deprecated'):
            ma_tests.test_pydatamem_seteventhook_start()
        # force an allocation and free of a numpy array
        # needs to be larger then limit of small memory cacher in ctors.c
        a = np.zeros(1000)
        del a
        break_cycles()
        with pytest.warns(DeprecationWarning,
                          match='PyDataMem_SetEventHook is deprecated'):
            ma_tests.test_pydatamem_seteventhook_end()


class TestArrayFinalizeNone(_DeprecationTestCase):
    message = "Setting __array_finalize__ = None"

    def test_use_none_is_deprecated(self):
        # Deprecated way that ndarray itself showed nothing needs finalizing.
        class NoFinalize(np.ndarray):
            __array_finalize__ = None

        self.assert_deprecated(lambda: np.array(1).view(NoFinalize))

class TestAxisNotMAXDIMS(_DeprecationTestCase):
    # Deprecated 2022-01-08, NumPy 1.23
    message = r"Using `axis=32` \(MAXDIMS\) is deprecated"

    def test_deprecated(self):
        a = np.zeros((1,)*32)
        self.assert_deprecated(lambda: np.repeat(a, 1, axis=np.MAXDIMS))


class TestLoadtxtParseIntsViaFloat(_DeprecationTestCase):
    # Deprecated 2022-07-03, NumPy 1.23
    # This test can be removed without replacement after the deprecation.
    # The tests:
    #   * numpy/lib/tests/test_loadtxt.py::test_integer_signs
    #   * lib/tests/test_loadtxt.py::test_implicit_cast_float_to_int_fails
    # Have a warning filter that needs to be removed.
    message = r"loadtxt\(\): Parsing an integer via a float is deprecated.*"

    @pytest.mark.parametrize("dtype", np.typecodes["AllInteger"])
    def test_deprecated_warning(self, dtype):
        with pytest.warns(DeprecationWarning, match=self.message):
            np.loadtxt(["10.5"], dtype=dtype)

    @pytest.mark.parametrize("dtype", np.typecodes["AllInteger"])
    def test_deprecated_raised(self, dtype):
        # The DeprecationWarning is chained when raised, so test manually:
        with warnings.catch_warnings():
            warnings.simplefilter("error", DeprecationWarning)
            try:
                np.loadtxt(["10.5"], dtype=dtype)
            except ValueError as e:
                assert isinstance(e.__cause__, DeprecationWarning)
>>>>>>> 3039cd3a
<|MERGE_RESOLUTION|>--- conflicted
+++ resolved
@@ -1119,7 +1119,6 @@
             np.maximum.reduce(arr, dtype="m8[ns]")  # never preserved the "ns"
 
 
-<<<<<<< HEAD
 class TestScalarConversion(_DeprecationTestCase):
     # 2021-08-17, 1.22.0
     def test_float_conversion(self):
@@ -1130,7 +1129,7 @@
         c = np.zeros(5)
         with pytest.warns(DeprecationWarning):
             c[0] = b
-=======
+
 PARTITION_DICT = {
     "partition method": np.arange(10).partition,
     "argpartition method": np.arange(10).argpartition,
@@ -1249,5 +1248,4 @@
             try:
                 np.loadtxt(["10.5"], dtype=dtype)
             except ValueError as e:
-                assert isinstance(e.__cause__, DeprecationWarning)
->>>>>>> 3039cd3a
+                assert isinstance(e.__cause__, DeprecationWarning)