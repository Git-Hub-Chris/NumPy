--- conflicted
+++ resolved
@@ -43,16 +43,9 @@
             void (*free)(void *);
         } SecretDataAllocatorFuncs;
         NPY_NO_EXPORT void *
-<<<<<<< HEAD
         shift_alloc(void *ctx, size_t sz) {
             SecretDataAllocatorFuncs *funcs = (SecretDataAllocatorFuncs *) ctx;
-
             char *real = (char *)funcs->malloc(sz + 64);
-=======
-        shift_alloc(void *_ctx, size_t sz) {
-            Allocator *ctx = (Allocator*)_ctx;
-            char *real = (char *)ctx->malloc(sz + 64);
->>>>>>> a7a54355
             if (real == NULL) {
                 return NULL;
             }
@@ -60,16 +53,9 @@
             return (void *)(real + 64);
         }
         NPY_NO_EXPORT void *
-<<<<<<< HEAD
         shift_zero(void *ctx, size_t sz, size_t cnt) {
             SecretDataAllocatorFuncs *funcs = (SecretDataAllocatorFuncs *) ctx;
-
             char *real = (char *)funcs->calloc(sz + 64, cnt);
-=======
-        shift_zero(void *_ctx, size_t sz, size_t cnt) {
-            Allocator *ctx = (Allocator*)_ctx;
-            char *real = (char *)ctx->calloc(sz + 64, cnt);
->>>>>>> a7a54355
             if (real == NULL) {
                 return NULL;
             }
@@ -78,14 +64,8 @@
             return (void *)(real + 64);
         }
         NPY_NO_EXPORT void
-<<<<<<< HEAD
         shift_free(void *ctx, void * p, npy_uintp sz) {
             SecretDataAllocatorFuncs *funcs = (SecretDataAllocatorFuncs *) ctx;
-
-=======
-        shift_free(void *_ctx, void * p, npy_uintp sz) {
-            Allocator *ctx = (Allocator*)_ctx;
->>>>>>> a7a54355
             if (p == NULL) {
                 return ;
             }
@@ -111,14 +91,8 @@
             }
         }
         NPY_NO_EXPORT void *
-<<<<<<< HEAD
         shift_realloc(void *ctx, void * p, npy_uintp sz) {
             SecretDataAllocatorFuncs *funcs = (SecretDataAllocatorFuncs *) ctx;
-
-=======
-        shift_realloc(void *_ctx, void * p, npy_uintp sz) {
-            Allocator *ctx = (Allocator*)_ctx;
->>>>>>> a7a54355
             if (p != NULL) {
                 char *real = (char *)p - 64;
                 if (strncmp(real, "originally allocated", 20) != 0) {
