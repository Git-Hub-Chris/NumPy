--- conflicted
+++ resolved
@@ -1,15 +1,2 @@
-<<<<<<< HEAD
-# Last Change: Tue May 20 05:00 PM 2008 J
-# vim:syntax=python
-from numscons import GetNumpyEnvironment, scons_get_paths
-
-env = GetNumpyEnvironment(ARGUMENTS)
-env.Append(CPPPATH = scons_get_paths(env['include_bootstrap']))
-
-fftpack_lite = env.NumpyPythonExtension('fftpack_lite', 
-                                        source = ['fftpack_litemodule.c', 
-                                                  'fftpack.c'])
-=======
 from numscons import GetInitEnvironment
-GetInitEnvironment(ARGUMENTS).DistutilsSConscript('SConscript')
->>>>>>> 8f851719
+GetInitEnvironment(ARGUMENTS).DistutilsSConscript('SConscript')