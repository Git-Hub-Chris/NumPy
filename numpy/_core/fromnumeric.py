--- conflicted
+++ resolved
@@ -3632,12 +3632,8 @@
         Alternative output array in which to place the result. It must have
         the same shape as the expected output but the type (of the calculated
         values) will be cast if necessary.
-<<<<<<< HEAD
         See :ref:`ufuncs-output-type` for more details.
-    ddof : int, optional
-=======
     ddof : {int, float}, optional
->>>>>>> b1c3f9b9
         Means Delta Degrees of Freedom.  The divisor used in calculations
         is ``N - ddof``, where ``N`` represents the number of elements.
         By default `ddof` is zero. See Notes for details about use of `ddof`.
