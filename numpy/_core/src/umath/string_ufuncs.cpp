#include <Python.h>
#include <string.h>

#define NPY_NO_DEPRECATED_API NPY_API_VERSION
#define _MULTIARRAYMODULE
#define _UMATHMODULE

#include "numpy/ndarraytypes.h"
#include "numpy/npy_math.h"
#include "numpy/ufuncobject.h"

#include "numpyos.h"
#include "dispatching.h"
#include "dtypemeta.h"
#include "common_dtype.h"
#include "convert_datatype.h"

#include "string_ufuncs.h"
#include "string_fastsearch.h"
#include "string_buffer.h"


enum class STARTPOSITION {
    FRONT, BACK
};


enum class STRIPTYPE {
    LEFTSTRIP, RIGHTSTRIP, BOTHSTRIP
};


template <typename character>
static inline int
character_cmp(character a, character b)
{
    if (a == b) {
        return 0;
    }
    else if (a < b) {
        return -1;
    }
    else {
        return 1;
    }
}


template <typename character>
static inline int
string_rstrip(const character *str, int elsize)
{
    /*
     * Ignore/"trim" trailing whitespace (and 0s).  Note that this function
     * does not support unicode whitespace (and never has).
     */
    while (elsize > 0) {
        character c = str[elsize-1];
        if (c != (character)0 && !NumPyOS_ascii_isspace(c)) {
            break;
        }
        elsize--;
    }
    return elsize;
}


/*
 * Helper to fixup start/end slice values.
 *
 * This function is taken from CPython's unicode module
 * (https://github.com/python/cpython/blob/0b718e6407da65b838576a2459d630824ca62155/Objects/bytes_methods.c#L495)
 * in order to remain compatible with how CPython handles
 * start/end arguments to str function like find/rfind etc.
 */
static inline void
adjust_offsets(npy_int64 *start, npy_int64 *end, npy_int64 len)
{
    if (*end > len) {
        *end = len;
    }
    else if (*end < 0) {
        *end += len;
        if (*end < 0) {
            *end = 0;
        }
    }

    if (*start < 0) {
        *start += len;
        if (*start < 0) {
            *start = 0;
        }
    }
}


template <ENCODING enc>
static inline npy_bool
tailmatch(Buffer<enc> buf1, Buffer<enc> buf2, npy_int64 start, npy_int64 end,
          STARTPOSITION direction)
{
    npy_int64 len1 = buf1.num_codepoints();
    npy_int64 len2 = buf2.num_codepoints();

    adjust_offsets(&start, &end, len1);
    end -= len2;
    if (end < start) {
        return 0;
    }

    if (len2 == 0) {
        return 1;
    }

    npy_int64 offset;
    npy_int64 end_sub = len2 - 1;
    if (direction == STARTPOSITION::BACK) {
        offset = end;
    }
    else {
        offset = start;
    }

    if (buf1[offset] == buf2[0] && buf1[offset+end_sub] == buf2[end_sub]) {
        return !(buf1 + offset).buffer_memcmp(buf2, len2);
    }

    return 0;
}


/*
 * Compare two strings of different length.  Note that either string may be
 * zero padded (trailing zeros are ignored in other words, the shorter word
 * is always padded with zeros).
 */
template <bool rstrip, typename character>
static inline int
string_cmp(const character *str1, int elsize1, const character *str2, int elsize2)
{
    int len1 = elsize1, len2 = elsize2;
    if (rstrip) {
        len1 = string_rstrip(str1, elsize1);
        len2 = string_rstrip(str2, elsize2);
    }

    int n = PyArray_MIN(len1, len2);

    if (sizeof(character) == 1) {
        /*
         * TODO: `memcmp` makes things 2x faster for longer words that match
         *       exactly, but at least 2x slower for short or mismatching ones.
         */
        int cmp = memcmp(str1, str2, n);
        if (cmp != 0) {
            return cmp;
        }
        str1 += n;
        str2 += n;
    }
    else {
        for (int i = 0; i < n; i++) {
            int cmp = character_cmp(*str1, *str2);
            if (cmp != 0) {
                return cmp;
            }
            str1++;
            str2++;
        }
    }
    if (len1 > len2) {
        for (int i = n; i < len1; i++) {
            int cmp = character_cmp(*str1, (character)0);
            if (cmp != 0) {
                return cmp;
            }
            str1++;
        }
    }
    else if (len2 > len1) {
        for (int i = n; i < len2; i++) {
            int cmp = character_cmp((character)0, *str2);
            if (cmp != 0) {
                return cmp;
            }
            str2++;
        }
    }
    return 0;
}


template <ENCODING enc>
static inline void
string_add(Buffer<enc> buf1, Buffer<enc> buf2, Buffer<enc> out)
{
    npy_int64 len1 = buf1.num_codepoints();
    npy_int64 len2 = buf2.num_codepoints();
    buf1.buffer_memcpy(out, (size_t) len1);
    buf2.buffer_memcpy(out + len1, (size_t) len2);
    out.buffer_fill_with_zeros_after_index(len1 + len2);
}


static inline npy_bool
string_isdecimal(Buffer<ENCODING::UTF32> buf)
{
    npy_int64 len = buf.num_codepoints();

    if (len == 0) {
        return (npy_bool) 0;
    }

    for (npy_int64 i = 0; i < len; i++) {
        npy_bool isdecimal = (npy_bool) Py_UNICODE_ISDECIMAL(*buf);
        if (!isdecimal) {
            return isdecimal;
        }
        buf++;
    }
    return (npy_bool) 1;
}


static inline npy_bool
string_isnumeric(Buffer<ENCODING::UTF32> buf)
{
    npy_int64 len = buf.num_codepoints();

    if (len == 0) {
        return (npy_bool) 0;
    }

    for (npy_int64 i = 0; i < len; i++) {
        npy_bool isnumeric = (npy_bool) Py_UNICODE_ISNUMERIC(*buf);
        if (!isnumeric) {
            return isnumeric;
        }
        buf++;
    }
    return (npy_bool) 1;
}


<<<<<<< HEAD
template <typename character>
static inline void
string_lower(character *str, int elsize, character *out, int outsize)
{
    int len = get_length<character>(str, elsize);
    if (len == 0) {
        memset(out, 0, outsize * sizeof(character));
    }

    int i;
    for (i = 0; i < len; i++) {
        *out = Py_UNICODE_TOLOWER(str[i]);
        out++;
    }
    memset(out, 0, (outsize - i) * sizeof(character));
}


template <typename character>
static inline void
string_upper(character *str, int elsize, character *out, int outsize)
{
    int len = get_length<character>(str, elsize);
    if (len == 0) {
        memset(out, 0, outsize * sizeof(character));
    }

    int i;
    for (i = 0; i < len; i++) {
        *out = Py_UNICODE_TOUPPER(str[i]);
        out++;
    }
    memset(out, 0, (outsize - i) * sizeof(character));
=======
template <ENCODING enc>
static inline npy_intp
string_find(Buffer<enc> buf1, Buffer<enc> buf2, npy_int64 start, npy_int64 end)
{
    npy_int64 len1 = buf1.num_codepoints();
    npy_int64 len2 = buf2.num_codepoints();

    adjust_offsets(&start, &end, len1);
    if (end - start < len2) {
        return (npy_intp) -1;
    }

    if (len2 == 0) {
        return (npy_intp) start;
    }
    if (len2 == 1) {
        npy_ucs4 ch = *buf2;
        npy_intp result = (npy_intp) findchar<enc>(buf1 + start, end - start, ch);
        if (result == -1) {
            return (npy_intp) -1;
        }
        else {
            return result + (npy_intp) start;
        }
    }

    npy_intp pos = fastsearch<enc>(buf1 + start, end - start, buf2, len2, -1, FAST_SEARCH);
    if (pos >= 0) {
        pos += start;
    }
    return pos;
}


template <ENCODING enc>
static inline npy_intp
string_rfind(Buffer<enc> buf1, Buffer<enc> buf2, npy_int64 start, npy_int64 end)
{
    npy_int64 len1 = buf1.num_codepoints();
    npy_int64 len2 = buf2.num_codepoints();

    adjust_offsets(&start, &end, len1);
    if (end - start < len2) {
        return (npy_intp) -1;
    }

    if (len2 == 0) {
        return (npy_intp) end;
    }
    if (len2 == 1) {
        npy_ucs4 ch = *buf2;
        npy_intp result = (npy_intp) rfindchar(buf1 + start, end - start, ch);
        if (result == -1) {
            return (npy_intp) -1;
        }
        else {
            return result + (npy_intp) start;
        }
    }

    npy_intp pos = (npy_intp) fastsearch<enc>(buf1 + start, end - start, buf2, len2, -1, FAST_RSEARCH);
    if (pos >= 0) {
        pos += start;
    }
    return pos;
}


template <ENCODING enc>
static inline void
string_lrstrip_whitespace(Buffer<enc> buf, Buffer<enc> out, STRIPTYPE striptype)
{
    npy_int64 len = buf.num_codepoints();
    if (len == 0) {
        out.buffer_fill_with_zeros_after_index(0);
        return;
    }

    npy_int64 i = 0;
    if (striptype != STRIPTYPE::RIGHTSTRIP) {
        while (i < len) {
            if (!buf.isspace(i)) {
                break;
            }
            i++;
        }
    }

    npy_int64 j = len - 1;
    if (striptype != STRIPTYPE::LEFTSTRIP) {
        while (j >= i) {
            if (!buf.isspace(j)) {
                break;
            }
            j--;
        }
    }

    (buf + i).buffer_memcpy(out, j - i + 1);
    out.buffer_fill_with_zeros_after_index(j - i + 1);
}


template <ENCODING enc>
static inline void
string_lrstrip_chars(Buffer<enc> buf1, Buffer<enc> buf2, Buffer<enc> out, STRIPTYPE striptype)
{
    npy_int64 len1 = buf1.num_codepoints();
    if (len1 == 0) {
        out.buffer_fill_with_zeros_after_index(0);
        return;
    }

    npy_int64 len2 = buf2.num_codepoints();
    if (len2 == 0) {
        buf1.buffer_memcpy(out, len1);
        out.buffer_fill_with_zeros_after_index(len1);
        return;
    }

    npy_int64 i = 0;
    if (striptype != STRIPTYPE::RIGHTSTRIP) {
        while (i < len1) {
            if (findchar(buf2, len2, buf1[i]) < 0) {
                break;
            }
            i++;
        }
    }

    npy_int64 j = len1 - 1;
    if (striptype != STRIPTYPE::LEFTSTRIP) {
        while (j >= i) {
            if (findchar(buf2, len2, buf1[j]) < 0) {
                break;
            }
            j--;
        }
    }

    (buf1 + i).buffer_memcpy(out, j - i + 1);
    out.buffer_fill_with_zeros_after_index(j - i + 1);
}


/*
 * Count the number of occurences of buf2 in buf1 between
 * start (inclusive) and end (exclusive)
 */
template <ENCODING enc>
static inline npy_intp
string_count(Buffer<enc> buf1, Buffer<enc> buf2, npy_int64 start, npy_int64 end)
{
    npy_int64 len1 = buf1.num_codepoints();
    npy_int64 len2 = buf2.num_codepoints();

    adjust_offsets(&start, &end, len1);
    if (end < start || end - start < len2) {
        return (npy_intp) 0;
    }

    if (len2 == 0) {
        return (end - start) < PY_SSIZE_T_MAX ? end - start + 1 : PY_SSIZE_T_MAX;
    }

    npy_intp count = (npy_intp) fastsearch<enc>(buf1 + start, end - start, buf2, len2,
                                                PY_SSIZE_T_MAX, FAST_COUNT);
    if (count < 0) {
        return 0;
    }
    return count;
>>>>>>> 82ba4f40
}


/*
 * Helper for templating, avoids warnings about uncovered switch paths.
 */
enum class COMP {
    EQ, NE, LT, LE, GT, GE,
};

static char const *
comp_name(COMP comp) {
    switch(comp) {
        case COMP::EQ: return "equal";
        case COMP::NE: return "not_equal";
        case COMP::LT: return "less";
        case COMP::LE: return "less_equal";
        case COMP::GT: return "greater";
        case COMP::GE: return "greater_equal";
        default:
            assert(0);
            return nullptr;
    }
}


template <bool rstrip, COMP comp, typename character>
static int
string_comparison_loop(PyArrayMethod_Context *context,
        char *const data[], npy_intp const dimensions[],
        npy_intp const strides[], NpyAuxData *NPY_UNUSED(auxdata))
{
    /*
     * Note, fetching `elsize` from the descriptor is OK even without the GIL,
     * however it may be that this should be moved into `auxdata` eventually,
     * which may also be slightly faster/cleaner (but more involved).
     */
    int elsize1 = context->descriptors[0]->elsize / sizeof(character);
    int elsize2 = context->descriptors[1]->elsize / sizeof(character);

    char *in1 = data[0];
    char *in2 = data[1];
    char *out = data[2];

    npy_intp N = dimensions[0];

    while (N--) {
        int cmp = string_cmp<rstrip>(
                (character *)in1, elsize1, (character *)in2, elsize2);
        npy_bool res;
        switch (comp) {
            case COMP::EQ:
                res = cmp == 0;
                break;
            case COMP::NE:
                res = cmp != 0;
                break;
            case COMP::LT:
                res = cmp < 0;
                break;
            case COMP::LE:
                res = cmp <= 0;
                break;
            case COMP::GT:
                res = cmp > 0;
                break;
            case COMP::GE:
                res = cmp >= 0;
                break;
        }
        *(npy_bool *)out = res;

        in1 += strides[0];
        in2 += strides[1];
        out += strides[2];
    }
    return 0;
}


template <ENCODING enc>
static int
string_add_loop(PyArrayMethod_Context *context,
                char *const data[], npy_intp const dimensions[],
                npy_intp const strides[], NpyAuxData *NPY_UNUSED(auxdata))
{
    int elsize1 = context->descriptors[0]->elsize;
    int elsize2 = context->descriptors[1]->elsize;
    int outsize = context->descriptors[2]->elsize;

    char *in1 = data[0];
    char *in2 = data[1];
    char *out = data[2];

    npy_intp N = dimensions[0];

    while (N--) {
        Buffer<enc> buf1(in1, elsize1);
        Buffer<enc> buf2(in2, elsize2);
        Buffer<enc> outbuf(out, outsize);
        string_add<enc>(buf1, buf2, outbuf);

        in1 += strides[0];
        in2 += strides[1];
        out += strides[2];
    }

    return 0;
}


template <ENCODING enc>
static int
string_len_loop(PyArrayMethod_Context *context,
        char *const data[], npy_intp const dimensions[],
        npy_intp const strides[], NpyAuxData *NPY_UNUSED(auxdata))
{
    int elsize = context->descriptors[0]->elsize;

    char *in = data[0];
    char *out = data[1];

    npy_intp N = dimensions[0];

    while (N--) {
        Buffer<enc> buf(in, elsize);
        *(npy_intp *)out = buf.num_codepoints();

        in += strides[0];
        out += strides[1];
    }

    return 0;
}


<<<<<<< HEAD
template <typename character>
static int
string_lower_loop(PyArrayMethod_Context *context,
        char *const data[], npy_intp const dimensions[],
        npy_intp const strides[], NpyAuxData *NPY_UNUSED(auxdata))
{
    int elsize = context->descriptors[0]->elsize / sizeof(character);
    int outsize = context->descriptors[1]->elsize / sizeof(character);

    char *in = data[0];
    char *out = data[1];

    npy_intp N = dimensions[0];

    while (N--) {
        string_lower<character>((character *) in, elsize,
                                (character *) out, outsize);

        in += strides[0];
        out += strides[1];
    }

    return 0;
}


template <typename character>
static int
string_upper_loop(PyArrayMethod_Context *context,
        char *const data[], npy_intp const dimensions[],
        npy_intp const strides[], NpyAuxData *NPY_UNUSED(auxdata))
{
    int elsize = context->descriptors[0]->elsize / sizeof(character);
    int outsize = context->descriptors[1]->elsize / sizeof(character);

    char *in = data[0];
    char *out = data[1];

    npy_intp N = dimensions[0];

    while (N--) {
        string_upper<character>((character *) in, elsize,
                                (character *) out, outsize);

        in += strides[0];
        out += strides[1];
    }

    return 0;
}


/*
 * Machinery to add the string loops to the existing ufuncs.
 */

/*
 * This function replaces the strided loop with the passed in one,
 * and registers it with the given ufunc.
 */
=======
template <ENCODING enc>
>>>>>>> 82ba4f40
static int
string_isalpha_loop(PyArrayMethod_Context *context,
        char *const data[], npy_intp const dimensions[],
        npy_intp const strides[], NpyAuxData *NPY_UNUSED(auxdata))
{
    int elsize = context->descriptors[0]->elsize;

    char *in = data[0];
    char *out = data[1];

    npy_intp N = dimensions[0];

    while (N--) {
        Buffer<enc> buf(in, elsize);
        *(npy_bool *)out = (npy_bool) buf.isalpha();

        in += strides[0];
        out += strides[1];
    }

    return 0;
}


template <ENCODING enc>
static int
string_isdigit_loop(PyArrayMethod_Context *context,
        char *const data[], npy_intp const dimensions[],
        npy_intp const strides[], NpyAuxData *NPY_UNUSED(auxdata))
{
    int elsize = context->descriptors[0]->elsize;

    char *in = data[0];
    char *out = data[1];

    npy_intp N = dimensions[0];

    while (N--) {
        Buffer<enc> buf(in, elsize);
        *(npy_bool *)out = (npy_bool) buf.isdigit();

        in += strides[0];
        out += strides[1];
    }

    return 0;
}


template <ENCODING enc>
static int
string_isspace_loop(PyArrayMethod_Context *context,
        char *const data[], npy_intp const dimensions[],
        npy_intp const strides[], NpyAuxData *NPY_UNUSED(auxdata))
{
    int elsize = context->descriptors[0]->elsize;

    char *in = data[0];
    char *out = data[1];

    npy_intp N = dimensions[0];

    while (N--) {
        Buffer<enc> buf(in, elsize);
        *(npy_bool *)out = (npy_bool) buf.isspace();

        in += strides[0];
        out += strides[1];
    }

    return 0;
}


static int
string_isdecimal_loop(PyArrayMethod_Context *context,
        char *const data[], npy_intp const dimensions[],
        npy_intp const strides[], NpyAuxData *NPY_UNUSED(auxdata))
{
    int elsize = context->descriptors[0]->elsize;

    char *in = data[0];
    char *out = data[1];

    npy_intp N = dimensions[0];

    while (N--) {
        Buffer<ENCODING::UTF32> buf(in, elsize);
        npy_bool res = string_isdecimal(buf);
        *(npy_bool *)out = res;

        in += strides[0];
        out += strides[1];
    }

    return 0;
}


static int
string_isnumeric_loop(PyArrayMethod_Context *context,
        char *const data[], npy_intp const dimensions[],
        npy_intp const strides[], NpyAuxData *NPY_UNUSED(auxdata))
{
    int elsize = context->descriptors[0]->elsize;

    char *in = data[0];
    char *out = data[1];

    npy_intp N = dimensions[0];

    while (N--) {
        Buffer<ENCODING::UTF32> buf(in, elsize);
        npy_bool res = string_isnumeric(buf);
        *(npy_bool *)out = res;

        in += strides[0];
        out += strides[1];
    }

    return 0;
}


template <ENCODING enc>
static int
string_find_loop(PyArrayMethod_Context *context,
        char *const data[], npy_intp const dimensions[],
        npy_intp const strides[], NpyAuxData *NPY_UNUSED(auxdata))
{
    int elsize1 = context->descriptors[0]->elsize;
    int elsize2 = context->descriptors[1]->elsize;

    char *in1 = data[0];
    char *in2 = data[1];
    char *in3 = data[2];
    char *in4 = data[3];
    char *out = data[4];

    npy_intp N = dimensions[0];

    while (N--) {
        Buffer<enc> buf1(in1, elsize1);
        Buffer<enc> buf2(in2, elsize2);
        npy_intp idx = string_find<enc>(buf1, buf2, *(npy_int64 *)in3, *(npy_int64 *)in4);
        *(npy_intp *)out = idx;

        in1 += strides[0];
        in2 += strides[1];
        in3 += strides[2];
        in4 += strides[3];
        out += strides[4];
    }
    return 0;
}


template <ENCODING enc>
static int
string_rfind_loop(PyArrayMethod_Context *context,
        char *const data[], npy_intp const dimensions[],
        npy_intp const strides[], NpyAuxData *NPY_UNUSED(auxdata))
{
    int elsize1 = context->descriptors[0]->elsize;
    int elsize2 = context->descriptors[1]->elsize;

    char *in1 = data[0];
    char *in2 = data[1];
    char *in3 = data[2];
    char *in4 = data[3];
    char *out = data[4];

    npy_intp N = dimensions[0];

    while (N--) {
        Buffer<enc> buf1(in1, elsize1);
        Buffer<enc> buf2(in2, elsize2);
        npy_intp idx = string_rfind<enc>(buf1, buf2, *(npy_int64 *)in3, *(npy_int64 *)in4);
        *(npy_intp *)out = idx;

        in1 += strides[0];
        in2 += strides[1];
        in3 += strides[2];
        in4 += strides[3];
        out += strides[4];
    }
    return 0;
}


template <ENCODING enc>
static int
string_count_loop(PyArrayMethod_Context *context,
        char *const data[], npy_intp const dimensions[],
        npy_intp const strides[], NpyAuxData *NPY_UNUSED(auxdata))
{
    int elsize1 = context->descriptors[0]->elsize;
    int elsize2 = context->descriptors[1]->elsize;

    char *in1 = data[0];
    char *in2 = data[1];
    char *in3 = data[2];
    char *in4 = data[3];
    char *out = data[4];

    npy_intp N = dimensions[0];

    while (N--) {
        Buffer<enc> buf1(in1, elsize1);
        Buffer<enc> buf2(in2, elsize2);
        npy_intp count = string_count<enc>(buf1, buf2, *(npy_int64 *)in3, *(npy_int64 *)in4);
        *(npy_intp *)out = count;

        in1 += strides[0];
        in2 += strides[1];
        in3 += strides[2];
        in4 += strides[3];
        out += strides[4];
    }
    return 0;
}


template <ENCODING enc>
static int
string_startswith_loop(PyArrayMethod_Context *context,
        char *const data[], npy_intp const dimensions[],
        npy_intp const strides[], NpyAuxData *NPY_UNUSED(auxdata))
{
    int elsize1 = context->descriptors[0]->elsize;
    int elsize2 = context->descriptors[1]->elsize;

    char *in1 = data[0];
    char *in2 = data[1];
    char *in3 = data[2];
    char *in4 = data[3];
    char *out = data[4];

    npy_intp N = dimensions[0];

    while (N--) {
        Buffer<enc> buf1(in1, elsize1);
        Buffer<enc> buf2(in2, elsize2);
        npy_bool match = tailmatch<enc>(buf1, buf2, *(npy_int64 *)in3, *(npy_int64 *)in4,
                                  STARTPOSITION::FRONT);
        *(npy_bool *)out = match;

        in1 += strides[0];
        in2 += strides[1];
        in3 += strides[2];
        in4 += strides[3];
        out += strides[4];
    }
    return 0;
}


template <ENCODING enc>
static int
string_endswith_loop(PyArrayMethod_Context *context,
        char *const data[], npy_intp const dimensions[],
        npy_intp const strides[], NpyAuxData *NPY_UNUSED(auxdata))
{
    int elsize1 = context->descriptors[0]->elsize;
    int elsize2 = context->descriptors[1]->elsize;

    char *in1 = data[0];
    char *in2 = data[1];
    char *in3 = data[2];
    char *in4 = data[3];
    char *out = data[4];

    npy_intp N = dimensions[0];

    while (N--) {
        Buffer<enc> buf1(in1, elsize1);
        Buffer<enc> buf2(in2, elsize2);
        npy_bool match = tailmatch<enc>(buf1, buf2, *(npy_int64 *)in3, *(npy_int64 *)in4,
                                  STARTPOSITION::BACK);
        *(npy_bool *)out = match;

        in1 += strides[0];
        in2 += strides[1];
        in3 += strides[2];
        in4 += strides[3];
        out += strides[4];
    }
    return 0;
}


template <ENCODING enc>
static int
string_strip_whitespace_loop(PyArrayMethod_Context *context,
        char *const data[], npy_intp const dimensions[],
        npy_intp const strides[], NpyAuxData *NPY_UNUSED(auxdata))
{
    int elsize = context->descriptors[0]->elsize;
    int outsize = context->descriptors[1]->elsize;

    char *in = data[0];
    char *out = data[1];

    npy_intp N = dimensions[0];

    while (N--) {
        Buffer<enc> buf(in, elsize);
        Buffer<enc> outbuf(out, outsize);
        string_lrstrip_whitespace(buf, outbuf, STRIPTYPE::BOTHSTRIP);

        in += strides[0];
        out += strides[1];
    }

    return 0;
}


template <ENCODING enc>
static int
string_lstrip_whitespace_loop(PyArrayMethod_Context *context,
        char *const data[], npy_intp const dimensions[],
        npy_intp const strides[], NpyAuxData *NPY_UNUSED(auxdata))
{
    int elsize = context->descriptors[0]->elsize;
    int outsize = context->descriptors[1]->elsize;

    char *in = data[0];
    char *out = data[1];

    npy_intp N = dimensions[0];

    while (N--) {
        Buffer<enc> buf(in, elsize);
        Buffer<enc> outbuf(out, outsize);
        string_lrstrip_whitespace(buf, outbuf, STRIPTYPE::LEFTSTRIP);

        in += strides[0];
        out += strides[1];
    }

    return 0;
}


template <ENCODING enc>
static int
string_rstrip_whitespace_loop(PyArrayMethod_Context *context,
        char *const data[], npy_intp const dimensions[],
        npy_intp const strides[], NpyAuxData *NPY_UNUSED(auxdata))
{
    int elsize = context->descriptors[0]->elsize;
    int outsize = context->descriptors[1]->elsize;

    char *in = data[0];
    char *out = data[1];

    npy_intp N = dimensions[0];

    while (N--) {
        Buffer<enc> buf(in, elsize);
        Buffer<enc> outbuf(out, outsize);
        string_lrstrip_whitespace(buf, outbuf, STRIPTYPE::RIGHTSTRIP);

        in += strides[0];
        out += strides[1];
    }

    return 0;
}


template <ENCODING enc>
static int
string_strip_chars_loop(PyArrayMethod_Context *context,
        char *const data[], npy_intp const dimensions[],
        npy_intp const strides[], NpyAuxData *NPY_UNUSED(auxdata))
{
    int elsize1 = context->descriptors[0]->elsize;
    int elsize2 = context->descriptors[1]->elsize;
    int outsize = context->descriptors[2]->elsize;

    char *in1 = data[0];
    char *in2 = data[1];
    char *out = data[2];

    npy_intp N = dimensions[0];

    while (N--) {
        Buffer<enc> buf1(in1, elsize1);
        Buffer<enc> buf2(in2, elsize2);
        Buffer<enc> outbuf(out, outsize);
        string_lrstrip_chars(buf1, buf2, outbuf, STRIPTYPE::BOTHSTRIP);

        in1 += strides[0];
        in2 += strides[1];
        out += strides[2];
    }

    return 0;
}


template <ENCODING enc>
static int
string_lstrip_chars_loop(PyArrayMethod_Context *context,
        char *const data[], npy_intp const dimensions[],
        npy_intp const strides[], NpyAuxData *NPY_UNUSED(auxdata))
{
    int elsize1 = context->descriptors[0]->elsize;
    int elsize2 = context->descriptors[1]->elsize;
    int outsize = context->descriptors[2]->elsize;

    char *in1 = data[0];
    char *in2 = data[1];
    char *out = data[2];

    npy_intp N = dimensions[0];

    while (N--) {
        Buffer<enc> buf1(in1, elsize1);
        Buffer<enc> buf2(in2, elsize2);
        Buffer<enc> outbuf(out, outsize);
        string_lrstrip_chars(buf1, buf2, outbuf, STRIPTYPE::LEFTSTRIP);

        in1 += strides[0];
        in2 += strides[1];
        out += strides[2];
    }

    return 0;
}


template <ENCODING enc>
static int
string_rstrip_chars_loop(PyArrayMethod_Context *context,
        char *const data[], npy_intp const dimensions[],
        npy_intp const strides[], NpyAuxData *NPY_UNUSED(auxdata))
{
    int elsize1 = context->descriptors[0]->elsize;
    int elsize2 = context->descriptors[1]->elsize;
    int outsize = context->descriptors[2]->elsize;

    char *in1 = data[0];
    char *in2 = data[1];
    char *out = data[2];

    npy_intp N = dimensions[0];

    while (N--) {
        Buffer<enc> buf1(in1, elsize1);
        Buffer<enc> buf2(in2, elsize2);
        Buffer<enc> outbuf(out, outsize);
        string_lrstrip_chars(buf1, buf2, outbuf, STRIPTYPE::RIGHTSTRIP);

        in1 += strides[0];
        in2 += strides[1];
        out += strides[2];
    }

    return 0;
}


/* Resolve descriptors & promoter functions */

static NPY_CASTING
string_addition_resolve_descriptors(
        PyArrayMethodObject *NPY_UNUSED(self),
        PyArray_DTypeMeta *NPY_UNUSED(dtypes[3]),
        PyArray_Descr *given_descrs[3],
        PyArray_Descr *loop_descrs[3],
        npy_intp *NPY_UNUSED(view_offset))
{
    loop_descrs[0] = NPY_DT_CALL_ensure_canonical(given_descrs[0]);
    if (loop_descrs[0] == NULL) {
        return _NPY_ERROR_OCCURRED_IN_CAST;
    }

    loop_descrs[1] = NPY_DT_CALL_ensure_canonical(given_descrs[1]);
    if (loop_descrs[1] == NULL) {
        return _NPY_ERROR_OCCURRED_IN_CAST;
    }

    loop_descrs[2] = PyArray_DescrNew(loop_descrs[0]);
    if (loop_descrs[2] == NULL) {
        return _NPY_ERROR_OCCURRED_IN_CAST;
    }
    loop_descrs[2]->elsize += loop_descrs[1]->elsize;

    return NPY_NO_CASTING;
}


static NPY_CASTING
string_strip_whitespace_resolve_descriptors(
        PyArrayMethodObject *NPY_UNUSED(self),
        PyArray_DTypeMeta *NPY_UNUSED(dtypes[3]),
        PyArray_Descr *given_descrs[3],
        PyArray_Descr *loop_descrs[3],
        npy_intp *NPY_UNUSED(view_offset))
{
    loop_descrs[0] = NPY_DT_CALL_ensure_canonical(given_descrs[0]);
    if (loop_descrs[0] == NULL) {
        return _NPY_ERROR_OCCURRED_IN_CAST;
    }

    Py_INCREF(loop_descrs[0]);
    loop_descrs[1] = loop_descrs[0];

    return NPY_NO_CASTING;
}


static NPY_CASTING
string_strip_chars_resolve_descriptors(
        PyArrayMethodObject *NPY_UNUSED(self),
        PyArray_DTypeMeta *NPY_UNUSED(dtypes[3]),
        PyArray_Descr *given_descrs[3],
        PyArray_Descr *loop_descrs[3],
        npy_intp *NPY_UNUSED(view_offset))
{
    loop_descrs[0] = NPY_DT_CALL_ensure_canonical(given_descrs[0]);
    if (loop_descrs[0] == NULL) {
        return _NPY_ERROR_OCCURRED_IN_CAST;
    }

    loop_descrs[1] = NPY_DT_CALL_ensure_canonical(given_descrs[1]);
    if (loop_descrs[1] == NULL) {
        return _NPY_ERROR_OCCURRED_IN_CAST;
    }

    Py_INCREF(loop_descrs[0]);
    loop_descrs[2] = loop_descrs[0];

    return NPY_NO_CASTING;
}


static int
string_find_rfind_count_promoter(PyUFuncObject *NPY_UNUSED(ufunc),
        PyArray_DTypeMeta *op_dtypes[], PyArray_DTypeMeta *signature[],
        PyArray_DTypeMeta *new_op_dtypes[])
{
    Py_INCREF(op_dtypes[0]);
    new_op_dtypes[0] = op_dtypes[0];
    Py_INCREF(op_dtypes[1]);
    new_op_dtypes[1] = op_dtypes[1];
    new_op_dtypes[2] = &PyArray_Int64DType;
    new_op_dtypes[3] = &PyArray_Int64DType;
    new_op_dtypes[4] = PyArray_DTypeFromTypeNum(NPY_DEFAULT_INT);
    return 0;
}


static int
string_startswith_endswith_promoter(PyUFuncObject *NPY_UNUSED(ufunc),
        PyArray_DTypeMeta *op_dtypes[], PyArray_DTypeMeta *signature[],
        PyArray_DTypeMeta *new_op_dtypes[])
{
    Py_INCREF(op_dtypes[0]);
    new_op_dtypes[0] = op_dtypes[0];
    Py_INCREF(op_dtypes[1]);
    new_op_dtypes[1] = op_dtypes[1];
    new_op_dtypes[2] = &PyArray_Int64DType;
    new_op_dtypes[3] = &PyArray_Int64DType;
    new_op_dtypes[4] = &PyArray_BoolDType;
    return 0;
}


/*
 * Machinery to add the string loops to the existing ufuncs.
 */

static int
install_promoter(PyObject *umath, const char *ufunc_name,
                 PyObject *promoterinfo)
{
    PyObject *name = PyUnicode_FromString(ufunc_name);
    if (name == nullptr) {
        return -1;
    }
    PyObject *ufunc = PyObject_GetItem(umath, name);
    Py_DECREF(name);
    if (ufunc == nullptr) {
        return -1;
    }

    int res = PyUFunc_AddLoop((PyUFuncObject *)ufunc, promoterinfo, 0);
    Py_DECREF(ufunc);
    return res;
}


/*
 * This function replaces the strided loop with the passed in one,
 * and registers it with the given ufunc.
 */
static int
add_loop(PyObject *umath, const char *ufunc_name,
         PyArrayMethod_Spec *spec, PyArrayMethod_StridedLoop *loop)
{
    PyObject *name = PyUnicode_FromString(ufunc_name);
    if (name == nullptr) {
        return -1;
    }
    PyObject *ufunc = PyObject_GetItem(umath, name);
    Py_DECREF(name);
    if (ufunc == nullptr) {
        return -1;
    }
    spec->slots[0].pfunc = (void *)loop;

    int res = PyUFunc_AddLoopFromSpec_int(ufunc, spec, 1);
    Py_DECREF(ufunc);
    return res;
}


template<bool rstrip, typename character, COMP...>
struct add_loops;

template<bool rstrip, typename character>
struct add_loops<rstrip, character> {
    int operator()(PyObject*, PyArrayMethod_Spec*) {
        return 0;
    }
};

template<bool rstrip, typename character, COMP comp, COMP... comps>
struct add_loops<rstrip, character, comp, comps...> {
    int operator()(PyObject* umath, PyArrayMethod_Spec* spec) {
        PyArrayMethod_StridedLoop* loop = string_comparison_loop<rstrip, comp, character>;

        if (add_loop(umath, comp_name(comp), spec, loop) < 0) {
            return -1;
        }
        else {
            return add_loops<rstrip, character, comps...>()(umath, spec);
        }
    }
};


static int
init_comparison(PyObject *umath)
{
    int res = -1;
    PyArray_DTypeMeta *String = &PyArray_BytesDType;
    PyArray_DTypeMeta *Unicode = &PyArray_UnicodeDType;
    PyArray_DTypeMeta *Bool = &PyArray_BoolDType;

    /* We start with the string loops: */
    PyArray_DTypeMeta *dtypes[] = {String, String, Bool};
    /*
     * We only have one loop right now, the strided one.  The default type
     * resolver ensures native byte order/canonical representation.
     */
    PyType_Slot slots[] = {
        {NPY_METH_strided_loop, nullptr},
        {0, nullptr}
    };

    PyArrayMethod_Spec spec = {};
    spec.name = "templated_string_comparison";
    spec.nin = 2;
    spec.nout = 1;
    spec.dtypes = dtypes;
    spec.slots = slots;
    spec.flags = NPY_METH_NO_FLOATINGPOINT_ERRORS;

    /* All String loops */
    using string_looper = add_loops<false, npy_byte, COMP::EQ, COMP::NE, COMP::LT, COMP::LE, COMP::GT, COMP::GE>;
    if (string_looper()(umath, &spec) < 0) {
        goto finish;
    }

    /* All Unicode loops */
    using ucs_looper = add_loops<false, npy_ucs4, COMP::EQ, COMP::NE, COMP::LT, COMP::LE, COMP::GT, COMP::GE>;
    dtypes[0] = Unicode;
    dtypes[1] = Unicode;
    if (ucs_looper()(umath, &spec) < 0) {
        goto finish;
    }

    res = 0;
  finish:
    Py_DECREF(String);
    Py_DECREF(Unicode);
    Py_DECREF(Bool);
    return res;
}


static int
init_promoter(PyObject *umath, const char *name, int nin, int nout,
              promoter_function promoter)
{
    PyObject *promoter_obj = PyCapsule_New((void *) promoter, "numpy._ufunc_promoter", NULL);
    if (promoter_obj == NULL) {
        return -1;
    }

    PyObject *dtypes_tuple = PyTuple_New(nin + nout);
    if (dtypes_tuple == NULL) {
        Py_DECREF(promoter_obj);
        return -1;
    }
    for (int i = 0; i < nin + nout; i++) {
        PyTuple_SET_ITEM(dtypes_tuple, i, Py_None);
    }

    PyObject *info = PyTuple_Pack(2, dtypes_tuple, promoter_obj);
    Py_DECREF(dtypes_tuple);
    Py_DECREF(promoter_obj);
    if (info == NULL) {
        return -1;
    }

    if (install_promoter(umath, name, info) < 0) {
        return -1;
    }

    return 0;
}


template <ENCODING enc>
static int
init_ufunc(PyObject *umath, const char *name, const char *specname, int nin, int nout,
           NPY_TYPES *typenums, PyArrayMethod_StridedLoop loop,
           resolve_descriptors_function resolve_descriptors)
{
    int res = -1;

    PyArray_DTypeMeta **dtypes = (PyArray_DTypeMeta **) PyMem_Malloc(
        (nin + nout) * sizeof(PyArray_DTypeMeta *));
    if (dtypes == NULL) {
        PyErr_NoMemory();
        return -1;
    }

    for (int i = 0; i < nin+nout; i++) {
        if (typenums[i] == NPY_OBJECT && enc == ENCODING::UTF32) {
            dtypes[i] = &PyArray_UnicodeDType;
        }
        else if (typenums[i] == NPY_OBJECT && enc == ENCODING::ASCII) {
            dtypes[i] = &PyArray_BytesDType;
        }
        else {
            dtypes[i] = PyArray_DTypeFromTypeNum(typenums[i]);
        }
    }

    PyType_Slot slots[3];
    slots[0] = {NPY_METH_strided_loop, nullptr};
    slots[2] = {0, nullptr};
    if (resolve_descriptors != NULL) {
        slots[1] = {NPY_METH_resolve_descriptors, (void *) resolve_descriptors};
    }
    else {
        slots[1] = {0, nullptr};
    }

    PyArrayMethod_Spec spec = {};
    spec.name = specname;
    spec.nin = nin;
    spec.nout = nout;
    spec.dtypes = dtypes;
    spec.slots = slots;
    spec.flags = NPY_METH_NO_FLOATINGPOINT_ERRORS;

    if (add_loop(umath, name, &spec, loop) < 0) {
        goto finish;
    }

    res = 0;
  finish:
    for (int i = 0; i < nin+nout; i++) {
        Py_DECREF(dtypes[i]);
    }
    PyMem_Free((void *) dtypes);
    return res;
}


static NPY_CASTING
string_lower_upper_resolve_descriptors(
        PyArrayMethodObject *NPY_UNUSED(self),
        PyArray_DTypeMeta *NPY_UNUSED(dtypes[3]),
        PyArray_Descr *given_descrs[3],
        PyArray_Descr *loop_descrs[3],
        npy_intp *NPY_UNUSED(view_offset))
{
    loop_descrs[0] = NPY_DT_CALL_ensure_canonical(given_descrs[0]);
    if (loop_descrs[0] == NULL) {
        return _NPY_ERROR_OCCURRED_IN_CAST;
    }

    Py_INCREF(loop_descrs[0]);
    loop_descrs[1] = loop_descrs[0];

    return NPY_NO_CASTING;
}


static int
init_lower(PyObject *umath)
{
    int res = -1;
    /* NOTE: This should receive global symbols? */
    PyArray_DTypeMeta *String = PyArray_DTypeFromTypeNum(NPY_STRING);
    PyArray_DTypeMeta *Unicode = PyArray_DTypeFromTypeNum(NPY_UNICODE);

    /* We start with the string loops: */
    PyArray_DTypeMeta *dtypes[] = {String, String};
    /*
     * We only have one loop right now, the strided one.  The default type
     * resolver ensures native byte order/canonical representation.
     */
    PyType_Slot slots[] = {
        {NPY_METH_strided_loop, nullptr},
        {NPY_METH_resolve_descriptors, (void *) &string_lower_upper_resolve_descriptors},
        {0, nullptr}
    };

    PyArrayMethod_Spec spec = {};
    spec.name = "templated_string_lower";
    spec.nin = 1;
    spec.nout = 1;
    spec.dtypes = dtypes;
    spec.slots = slots;
    spec.flags = NPY_METH_NO_FLOATINGPOINT_ERRORS;

    /* All String loops */
    if (add_loop(umath, "lower", &spec, string_lower_loop<npy_byte>) < 0) {
        goto finish;
    }

    /* All Unicode loops */
    dtypes[0] = Unicode;
    dtypes[1] = Unicode;
    if (add_loop(umath, "lower", &spec, string_lower_loop<npy_ucs4>) < 0) {
        goto finish;
    }

    res = 0;
  finish:
    Py_DECREF(String);
    Py_DECREF(Unicode);
    return res;
}


static int
init_upper(PyObject *umath)
{
    int res = -1;
    /* NOTE: This should receive global symbols? */
    PyArray_DTypeMeta *String = PyArray_DTypeFromTypeNum(NPY_STRING);
    PyArray_DTypeMeta *Unicode = PyArray_DTypeFromTypeNum(NPY_UNICODE);

    /* We start with the string loops: */
    PyArray_DTypeMeta *dtypes[] = {String, String};
    /*
     * We only have one loop right now, the strided one.  The default type
     * resolver ensures native byte order/canonical representation.
     */
    PyType_Slot slots[] = {
        {NPY_METH_strided_loop, nullptr},
        {NPY_METH_resolve_descriptors, (void *) &string_lower_upper_resolve_descriptors},
        {0, nullptr}
    };

    PyArrayMethod_Spec spec = {};
    spec.name = "templated_string_upper";
    spec.nin = 1;
    spec.nout = 1;
    spec.dtypes = dtypes;
    spec.slots = slots;
    spec.flags = NPY_METH_NO_FLOATINGPOINT_ERRORS;

    /* All String loops */
    if (add_loop(umath, "upper", &spec, string_upper_loop<npy_byte>) < 0) {
        goto finish;
    }

    /* All Unicode loops */
    dtypes[0] = Unicode;
    dtypes[1] = Unicode;
    if (add_loop(umath, "upper", &spec, string_upper_loop<npy_ucs4>) < 0) {
        goto finish;
    }

    res = 0;
  finish:
    Py_DECREF(String);
    Py_DECREF(Unicode);
    return res;
}


NPY_NO_EXPORT int
init_string_ufuncs(PyObject *umath)
{
    NPY_TYPES dtypes[] = {NPY_STRING, NPY_STRING, NPY_STRING, NPY_STRING, NPY_STRING};

    if (init_comparison(umath) < 0) {
        return -1;
    }

    // We use NPY_OBJECT as a sentinel value here, and this will be replaced by the
    // corresponding string dtype (either NPY_STRING or NPY_UNICODE).
    dtypes[0] = dtypes[1] = dtypes[2] = NPY_OBJECT;
    if (init_ufunc<ENCODING::ASCII>(
            umath, "add", "templated_string_add", 2, 1, dtypes,
            string_add_loop<ENCODING::ASCII>, string_addition_resolve_descriptors) < 0) {
        return -1;
    }
    if (init_ufunc<ENCODING::UTF32>(
            umath, "add", "templated_string_add", 2, 1, dtypes,
            string_add_loop<ENCODING::UTF32>, string_addition_resolve_descriptors) < 0) {
        return -1;
    }

    dtypes[0] = NPY_OBJECT;
    dtypes[1] = NPY_DEFAULT_INT;
    if (init_ufunc<ENCODING::ASCII>(
            umath, "str_len", "templated_string_len", 1, 1, dtypes,
            string_len_loop<ENCODING::ASCII>, NULL) < 0) {
        return -1;
    }
    if (init_ufunc<ENCODING::UTF32>(
            umath, "str_len", "templated_string_len", 1, 1, dtypes,
            string_len_loop<ENCODING::UTF32>, NULL) < 0) {
        return -1;
    }

    dtypes[0] = NPY_OBJECT;
    dtypes[1] = NPY_BOOL;
    if (init_ufunc<ENCODING::ASCII>(
            umath, "isalpha", "templated_string_isalpha", 1, 1, dtypes,
            string_isalpha_loop<ENCODING::ASCII>, NULL) < 0) {
        return -1;
    }
    if (init_ufunc<ENCODING::UTF32>(
            umath, "isalpha", "templated_string_isalpha", 1, 1, dtypes,
            string_isalpha_loop<ENCODING::UTF32>, NULL) < 0) {
        return -1;
    }

    dtypes[0] = dtypes[1] = NPY_OBJECT;
    dtypes[2] = dtypes[3] = NPY_INT64;
    dtypes[4] = NPY_DEFAULT_INT;
    if (init_ufunc<ENCODING::ASCII>(
            umath, "find", "templated_string_find", 4, 1, dtypes,
            string_find_loop<ENCODING::ASCII>, NULL) < 0) {
        return -1;
    }
    if (init_ufunc<ENCODING::UTF32>(
            umath, "find", "templated_string_find", 4, 1, dtypes,
            string_find_loop<ENCODING::UTF32>, NULL) < 0) {
        return -1;
    }
    if (init_ufunc<ENCODING::ASCII>(
            umath, "rfind", "templated_string_rfind", 4, 1, dtypes,
            string_rfind_loop<ENCODING::ASCII>, NULL) < 0) {
        return -1;
    }
    if (init_ufunc<ENCODING::UTF32>(
            umath, "rfind", "templated_string_rfind", 4, 1, dtypes,
            string_rfind_loop<ENCODING::UTF32>, NULL) < 0) {
        return -1;
    }
    if (init_ufunc<ENCODING::ASCII>(
            umath, "count", "templated_string_count", 4, 1, dtypes,
            string_count_loop<ENCODING::ASCII>, NULL) < 0) {
        return -1;
    }
    if (init_ufunc<ENCODING::UTF32>(
            umath, "count", "templated_string_count", 4, 1, dtypes,
            string_count_loop<ENCODING::UTF32>, NULL) < 0) {
        return -1;
    }
    if (init_promoter(umath, "find", 4, 1, string_find_rfind_count_promoter) < 0) {
        return -1;
    }
    if (init_promoter(umath, "rfind", 4, 1, string_find_rfind_count_promoter) < 0) {
        return -1;
    }
    if (init_promoter(umath, "count", 4, 1, string_find_rfind_count_promoter) < 0) {
        return -1;
    }

    dtypes[0] = dtypes[1] = NPY_OBJECT;
    dtypes[2] = dtypes[3] = NPY_INT64;
    dtypes[4] = NPY_BOOL;
    if (init_ufunc<ENCODING::ASCII>(
            umath, "startswith", "templated_string_startswith", 4, 1, dtypes,
            string_startswith_loop<ENCODING::ASCII>, NULL) < 0) {
        return -1;
    }
    if (init_ufunc<ENCODING::UTF32>(
            umath, "startswith", "templated_string_startswith", 4, 1, dtypes,
            string_startswith_loop<ENCODING::UTF32>, NULL) < 0) {
        return -1;
    }
    if (init_ufunc<ENCODING::ASCII>(
            umath, "endswith", "templated_string_endswith", 4, 1, dtypes,
            string_endswith_loop<ENCODING::ASCII>, NULL) < 0) {
        return -1;
    }
    if (init_ufunc<ENCODING::UTF32>(
            umath, "endswith", "templated_string_endswith", 4, 1, dtypes,
            string_endswith_loop<ENCODING::UTF32>, NULL) < 0) {
        return -1;
    }
    if (init_promoter(umath, "startswith", 4, 1, string_startswith_endswith_promoter) < 0) {
        return -1;
    }
    if (init_promoter(umath, "endswith", 4, 1, string_startswith_endswith_promoter) < 0) {
        return -1;
    }

    dtypes[0] = NPY_OBJECT;
    dtypes[1] = NPY_BOOL;
    if (init_ufunc<ENCODING::ASCII>(
            umath, "isdigit", "templated_string_isdigit", 1, 1, dtypes,
            string_isdigit_loop<ENCODING::ASCII>, NULL) < 0) {
        return -1;
    }
    if (init_ufunc<ENCODING::UTF32>(
            umath, "isdigit", "templated_string_isdigit", 1, 1, dtypes,
            string_isdigit_loop<ENCODING::UTF32>, NULL) < 0) {
        return -1;
    }

    if (init_ufunc<ENCODING::ASCII>(
            umath, "isspace", "templated_string_isspace", 1, 1, dtypes,
            string_isspace_loop<ENCODING::ASCII>, NULL) < 0) {
        return -1;
    }
    if (init_ufunc<ENCODING::UTF32>(
            umath, "isspace", "templated_string_isspace", 1, 1, dtypes,
            string_isspace_loop<ENCODING::UTF32>, NULL) < 0) {
        return -1;
    }

    if (init_ufunc<ENCODING::UTF32>(
            umath, "isdecimal", "templated_string_isdecimal", 1, 1, dtypes,
            string_isdecimal_loop, NULL) < 0) {
        return -1;
    }

    if (init_ufunc<ENCODING::UTF32>(
            umath, "isnumeric", "templated_string_isnumeric", 1, 1, dtypes,
            string_isnumeric_loop, NULL) < 0) {
        return -1;
    }

    dtypes[0] = dtypes[1] = NPY_OBJECT;
    if (init_ufunc<ENCODING::ASCII>(
            umath, "_lstrip_whitespace", "templated_string_lstrip", 1, 1, dtypes,
            string_lstrip_whitespace_loop<ENCODING::ASCII>,
            string_strip_whitespace_resolve_descriptors) < 0) {
        return -1;
    }
    if (init_ufunc<ENCODING::UTF32>(
            umath, "_lstrip_whitespace", "templated_string_lstrip", 1, 1, dtypes,
            string_lstrip_whitespace_loop<ENCODING::UTF32>,
            string_strip_whitespace_resolve_descriptors) < 0) {
        return -1;
    }
    if (init_ufunc<ENCODING::ASCII>(
            umath, "_rstrip_whitespace", "templated_string_rstrip", 1, 1, dtypes,
            string_rstrip_whitespace_loop<ENCODING::ASCII>,
            string_strip_whitespace_resolve_descriptors) < 0) {
        return -1;
    }
    if (init_ufunc<ENCODING::UTF32>(
            umath, "_rstrip_whitespace", "templated_string_rstrip", 1, 1, dtypes,
            string_rstrip_whitespace_loop<ENCODING::UTF32>,
            string_strip_whitespace_resolve_descriptors) < 0) {
        return -1;
    }
    if (init_ufunc<ENCODING::ASCII>(
            umath, "_strip_whitespace", "templated_string_strip", 1, 1, dtypes,
            string_strip_whitespace_loop<ENCODING::ASCII>,
            string_strip_whitespace_resolve_descriptors) < 0) {
        return -1;
    }
    if (init_ufunc<ENCODING::UTF32>(
            umath, "_strip_whitespace", "templated_string_strip", 1, 1, dtypes,
            string_strip_whitespace_loop<ENCODING::UTF32>,
            string_strip_whitespace_resolve_descriptors) < 0) {
        return -1;
    }

    dtypes[0] = dtypes[1] = dtypes[2] = NPY_OBJECT;
    if (init_ufunc<ENCODING::ASCII>(
            umath, "_lstrip_chars", "templated_string_lstrip", 2, 1, dtypes,
            string_lstrip_chars_loop<ENCODING::ASCII>,
            string_strip_chars_resolve_descriptors) < 0) {
        return -1;
    }
    if (init_ufunc<ENCODING::UTF32>(
            umath, "_lstrip_chars", "templated_string_lstrip", 2, 1, dtypes,
            string_lstrip_chars_loop<ENCODING::UTF32>,
            string_strip_chars_resolve_descriptors) < 0) {
        return -1;
    }
    if (init_ufunc<ENCODING::ASCII>(
            umath, "_rstrip_chars", "templated_string_rstrip", 2, 1, dtypes,
            string_rstrip_chars_loop<ENCODING::ASCII>,
            string_strip_chars_resolve_descriptors) < 0) {
        return -1;
    }
    if (init_ufunc<ENCODING::UTF32>(
            umath, "_rstrip_chars", "templated_string_rstrip", 2, 1, dtypes,
            string_rstrip_chars_loop<ENCODING::UTF32>,
            string_strip_chars_resolve_descriptors) < 0) {
        return -1;
    }
    if (init_ufunc<ENCODING::ASCII>(
            umath, "_strip_chars", "templated_string_strip", 2, 1, dtypes,
            string_strip_chars_loop<ENCODING::ASCII>,
            string_strip_chars_resolve_descriptors) < 0) {
        return -1;
    }
    if (init_ufunc<ENCODING::UTF32>(
            umath, "_strip_chars", "templated_string_strip", 2, 1, dtypes,
            string_strip_chars_loop<ENCODING::UTF32>,
            string_strip_chars_resolve_descriptors) < 0) {
        return -1;
    }

    if (init_lower(umath) < 0) {
        return -1;
    }

    if (init_upper(umath) < 0) {
        return -1;
    }

    return 0;
}


template <bool rstrip, typename character>
static PyArrayMethod_StridedLoop *
get_strided_loop(int comp)
{
    switch (comp) {
        case Py_EQ:
            return string_comparison_loop<rstrip, COMP::EQ, character>;
        case Py_NE:
            return string_comparison_loop<rstrip, COMP::NE, character>;
        case Py_LT:
            return string_comparison_loop<rstrip, COMP::LT, character>;
        case Py_LE:
            return string_comparison_loop<rstrip, COMP::LE, character>;
        case Py_GT:
            return string_comparison_loop<rstrip, COMP::GT, character>;
        case Py_GE:
            return string_comparison_loop<rstrip, COMP::GE, character>;
        default:
            assert(false);  /* caller ensures this */
    }
    return nullptr;
}


/*
 * This function is used for `compare_chararrays` and currently also void
 * comparisons (unstructured voids).  The first could probably be deprecated
 * and removed but is used by `np.char.chararray` the latter should also be
 * moved to the ufunc probably (removing the need for manual looping).
 *
 * The `rstrip` mechanism is presumably for some fortran compat, but the
 * question is whether it would not be better to have/use `rstrip` on such
 * an array first...
 *
 * NOTE: This function is also used for unstructured voids, this works because
 *       `npy_byte` is correct.
 */
NPY_NO_EXPORT PyObject *
_umath_strings_richcompare(
        PyArrayObject *self, PyArrayObject *other, int cmp_op, int rstrip)
{
    NpyIter *iter = nullptr;
    PyObject *result = nullptr;

    char **dataptr = nullptr;
    npy_intp *strides = nullptr;
    npy_intp *countptr = nullptr;
    npy_intp size = 0;

    PyArrayMethod_Context context = {};
    NpyIter_IterNextFunc *iternext = nullptr;

    npy_uint32 it_flags = (
            NPY_ITER_EXTERNAL_LOOP | NPY_ITER_ZEROSIZE_OK |
            NPY_ITER_BUFFERED | NPY_ITER_GROWINNER);
    npy_uint32 op_flags[3] = {
            NPY_ITER_READONLY | NPY_ITER_ALIGNED,
            NPY_ITER_READONLY | NPY_ITER_ALIGNED,
            NPY_ITER_WRITEONLY | NPY_ITER_ALLOCATE | NPY_ITER_ALIGNED};

    PyArrayMethod_StridedLoop *strided_loop = nullptr;
    NPY_BEGIN_THREADS_DEF;

    if (PyArray_TYPE(self) != PyArray_TYPE(other)) {
        /*
         * Comparison between Bytes and Unicode is not defined in Py3K;
         * we follow.
         * TODO: This makes no sense at all for `compare_chararrays`, kept
         *       only under the assumption that we are more likely to deprecate
         *       than fix it to begin with.
         */
        Py_INCREF(Py_NotImplemented);
        return Py_NotImplemented;
    }

    PyArrayObject *ops[3] = {self, other, nullptr};
    PyArray_Descr *descrs[3] = {nullptr, nullptr, PyArray_DescrFromType(NPY_BOOL)};
    /* TODO: ensuring native byte order is not really necessary for == and != */
    descrs[0] = NPY_DT_CALL_ensure_canonical(PyArray_DESCR(self));
    if (descrs[0] == nullptr) {
        goto finish;
    }
    descrs[1] = NPY_DT_CALL_ensure_canonical(PyArray_DESCR(other));
    if (descrs[1] == nullptr) {
        goto finish;
    }

    /*
     * Create the iterator:
     */
    iter = NpyIter_AdvancedNew(
            3, ops, it_flags, NPY_KEEPORDER, NPY_SAFE_CASTING, op_flags, descrs,
            -1, nullptr, nullptr, 0);
    if (iter == nullptr) {
        goto finish;
    }

    size = NpyIter_GetIterSize(iter);
    if (size == 0) {
        result = (PyObject *)NpyIter_GetOperandArray(iter)[2];
        Py_INCREF(result);
        goto finish;
    }

    iternext = NpyIter_GetIterNext(iter, nullptr);
    if (iternext == nullptr) {
        goto finish;
    }

    /*
     * Prepare the inner-loop and execute it (we only need descriptors to be
     * passed in).
     */
    context.descriptors = descrs;

    dataptr = NpyIter_GetDataPtrArray(iter);
    strides = NpyIter_GetInnerStrideArray(iter);
    countptr = NpyIter_GetInnerLoopSizePtr(iter);

    if (rstrip == 0) {
        /* NOTE: Also used for VOID, so can be STRING, UNICODE, or VOID: */
        if (descrs[0]->type_num != NPY_UNICODE) {
            strided_loop = get_strided_loop<false, npy_byte>(cmp_op);
        }
        else {
            strided_loop = get_strided_loop<false, npy_ucs4>(cmp_op);
        }
    }
    else {
        if (descrs[0]->type_num != NPY_UNICODE) {
            strided_loop = get_strided_loop<true, npy_byte>(cmp_op);
        }
        else {
            strided_loop = get_strided_loop<true, npy_ucs4>(cmp_op);
        }
    }

    NPY_BEGIN_THREADS_THRESHOLDED(size);

    do {
         /* We know the loop cannot fail */
         strided_loop(&context, dataptr, countptr, strides, nullptr);
    } while (iternext(iter) != 0);

    NPY_END_THREADS;

    result = (PyObject *)NpyIter_GetOperandArray(iter)[2];
    Py_INCREF(result);

 finish:
    if (NpyIter_Deallocate(iter) < 0) {
        Py_CLEAR(result);
    }
    Py_XDECREF(descrs[0]);
    Py_XDECREF(descrs[1]);
    Py_XDECREF(descrs[2]);
    return result;
}<|MERGE_RESOLUTION|>--- conflicted
+++ resolved
@@ -27,6 +27,10 @@
 
 enum class STRIPTYPE {
     LEFTSTRIP, RIGHTSTRIP, BOTHSTRIP
+};
+
+enum class CAPITALIZATION {
+    TOLOWER, TOUPPER
 };
 
 
@@ -243,41 +247,6 @@
 }
 
 
-<<<<<<< HEAD
-template <typename character>
-static inline void
-string_lower(character *str, int elsize, character *out, int outsize)
-{
-    int len = get_length<character>(str, elsize);
-    if (len == 0) {
-        memset(out, 0, outsize * sizeof(character));
-    }
-
-    int i;
-    for (i = 0; i < len; i++) {
-        *out = Py_UNICODE_TOLOWER(str[i]);
-        out++;
-    }
-    memset(out, 0, (outsize - i) * sizeof(character));
-}
-
-
-template <typename character>
-static inline void
-string_upper(character *str, int elsize, character *out, int outsize)
-{
-    int len = get_length<character>(str, elsize);
-    if (len == 0) {
-        memset(out, 0, outsize * sizeof(character));
-    }
-
-    int i;
-    for (i = 0; i < len; i++) {
-        *out = Py_UNICODE_TOUPPER(str[i]);
-        out++;
-    }
-    memset(out, 0, (outsize - i) * sizeof(character));
-=======
 template <ENCODING enc>
 static inline npy_intp
 string_find(Buffer<enc> buf1, Buffer<enc> buf2, npy_int64 start, npy_int64 end)
@@ -352,7 +321,7 @@
 {
     npy_int64 len = buf.num_codepoints();
     if (len == 0) {
-        out.buffer_fill_with_zeros_after_index(0);
+        out.buffer_fill_with_zeros();
         return;
     }
 
@@ -387,7 +356,7 @@
 {
     npy_int64 len1 = buf1.num_codepoints();
     if (len1 == 0) {
-        out.buffer_fill_with_zeros_after_index(0);
+        out.buffer_fill_with_zeros();
         return;
     }
 
@@ -449,7 +418,30 @@
         return 0;
     }
     return count;
->>>>>>> 82ba4f40
+}
+
+
+template <ENCODING enc>
+static inline void
+string_change_capitalization(Buffer<enc> buf, Buffer<enc> out, CAPITALIZATION cap)
+{
+    npy_int64 len = buf.num_codepoints();
+    if (len == 0) {
+        buf.buffer_fill_with_zeros();
+        return;
+    }
+
+    npy_int64 i;
+    for (i = 0; i < len; i++) {
+        switch (cap) {
+        case CAPITALIZATION::TOLOWER:
+            *out.buf = Py_UNICODE_TOLOWER(buf[i]);
+        case CAPITALIZATION::TOUPPER:
+            *out.buf = Py_UNICODE_TOUPPER(buf[i]);
+        }
+        out++;
+    }
+    out.buffer_fill_with_zeros();
 }
 
 
@@ -586,70 +578,7 @@
 }
 
 
-<<<<<<< HEAD
-template <typename character>
-static int
-string_lower_loop(PyArrayMethod_Context *context,
-        char *const data[], npy_intp const dimensions[],
-        npy_intp const strides[], NpyAuxData *NPY_UNUSED(auxdata))
-{
-    int elsize = context->descriptors[0]->elsize / sizeof(character);
-    int outsize = context->descriptors[1]->elsize / sizeof(character);
-
-    char *in = data[0];
-    char *out = data[1];
-
-    npy_intp N = dimensions[0];
-
-    while (N--) {
-        string_lower<character>((character *) in, elsize,
-                                (character *) out, outsize);
-
-        in += strides[0];
-        out += strides[1];
-    }
-
-    return 0;
-}
-
-
-template <typename character>
-static int
-string_upper_loop(PyArrayMethod_Context *context,
-        char *const data[], npy_intp const dimensions[],
-        npy_intp const strides[], NpyAuxData *NPY_UNUSED(auxdata))
-{
-    int elsize = context->descriptors[0]->elsize / sizeof(character);
-    int outsize = context->descriptors[1]->elsize / sizeof(character);
-
-    char *in = data[0];
-    char *out = data[1];
-
-    npy_intp N = dimensions[0];
-
-    while (N--) {
-        string_upper<character>((character *) in, elsize,
-                                (character *) out, outsize);
-
-        in += strides[0];
-        out += strides[1];
-    }
-
-    return 0;
-}
-
-
-/*
- * Machinery to add the string loops to the existing ufuncs.
- */
-
-/*
- * This function replaces the strided loop with the passed in one,
- * and registers it with the given ufunc.
- */
-=======
-template <ENCODING enc>
->>>>>>> 82ba4f40
+template <ENCODING enc>
 static int
 string_isalpha_loop(PyArrayMethod_Context *context,
         char *const data[], npy_intp const dimensions[],
@@ -1109,6 +1038,60 @@
         in1 += strides[0];
         in2 += strides[1];
         out += strides[2];
+    }
+
+    return 0;
+}
+
+
+template <ENCODING enc>
+static int
+string_lower_loop(PyArrayMethod_Context *context,
+        char *const data[], npy_intp const dimensions[],
+        npy_intp const strides[], NpyAuxData *NPY_UNUSED(auxdata))
+{
+    int elsize = context->descriptors[0]->elsize;
+    int outsize = context->descriptors[1]->elsize;
+
+    char *in = data[0];
+    char *out = data[1];
+
+    npy_intp N = dimensions[0];
+
+    while (N--) {
+        Buffer<enc> buf(in, elsize);
+        Buffer<enc> outbuf(out, outsize);
+        string_change_capitalization(buf, outbuf, CAPITALIZATION::TOLOWER);
+
+        in += strides[0];
+        out += strides[1];
+    }
+
+    return 0;
+}
+
+
+template <ENCODING enc>
+static int
+string_upper_loop(PyArrayMethod_Context *context,
+        char *const data[], npy_intp const dimensions[],
+        npy_intp const strides[], NpyAuxData *NPY_UNUSED(auxdata))
+{
+    int elsize = context->descriptors[0]->elsize;
+    int outsize = context->descriptors[1]->elsize;
+
+    char *in = data[0];
+    char *out = data[1];
+
+    npy_intp N = dimensions[0];
+
+    while (N--) {
+        Buffer<enc> buf(in, elsize);
+        Buffer<enc> outbuf(out, outsize);
+        string_change_capitalization(buf, outbuf, CAPITALIZATION::TOUPPER);
+
+        in += strides[0];
+        out += strides[1];
     }
 
     return 0;
@@ -1185,6 +1168,26 @@
 
     Py_INCREF(loop_descrs[0]);
     loop_descrs[2] = loop_descrs[0];
+
+    return NPY_NO_CASTING;
+}
+
+
+static NPY_CASTING
+string_lower_upper_resolve_descriptors(
+        PyArrayMethodObject *NPY_UNUSED(self),
+        PyArray_DTypeMeta *NPY_UNUSED(dtypes[3]),
+        PyArray_Descr *given_descrs[3],
+        PyArray_Descr *loop_descrs[3],
+        npy_intp *NPY_UNUSED(view_offset))
+{
+    loop_descrs[0] = NPY_DT_CALL_ensure_canonical(given_descrs[0]);
+    if (loop_descrs[0] == NULL) {
+        return _NPY_ERROR_OCCURRED_IN_CAST;
+    }
+
+    Py_INCREF(loop_descrs[0]);
+    loop_descrs[1] = loop_descrs[0];
 
     return NPY_NO_CASTING;
 }
@@ -1788,11 +1791,29 @@
         return -1;
     }
 
-    if (init_lower(umath) < 0) {
-        return -1;
-    }
-
-    if (init_upper(umath) < 0) {
+    dtypes[0] = dtypes[1] = NPY_OBJECT;
+    if (init_ufunc<ENCODING::ASCII>(
+            umath, "lower", "templated_string_lower", 1, 1, dtypes,
+            string_lower_loop<ENCODING::ASCII>,
+            string_lower_upper_resolve_descriptors) < 0) {
+        return -1;
+    }
+    if (init_ufunc<ENCODING::UTF32>(
+            umath, "lower", "templated_string_lower", 1, 1, dtypes,
+            string_lower_loop<ENCODING::UTF32>,
+            string_lower_upper_resolve_descriptors) < 0) {
+        return -1;
+    }
+    if (init_ufunc<ENCODING::ASCII>(
+            umath, "upper", "templated_string_upper", 1, 1, dtypes,
+            string_upper_loop<ENCODING::ASCII>,
+            string_lower_upper_resolve_descriptors) < 0) {
+        return -1;
+    }
+    if (init_ufunc<ENCODING::UTF32>(
+            umath, "upper", "templated_string_upper", 1, 1, dtypes,
+            string_upper_loop<ENCODING::UTF32>,
+            string_lower_upper_resolve_descriptors) < 0) {
         return -1;
     }
 
