import copy
import sys
import gc
import tempfile
import pytest
from os import path
from io import BytesIO
from itertools import chain
import pickle

import numpy as np
from numpy.exceptions import AxisError, ComplexWarning
from numpy.testing import (
        assert_, assert_equal, IS_PYPY, assert_almost_equal,
        assert_array_equal, assert_array_almost_equal,
        assert_array_almost_equal_nulp, assert_raises,
        assert_raises_regex, assert_warns, suppress_warnings,
        _assert_valid_refcount, HAS_REFCOUNT, IS_PYSTON, IS_WASM
        )
from numpy.testing._private.utils import _no_tracing, requires_memory
from numpy._utils import asbytes, asunicode


class TestRegression:
    def test_invalid_round(self):
        # Ticket #3
        v = 4.7599999999999998
        assert_array_equal(np.array([v]), np.array(v))

    def test_mem_empty(self):
        # Ticket #7
        np.empty((1,), dtype=[('x', np.int64)])

    def test_pickle_transposed(self):
        # Ticket #16
        a = np.transpose(np.array([[2, 9], [7, 0], [3, 8]]))
        for proto in range(2, pickle.HIGHEST_PROTOCOL + 1):
            with BytesIO() as f:
                pickle.dump(a, f, protocol=proto)
                f.seek(0)
                b = pickle.load(f)
            assert_array_equal(a, b)

    def test_dtype_names(self):
        # Ticket #35
        # Should succeed
        np.dtype([(('name', 'label'), np.int32, 3)])

    def test_reduce(self):
        # Ticket #40
        assert_almost_equal(np.add.reduce([1., .5], dtype=None), 1.5)

    def test_zeros_order(self):
        # Ticket #43
        np.zeros([3], int, 'C')
        np.zeros([3], order='C')
        np.zeros([3], int, order='C')

    def test_asarray_with_order(self):
        # Check that nothing is done when order='F' and array C/F-contiguous
        a = np.ones(2)
        assert_(a is np.asarray(a, order='F'))

    def test_ravel_with_order(self):
        # Check that ravel works when order='F' and array C/F-contiguous
        a = np.ones(2)
        assert_(not a.ravel('F').flags.owndata)

    def test_sort_bigendian(self):
        # Ticket #47
        a = np.linspace(0, 10, 11)
        c = a.astype(np.dtype('<f8'))
        c.sort()
        assert_array_almost_equal(c, a)

    def test_negative_nd_indexing(self):
        # Ticket #49
        c = np.arange(125).reshape((5, 5, 5))
        origidx = np.array([-1, 0, 1])
        idx = np.array(origidx)
        c[idx]
        assert_array_equal(idx, origidx)

    def test_char_dump(self):
        # Ticket #50
        ca = np.char.array(np.arange(1000, 1010), itemsize=4)
        for proto in range(2, pickle.HIGHEST_PROTOCOL + 1):
            with BytesIO() as f:
                pickle.dump(ca, f, protocol=proto)
                f.seek(0)
                ca = np.load(f, allow_pickle=True)

    def test_noncontiguous_fill(self):
        # Ticket #58.
        a = np.zeros((5, 3))
        b = a[:, :2,]

        def rs():
            b.shape = (10,)

        assert_raises(AttributeError, rs)

    def test_bool(self):
        # Ticket #60
        np.bool(1)  # Should succeed

    def test_indexing1(self):
        # Ticket #64
        descr = [('x', [('y', [('z', 'c16', (2,)),]),]),]
        buffer = ((([6j, 4j],),),)
        h = np.array(buffer, dtype=descr)
        h['x']['y']['z']

    def test_indexing2(self):
        # Ticket #65
        descr = [('x', 'i4', (2,))]
        buffer = ([3, 2],)
        h = np.array(buffer, dtype=descr)
        h['x']

    def test_round(self):
        # Ticket #67
        x = np.array([1+2j])
        assert_almost_equal(x**(-1), [1/(1+2j)])

    def test_scalar_compare(self):
        # Trac Ticket #72
        # https://github.com/numpy/numpy/issues/565
        a = np.array(['test', 'auto'])
        assert_array_equal(a == 'auto', np.array([False, True]))
        assert_(a[1] == 'auto')
        assert_(a[0] != 'auto')
        b = np.linspace(0, 10, 11)
        assert_array_equal(b != 'auto', np.ones(11, dtype=bool))
        assert_(b[0] != 'auto')

    def test_unicode_swapping(self):
        # Ticket #79
        ulen = 1
        ucs_value = '\U0010FFFF'
        ua = np.array([[[ucs_value*ulen]*2]*3]*4, dtype='U%s' % ulen)
        ua.view(ua.dtype.newbyteorder())  # Should succeed.

    def test_object_array_fill(self):
        # Ticket #86
        x = np.zeros(1, 'O')
        x.fill([])

    def test_mem_dtype_align(self):
        # Ticket #93
        assert_raises(TypeError, np.dtype,
                              {'names':['a'], 'formats':['foo']}, align=1)

    def test_endian_bool_indexing(self):
        # Ticket #105
        a = np.arange(10., dtype='>f8')
        b = np.arange(10., dtype='<f8')
        xa = np.where((a > 2) & (a < 6))
        xb = np.where((b > 2) & (b < 6))
        ya = ((a > 2) & (a < 6))
        yb = ((b > 2) & (b < 6))
        assert_array_almost_equal(xa, ya.nonzero())
        assert_array_almost_equal(xb, yb.nonzero())
        assert_(np.all(a[ya] > 0.5))
        assert_(np.all(b[yb] > 0.5))

    def test_endian_where(self):
        # GitHub issue #369
        net = np.zeros(3, dtype='>f4')
        net[1] = 0.00458849
        net[2] = 0.605202
        max_net = net.max()
        test = np.where(net <= 0., max_net, net)
        correct = np.array([ 0.60520202,  0.00458849,  0.60520202])
        assert_array_almost_equal(test, correct)

    def test_endian_recarray(self):
        # Ticket #2185
        dt = np.dtype([
               ('head', '>u4'),
               ('data', '>u4', 2),
            ])
        buf = np.recarray(1, dtype=dt)
        buf[0]['head'] = 1
        buf[0]['data'][:] = [1, 1]

        h = buf[0]['head']
        d = buf[0]['data'][0]
        buf[0]['head'] = h
        buf[0]['data'][0] = d
        assert_(buf[0]['head'] == 1)

    def test_mem_dot(self):
        # Ticket #106
        x = np.random.randn(0, 1)
        y = np.random.randn(10, 1)
        # Dummy array to detect bad memory access:
        _z = np.ones(10)
        _dummy = np.empty((0, 10))
        z = np.lib.stride_tricks.as_strided(_z, _dummy.shape, _dummy.strides)
        np.dot(x, np.transpose(y), out=z)
        assert_equal(_z, np.ones(10))
        # Do the same for the built-in dot:
        np._core.multiarray.dot(x, np.transpose(y), out=z)
        assert_equal(_z, np.ones(10))

    def test_arange_endian(self):
        # Ticket #111
        ref = np.arange(10)
        x = np.arange(10, dtype='<f8')
        assert_array_equal(ref, x)
        x = np.arange(10, dtype='>f8')
        assert_array_equal(ref, x)

    def test_arange_inf_step(self):
        ref = np.arange(0, 1, 10)
        x = np.arange(0, 1, np.inf)
        assert_array_equal(ref, x)

        ref = np.arange(0, 1, -10)
        x = np.arange(0, 1, -np.inf)
        assert_array_equal(ref, x)

        ref = np.arange(0, -1, -10)
        x = np.arange(0, -1, -np.inf)
        assert_array_equal(ref, x)

        ref = np.arange(0, -1, 10)
        x = np.arange(0, -1, np.inf)
        assert_array_equal(ref, x)

    def test_arange_underflow_stop_and_step(self):
        finfo = np.finfo(np.float64)

        ref = np.arange(0, finfo.eps, 2 * finfo.eps)
        x = np.arange(0, finfo.eps, finfo.max)
        assert_array_equal(ref, x)

        ref = np.arange(0, finfo.eps, -2 * finfo.eps)
        x = np.arange(0, finfo.eps, -finfo.max)
        assert_array_equal(ref, x)

        ref = np.arange(0, -finfo.eps, -2 * finfo.eps)
        x = np.arange(0, -finfo.eps, -finfo.max)
        assert_array_equal(ref, x)

        ref = np.arange(0, -finfo.eps, 2 * finfo.eps)
        x = np.arange(0, -finfo.eps, finfo.max)
        assert_array_equal(ref, x)

    def test_argmax(self):
        # Ticket #119
        a = np.random.normal(0, 1, (4, 5, 6, 7, 8))
        for i in range(a.ndim):
            a.argmax(i)  # Should succeed

    def test_mem_divmod(self):
        # Ticket #126
        for i in range(10):
            divmod(np.array([i])[0], 10)

    def test_hstack_invalid_dims(self):
        # Ticket #128
        x = np.arange(9).reshape((3, 3))
        y = np.array([0, 0, 0])
        assert_raises(ValueError, np.hstack, (x, y))

    def test_squeeze_type(self):
        # Ticket #133
        a = np.array([3])
        b = np.array(3)
        assert_(type(a.squeeze()) is np.ndarray)
        assert_(type(b.squeeze()) is np.ndarray)

    def test_add_identity(self):
        # Ticket #143
        assert_equal(0, np.add.identity)

    def test_numpy_float_python_long_addition(self):
        # Check that numpy float and python longs can be added correctly.
        a = np.float64(23.) + 2**135
        assert_equal(a, 23. + 2**135)

    def test_binary_repr_0(self):
        # Ticket #151
        assert_equal('0', np.binary_repr(0))

    def test_rec_iterate(self):
        # Ticket #160
        descr = np.dtype([('i', int), ('f', float), ('s', '|S3')])
        x = np.rec.array([(1, 1.1, '1.0'),
                         (2, 2.2, '2.0')], dtype=descr)
        x[0].tolist()
        list(x[0])

    def test_unicode_string_comparison(self):
        # Ticket #190
        a = np.array('hello', np.str_)
        b = np.array('world')
        a == b

    def test_tobytes_FORTRANORDER_discontiguous(self):
        # Fix in r2836
        # Create non-contiguous Fortran ordered array
        x = np.array(np.random.rand(3, 3), order='F')[:, :2]
        assert_array_almost_equal(x.ravel(), np.frombuffer(x.tobytes()))

    def test_flat_assignment(self):
        # Correct behaviour of ticket #194
        x = np.empty((3, 1))
        x.flat = np.arange(3)
        assert_array_almost_equal(x, [[0], [1], [2]])
        x.flat = np.arange(3, dtype=float)
        assert_array_almost_equal(x, [[0], [1], [2]])

    def test_broadcast_flat_assignment(self):
        # Ticket #194
        x = np.empty((3, 1))

        def bfa():
            x[:] = np.arange(3)

        def bfb():
            x[:] = np.arange(3, dtype=float)

        assert_raises(ValueError, bfa)
        assert_raises(ValueError, bfb)

    @pytest.mark.xfail(IS_WASM, reason="not sure why")
    @pytest.mark.parametrize("index",
            [np.ones(10, dtype=bool), np.arange(10)],
            ids=["boolean-arr-index", "integer-arr-index"])
    def test_nonarray_assignment(self, index):
        # See also Issue gh-2870, test for non-array assignment
        # and equivalent unsafe casted array assignment
        a = np.arange(10)

        with pytest.raises(ValueError):
            a[index] = np.nan

        with np.errstate(invalid="warn"):
            with pytest.warns(RuntimeWarning, match="invalid value"):
                a[index] = np.array(np.nan)  # Only warns

    def test_unpickle_dtype_with_object(self):
        # Implemented in r2840
        dt = np.dtype([('x', int), ('y', np.object_), ('z', 'O')])
        for proto in range(2, pickle.HIGHEST_PROTOCOL + 1):
            with BytesIO() as f:
                pickle.dump(dt, f, protocol=proto)
                f.seek(0)
                dt_ = pickle.load(f)
            assert_equal(dt, dt_)

    def test_mem_array_creation_invalid_specification(self):
        # Ticket #196
        dt = np.dtype([('x', int), ('y', np.object_)])
        # Wrong way
        assert_raises(ValueError, np.array, [1, 'object'], dt)
        # Correct way
        np.array([(1, 'object')], dt)

    def test_recarray_single_element(self):
        # Ticket #202
        a = np.array([1, 2, 3], dtype=np.int32)
        b = a.copy()
        r = np.rec.array(a, shape=1, formats=['3i4'], names=['d'])
        assert_array_equal(a, b)
        assert_equal(a, r[0][0])

    def test_zero_sized_array_indexing(self):
        # Ticket #205
        tmp = np.array([])

        def index_tmp():
            tmp[np.array(10)]

        assert_raises(IndexError, index_tmp)

    def test_chararray_rstrip(self):
        # Ticket #222
        x = np.char.chararray((1,), 5)
        x[0] = b'a   '
        x = x.rstrip()
        assert_equal(x[0], b'a')

    def test_object_array_shape(self):
        # Ticket #239
        assert_equal(np.array([[1, 2], 3, 4], dtype=object).shape, (3,))
        assert_equal(np.array([[1, 2], [3, 4]], dtype=object).shape, (2, 2))
        assert_equal(np.array([(1, 2), (3, 4)], dtype=object).shape, (2, 2))
        assert_equal(np.array([], dtype=object).shape, (0,))
        assert_equal(np.array([[], [], []], dtype=object).shape, (3, 0))
        assert_equal(np.array([[3, 4], [5, 6], None], dtype=object).shape, (3,))

    def test_mem_around(self):
        # Ticket #243
        x = np.zeros((1,))
        y = [0]
        decimal = 6
        np.around(abs(x-y), decimal) <= 10.0**(-decimal)

    def test_character_array_strip(self):
        # Ticket #246
        x = np.char.array(("x", "x ", "x  "))
        for c in x:
            assert_equal(c, "x")

    def test_lexsort(self):
        # Lexsort memory error
        v = np.array([1, 2, 3, 4, 5, 6, 7, 8, 9, 10])
        assert_equal(np.lexsort(v), 0)

    def test_lexsort_invalid_sequence(self):
        # Issue gh-4123
        class BuggySequence:
            def __len__(self):
                return 4

            def __getitem__(self, key):
                raise KeyError

        assert_raises(KeyError, np.lexsort, BuggySequence())

    def test_lexsort_zerolen_custom_strides(self):
        # Ticket #14228
        xs = np.array([], dtype='i8')
        assert np.lexsort((xs,)).shape[0] == 0 # Works

        xs.strides = (16,)
        assert np.lexsort((xs,)).shape[0] == 0 # Was: MemoryError

    def test_lexsort_zerolen_custom_strides_2d(self):
        xs = np.array([], dtype='i8')

        xs.shape = (0, 2)
        xs.strides = (16, 16)
        assert np.lexsort((xs,), axis=0).shape[0] == 0

        xs.shape = (2, 0)
        xs.strides = (16, 16)
        assert np.lexsort((xs,), axis=0).shape[0] == 2

    def test_lexsort_invalid_axis(self):
        assert_raises(AxisError, np.lexsort, (np.arange(1),), axis=2)
        assert_raises(AxisError, np.lexsort, (np.array([]),), axis=1)
        assert_raises(AxisError, np.lexsort, (np.array(1),), axis=10)

    def test_lexsort_zerolen_element(self):
        dt = np.dtype([])  # a void dtype with no fields
        xs = np.empty(4, dt)

        assert np.lexsort((xs,)).shape[0] == xs.shape[0]

    def test_pickle_py2_bytes_encoding(self):
        # Check that arrays and scalars pickled on Py2 are
        # unpickleable on Py3 using encoding='bytes'

        test_data = [
            # (original, py2_pickle)
            (
                np.str_('\u6f2c'),
                b"cnumpy.core.multiarray\nscalar\np0\n(cnumpy\ndtype\np1\n(S'U1'\np2\nI0\nI1\ntp3\nRp4\n(I3\nS'<'\np5\nNNNI4\nI4\nI0\ntp6\nbS',o\\x00\\x00'\np7\ntp8\nRp9\n."  # noqa
            ),

            (
                np.array([9e123], dtype=np.float64),
                b"cnumpy.core.multiarray\n_reconstruct\np0\n(cnumpy\nndarray\np1\n(I0\ntp2\nS'b'\np3\ntp4\nRp5\n(I1\n(I1\ntp6\ncnumpy\ndtype\np7\n(S'f8'\np8\nI0\nI1\ntp9\nRp10\n(I3\nS'<'\np11\nNNNI-1\nI-1\nI0\ntp12\nbI00\nS'O\\x81\\xb7Z\\xaa:\\xabY'\np13\ntp14\nb."  # noqa
            ),

            (
                np.array([(9e123,)], dtype=[('name', float)]),
                b"cnumpy.core.multiarray\n_reconstruct\np0\n(cnumpy\nndarray\np1\n(I0\ntp2\nS'b'\np3\ntp4\nRp5\n(I1\n(I1\ntp6\ncnumpy\ndtype\np7\n(S'V8'\np8\nI0\nI1\ntp9\nRp10\n(I3\nS'|'\np11\nN(S'name'\np12\ntp13\n(dp14\ng12\n(g7\n(S'f8'\np15\nI0\nI1\ntp16\nRp17\n(I3\nS'<'\np18\nNNNI-1\nI-1\nI0\ntp19\nbI0\ntp20\nsI8\nI1\nI0\ntp21\nbI00\nS'O\\x81\\xb7Z\\xaa:\\xabY'\np22\ntp23\nb."  # noqa
            ),
        ]

        for original, data in test_data:
            result = pickle.loads(data, encoding='bytes')
            assert_equal(result, original)

            if isinstance(result, np.ndarray) and result.dtype.names is not None:
                for name in result.dtype.names:
                    assert_(isinstance(name, str))

    def test_pickle_dtype(self):
        # Ticket #251
        for proto in range(2, pickle.HIGHEST_PROTOCOL + 1):
            pickle.dumps(float, protocol=proto)

    def test_swap_real(self):
        # Ticket #265
        assert_equal(np.arange(4, dtype='>c8').imag.max(), 0.0)
        assert_equal(np.arange(4, dtype='<c8').imag.max(), 0.0)
        assert_equal(np.arange(4, dtype='>c8').real.max(), 3.0)
        assert_equal(np.arange(4, dtype='<c8').real.max(), 3.0)

    def test_object_array_from_list(self):
        # Ticket #270 (gh-868)
        assert_(np.array([1, None, 'A']).shape == (3,))

    def test_multiple_assign(self):
        # Ticket #273
        a = np.zeros((3, 1), int)
        a[[1, 2]] = 1

    def test_empty_array_type(self):
        assert_equal(np.array([]).dtype, np.zeros(0).dtype)

    def test_void_copyswap(self):
        dt = np.dtype([('one', '<i4'), ('two', '<i4')])
        x = np.array((1, 2), dtype=dt)
        x = x.byteswap()
        assert_(x['one'] > 1 and x['two'] > 2)

    def test_method_args(self):
        # Make sure methods and functions have same default axis
        # keyword and arguments
        funcs1 = ['argmax', 'argmin', 'sum', 'any', 'all', 'cumsum',
                  'cumprod', 'prod', 'std', 'var', 'mean',
                  'round', 'min', 'max', 'argsort', 'sort']
        funcs2 = ['compress', 'take', 'repeat']

        for func in funcs1:
            arr = np.random.rand(8, 7)
            arr2 = arr.copy()
            res1 = getattr(arr, func)()
            res2 = getattr(np, func)(arr2)
            if res1 is None:
                res1 = arr

            if res1.dtype.kind in 'uib':
                assert_((res1 == res2).all(), func)
            else:
                assert_(abs(res1-res2).max() < 1e-8, func)

        for func in funcs2:
            arr1 = np.random.rand(8, 7)
            arr2 = np.random.rand(8, 7)
            res1 = None
            if func == 'compress':
                arr1 = arr1.ravel()
                res1 = getattr(arr2, func)(arr1)
            else:
                arr2 = (15*arr2).astype(int).ravel()
            if res1 is None:
                res1 = getattr(arr1, func)(arr2)
            res2 = getattr(np, func)(arr1, arr2)
            assert_(abs(res1-res2).max() < 1e-8, func)

    def test_mem_lexsort_strings(self):
        # Ticket #298
        lst = ['abc', 'cde', 'fgh']
        np.lexsort((lst,))

    def test_fancy_index(self):
        # Ticket #302
        x = np.array([1, 2])[np.array([0])]
        assert_equal(x.shape, (1,))

    def test_recarray_copy(self):
        # Ticket #312
        dt = [('x', np.int16), ('y', np.float64)]
        ra = np.array([(1, 2.3)], dtype=dt)
        rb = np.rec.array(ra, dtype=dt)
        rb['x'] = 2.
        assert_(ra['x'] != rb['x'])

    def test_rec_fromarray(self):
        # Ticket #322
        x1 = np.array([[1, 2], [3, 4], [5, 6]])
        x2 = np.array(['a', 'dd', 'xyz'])
        x3 = np.array([1.1, 2, 3])
        np.rec.fromarrays([x1, x2, x3], formats="(2,)i4,S3,f8")

    def test_object_array_assign(self):
        x = np.empty((2, 2), object)
        x.flat[2] = (1, 2, 3)
        assert_equal(x.flat[2], (1, 2, 3))

    def test_ndmin_float64(self):
        # Ticket #324
        x = np.array([1, 2, 3], dtype=np.float64)
        assert_equal(np.array(x, dtype=np.float32, ndmin=2).ndim, 2)
        assert_equal(np.array(x, dtype=np.float64, ndmin=2).ndim, 2)

    def test_ndmin_order(self):
        # Issue #465 and related checks
        assert_(np.array([1, 2], order='C', ndmin=3).flags.c_contiguous)
        assert_(np.array([1, 2], order='F', ndmin=3).flags.f_contiguous)
        assert_(np.array(np.ones((2, 2), order='F'), ndmin=3).flags.f_contiguous)
        assert_(np.array(np.ones((2, 2), order='C'), ndmin=3).flags.c_contiguous)

    def test_mem_axis_minimization(self):
        # Ticket #327
        data = np.arange(5)
        data = np.add.outer(data, data)

    def test_mem_float_imag(self):
        # Ticket #330
        np.float64(1.0).imag

    def test_dtype_tuple(self):
        # Ticket #334
        assert_(np.dtype('i4') == np.dtype(('i4', ())))

    def test_dtype_posttuple(self):
        # Ticket #335
        np.dtype([('col1', '()i4')])

    def test_numeric_carray_compare(self):
        # Ticket #341
        assert_equal(np.array(['X'], 'c'), b'X')

    def test_string_array_size(self):
        # Ticket #342
        assert_raises(ValueError,
                              np.array, [['X'], ['X', 'X', 'X']], '|S1')

    def test_dtype_repr(self):
        # Ticket #344
        dt1 = np.dtype(('uint32', 2))
        dt2 = np.dtype(('uint32', (2,)))
        assert_equal(dt1.__repr__(), dt2.__repr__())

    def test_reshape_order(self):
        # Make sure reshape order works.
        a = np.arange(6).reshape(2, 3, order='F')
        assert_equal(a, [[0, 2, 4], [1, 3, 5]])
        a = np.array([[1, 2], [3, 4], [5, 6], [7, 8]])
        b = a[:, 1]
        assert_equal(b.reshape(2, 2, order='F'), [[2, 6], [4, 8]])

    def test_reshape_zero_strides(self):
        # Issue #380, test reshaping of zero strided arrays
        a = np.ones(1)
        a = np.lib.stride_tricks.as_strided(a, shape=(5,), strides=(0,))
        assert_(a.reshape(5, 1).strides[0] == 0)

    def test_reshape_zero_size(self):
        # GitHub Issue #2700, setting shape failed for 0-sized arrays
        a = np.ones((0, 2))
        a.shape = (-1, 2)

    def test_reshape_trailing_ones_strides(self):
        # GitHub issue gh-2949, bad strides for trailing ones of new shape
        a = np.zeros(12, dtype=np.int32)[::2]  # not contiguous
        strides_c = (16, 8, 8, 8)
        strides_f = (8, 24, 48, 48)
        assert_equal(a.reshape(3, 2, 1, 1).strides, strides_c)
        assert_equal(a.reshape(3, 2, 1, 1, order='F').strides, strides_f)
        assert_equal(np.array(0, dtype=np.int32).reshape(1, 1).strides, (4, 4))

    def test_repeat_discont(self):
        # Ticket #352
        a = np.arange(12).reshape(4, 3)[:, 2]
        assert_equal(a.repeat(3), [2, 2, 2, 5, 5, 5, 8, 8, 8, 11, 11, 11])

    def test_array_index(self):
        # Make sure optimization is not called in this case.
        a = np.array([1, 2, 3])
        a2 = np.array([[1, 2, 3]])
        assert_equal(a[np.where(a == 3)], a2[np.where(a2 == 3)])

    def test_object_argmax(self):
        a = np.array([1, 2, 3], dtype=object)
        assert_(a.argmax() == 2)

    def test_recarray_fields(self):
        # Ticket #372
        dt0 = np.dtype([('f0', 'i4'), ('f1', 'i4')])
        dt1 = np.dtype([('f0', 'i8'), ('f1', 'i8')])
        for a in [np.array([(1, 2), (3, 4)], "i4,i4"),
                  np.rec.array([(1, 2), (3, 4)], "i4,i4"),
                  np.rec.array([(1, 2), (3, 4)]),
                  np.rec.fromarrays([(1, 2), (3, 4)], "i4,i4"),
                  np.rec.fromarrays([(1, 2), (3, 4)])]:
            assert_(a.dtype in [dt0, dt1])

    def test_random_shuffle(self):
        # Ticket #374
        a = np.arange(5).reshape((5, 1))
        b = a.copy()
        np.random.shuffle(b)
        assert_equal(np.sort(b, axis=0), a)

    def test_refcount_vdot(self):
        # Changeset #3443
        _assert_valid_refcount(np.vdot)

    def test_startswith(self):
        ca = np.char.array(['Hi', 'There'])
        assert_equal(ca.startswith('H'), [True, False])

    def test_noncommutative_reduce_accumulate(self):
        # Ticket #413
        tosubtract = np.arange(5)
        todivide = np.array([2.0, 0.5, 0.25])
        assert_equal(np.subtract.reduce(tosubtract), -10)
        assert_equal(np.divide.reduce(todivide), 16.0)
        assert_array_equal(np.subtract.accumulate(tosubtract),
            np.array([0, -1, -3, -6, -10]))
        assert_array_equal(np.divide.accumulate(todivide),
            np.array([2., 4., 16.]))

    def test_convolve_empty(self):
        # Convolve should raise an error for empty input array.
        assert_raises(ValueError, np.convolve, [], [1])
        assert_raises(ValueError, np.convolve, [1], [])

    def test_multidim_byteswap(self):
        # Ticket #449
        r = np.array([(1, (0, 1, 2))], dtype="i2,3i2")
        assert_array_equal(r.byteswap(),
                           np.array([(256, (0, 256, 512))], r.dtype))

    def test_string_NULL(self):
        # Changeset 3557
        assert_equal(np.array("a\x00\x0b\x0c\x00").item(),
                     'a\x00\x0b\x0c')

    def test_junk_in_string_fields_of_recarray(self):
        # Ticket #483
        r = np.array([[b'abc']], dtype=[('var1', '|S20')])
        assert_(asbytes(r['var1'][0][0]) == b'abc')

    def test_take_output(self):
        # Ensure that 'take' honours output parameter.
        x = np.arange(12).reshape((3, 4))
        a = np.take(x, [0, 2], axis=1)
        b = np.zeros_like(a)
        np.take(x, [0, 2], axis=1, out=b)
        assert_array_equal(a, b)

    def test_take_object_fail(self):
        # Issue gh-3001
        d = 123.
        a = np.array([d, 1], dtype=object)
        if HAS_REFCOUNT:
            ref_d = sys.getrefcount(d)
        try:
            a.take([0, 100])
        except IndexError:
            pass
        if HAS_REFCOUNT:
            assert_(ref_d == sys.getrefcount(d))

    def test_array_str_64bit(self):
        # Ticket #501
        s = np.array([1, np.nan], dtype=np.float64)
        with np.errstate(all='raise'):
            np.array_str(s)  # Should succeed

    def test_frompyfunc_endian(self):
        # Ticket #503
        from math import radians
        uradians = np.frompyfunc(radians, 1, 1)
        big_endian = np.array([83.4, 83.5], dtype='>f8')
        little_endian = np.array([83.4, 83.5], dtype='<f8')
        assert_almost_equal(uradians(big_endian).astype(float),
                            uradians(little_endian).astype(float))

    def test_mem_string_arr(self):
        # Ticket #514
        s = "aaaaaaaaaaaaaaaaaaaaaaaaaaaaaaaaaaaa"
        t = []
        np.hstack((t, s))

    def test_arr_transpose(self):
        # Ticket #516
        x = np.random.rand(*(2,)*16)
        x.transpose(list(range(16)))  # Should succeed

    def test_string_mergesort(self):
        # Ticket #540
        x = np.array(['a']*32)
        assert_array_equal(x.argsort(kind='m'), np.arange(32))

    def test_argmax_byteorder(self):
        # Ticket #546
        a = np.arange(3, dtype='>f')
        assert_(a[a.argmax()] == a.max())

    def test_rand_seed(self):
        # Ticket #555
        for l in np.arange(4):
            np.random.seed(l)

    def test_mem_deallocation_leak(self):
        # Ticket #562
        a = np.zeros(5, dtype=float)
        b = np.array(a, dtype=float)
        del a, b

    def test_mem_on_invalid_dtype(self):
        "Ticket #583"
        assert_raises(ValueError, np.fromiter, [['12', ''], ['13', '']], str)

    def test_dot_negative_stride(self):
        # Ticket #588
        x = np.array([[1, 5, 25, 125., 625]])
        y = np.array([[20.], [160.], [640.], [1280.], [1024.]])
        z = y[::-1].copy()
        y2 = y[::-1]
        assert_equal(np.dot(x, z), np.dot(x, y2))

    def test_object_casting(self):
        # This used to trigger the object-type version of
        # the bitwise_or operation, because float64 -> object
        # casting succeeds
        def rs():
            x = np.ones([484, 286])
            y = np.zeros([484, 286])
            x |= y

        assert_raises(TypeError, rs)

    def test_unicode_scalar(self):
        # Ticket #600
        x = np.array(["DROND", "DROND1"], dtype="U6")
        el = x[1]
        for proto in range(2, pickle.HIGHEST_PROTOCOL + 1):
            new = pickle.loads(pickle.dumps(el, protocol=proto))
            assert_equal(new, el)

    def test_arange_non_native_dtype(self):
        # Ticket #616
        for T in ('>f4', '<f4'):
            dt = np.dtype(T)
            assert_equal(np.arange(0, dtype=dt).dtype, dt)
            assert_equal(np.arange(0.5, dtype=dt).dtype, dt)
            assert_equal(np.arange(5, dtype=dt).dtype, dt)

    def test_bool_flat_indexing_invalid_nr_elements(self):
        s = np.ones(10, dtype=float)
        x = np.array((15,), dtype=float)

        def ia(x, s, v):
            x[(s > 0)] = v

        assert_raises(IndexError, ia, x, s, np.zeros(9, dtype=float))
        assert_raises(IndexError, ia, x, s, np.zeros(11, dtype=float))

        # Old special case (different code path):
        assert_raises(ValueError, ia, x.flat, s, np.zeros(9, dtype=float))
        assert_raises(ValueError, ia, x.flat, s, np.zeros(11, dtype=float))

    def test_mem_scalar_indexing(self):
        # Ticket #603
        x = np.array([0], dtype=float)
        index = np.array(0, dtype=np.int32)
        x[index]

    def test_binary_repr_0_width(self):
        assert_equal(np.binary_repr(0, width=3), '000')

    def test_fromstring(self):
        assert_equal(np.fromstring("12:09:09", dtype=int, sep=":"),
                     [12, 9, 9])

    def test_searchsorted_variable_length(self):
        x = np.array(['a', 'aa', 'b'])
        y = np.array(['d', 'e'])
        assert_equal(x.searchsorted(y), [3, 3])

    def test_string_argsort_with_zeros(self):
        # Check argsort for strings containing zeros.
        x = np.frombuffer(b"\x00\x02\x00\x01", dtype="|S2")
        assert_array_equal(x.argsort(kind='m'), np.array([1, 0]))
        assert_array_equal(x.argsort(kind='q'), np.array([1, 0]))

    def test_string_sort_with_zeros(self):
        # Check sort for strings containing zeros.
        x = np.frombuffer(b"\x00\x02\x00\x01", dtype="|S2")
        y = np.frombuffer(b"\x00\x01\x00\x02", dtype="|S2")
        assert_array_equal(np.sort(x, kind="q"), y)

    def test_copy_detection_zero_dim(self):
        # Ticket #658
        np.indices((0, 3, 4)).T.reshape(-1, 3)

    def test_flat_byteorder(self):
        # Ticket #657
        x = np.arange(10)
        assert_array_equal(x.astype('>i4'), x.astype('<i4').flat[:])
        assert_array_equal(x.astype('>i4').flat[:], x.astype('<i4'))

    def test_sign_bit(self):
        x = np.array([0, -0.0, 0])
        assert_equal(str(np.abs(x)), '[0. 0. 0.]')

    def test_flat_index_byteswap(self):
        for dt in (np.dtype('<i4'), np.dtype('>i4')):
            x = np.array([-1, 0, 1], dtype=dt)
            assert_equal(x.flat[0].dtype, x[0].dtype)

    def test_copy_detection_corner_case(self):
        # Ticket #658
        np.indices((0, 3, 4)).T.reshape(-1, 3)

    def test_object_array_refcounting(self):
        # Ticket #633
        if not hasattr(sys, 'getrefcount'):
            return

        # NB. this is probably CPython-specific

        cnt = sys.getrefcount

        a = object()
        b = object()
        c = object()

        cnt0_a = cnt(a)
        cnt0_b = cnt(b)
        cnt0_c = cnt(c)

        # -- 0d -> 1-d broadcast slice assignment

        arr = np.zeros(5, dtype=np.object_)

        arr[:] = a
        assert_equal(cnt(a), cnt0_a + 5)

        arr[:] = b
        assert_equal(cnt(a), cnt0_a)
        assert_equal(cnt(b), cnt0_b + 5)

        arr[:2] = c
        assert_equal(cnt(b), cnt0_b + 3)
        assert_equal(cnt(c), cnt0_c + 2)

        del arr

        # -- 1-d -> 2-d broadcast slice assignment

        arr = np.zeros((5, 2), dtype=np.object_)
        arr0 = np.zeros(2, dtype=np.object_)

        arr0[0] = a
        assert_(cnt(a) == cnt0_a + 1)
        arr0[1] = b
        assert_(cnt(b) == cnt0_b + 1)

        arr[:, :] = arr0
        assert_(cnt(a) == cnt0_a + 6)
        assert_(cnt(b) == cnt0_b + 6)

        arr[:, 0] = None
        assert_(cnt(a) == cnt0_a + 1)

        del arr, arr0

        # -- 2-d copying + flattening

        arr = np.zeros((5, 2), dtype=np.object_)

        arr[:, 0] = a
        arr[:, 1] = b
        assert_(cnt(a) == cnt0_a + 5)
        assert_(cnt(b) == cnt0_b + 5)

        arr2 = arr.copy()
        assert_(cnt(a) == cnt0_a + 10)
        assert_(cnt(b) == cnt0_b + 10)

        arr2 = arr[:, 0].copy()
        assert_(cnt(a) == cnt0_a + 10)
        assert_(cnt(b) == cnt0_b + 5)

        arr2 = arr.flatten()
        assert_(cnt(a) == cnt0_a + 10)
        assert_(cnt(b) == cnt0_b + 10)

        del arr, arr2

        # -- concatenate, repeat, take, choose

        arr1 = np.zeros((5, 1), dtype=np.object_)
        arr2 = np.zeros((5, 1), dtype=np.object_)

        arr1[...] = a
        arr2[...] = b
        assert_(cnt(a) == cnt0_a + 5)
        assert_(cnt(b) == cnt0_b + 5)

        tmp = np.concatenate((arr1, arr2))
        assert_(cnt(a) == cnt0_a + 5 + 5)
        assert_(cnt(b) == cnt0_b + 5 + 5)

        tmp = arr1.repeat(3, axis=0)
        assert_(cnt(a) == cnt0_a + 5 + 3*5)

        tmp = arr1.take([1, 2, 3], axis=0)
        assert_(cnt(a) == cnt0_a + 5 + 3)

        x = np.array([[0], [1], [0], [1], [1]], int)
        tmp = x.choose(arr1, arr2)
        assert_(cnt(a) == cnt0_a + 5 + 2)
        assert_(cnt(b) == cnt0_b + 5 + 3)

        del tmp  # Avoid pyflakes unused variable warning

    def test_mem_custom_float_to_array(self):
        # Ticket 702
        class MyFloat:
            def __float__(self):
                return 1.0

        tmp = np.atleast_1d([MyFloat()])
        tmp.astype(float)  # Should succeed

    def test_object_array_refcount_self_assign(self):
        # Ticket #711
        class VictimObject:
            deleted = False

            def __del__(self):
                self.deleted = True

        d = VictimObject()
        arr = np.zeros(5, dtype=np.object_)
        arr[:] = d
        del d
        arr[:] = arr  # refcount of 'd' might hit zero here
        assert_(not arr[0].deleted)
        arr[:] = arr  # trying to induce a segfault by doing it again...
        assert_(not arr[0].deleted)

    def test_mem_fromiter_invalid_dtype_string(self):
        x = [1, 2, 3]
        assert_raises(ValueError,
                              np.fromiter, list(x), dtype='S')

    def test_reduce_big_object_array(self):
        # Ticket #713
        oldsize = np.setbufsize(10*16)
        a = np.array([None]*161, object)
        assert_(not np.any(a))
        np.setbufsize(oldsize)

    def test_mem_0d_array_index(self):
        # Ticket #714
        np.zeros(10)[np.array(0)]

    def test_nonnative_endian_fill(self):
        # Non-native endian arrays were incorrectly filled with scalars
        # before r5034.
        if sys.byteorder == 'little':
            dtype = np.dtype('>i4')
        else:
            dtype = np.dtype('<i4')
        x = np.empty([1], dtype=dtype)
        x.fill(1)
        assert_equal(x, np.array([1], dtype=dtype))

    def test_dot_alignment_sse2(self):
        # Test for ticket #551, changeset r5140
        x = np.zeros((30, 40))
        for proto in range(2, pickle.HIGHEST_PROTOCOL + 1):
            y = pickle.loads(pickle.dumps(x, protocol=proto))
            # y is now typically not aligned on a 8-byte boundary
            z = np.ones((1, y.shape[0]))
            # This shouldn't cause a segmentation fault:
            np.dot(z, y)

    def test_astype_copy(self):
        # Ticket #788, changeset r5155
        # The test data file was generated by scipy.io.savemat.
        # The dtype is float64, but the isbuiltin attribute is 0.
        data_dir = path.join(path.dirname(__file__), 'data')
        filename = path.join(data_dir, "astype_copy.pkl")
        with open(filename, 'rb') as f:
            xp = pickle.load(f, encoding='latin1')
        xpd = xp.astype(np.float64)
        assert_(xp.__array_interface__['data'][0] !=
                xpd.__array_interface__['data'][0])

    def test_compress_small_type(self):
        # Ticket #789, changeset 5217.
        # compress with out argument segfaulted if cannot cast safely
        import numpy as np
        a = np.array([[1, 2], [3, 4]])
        b = np.zeros((2, 1), dtype=np.single)
        try:
            a.compress([True, False], axis=1, out=b)
            raise AssertionError("compress with an out which cannot be "
                                 "safely casted should not return "
                                 "successfully")
        except TypeError:
            pass

    def test_attributes(self):
        # Ticket #791
        class TestArray(np.ndarray):
            def __new__(cls, data, info):
                result = np.array(data)
                result = result.view(cls)
                result.info = info
                return result

            def __array_finalize__(self, obj):
                self.info = getattr(obj, 'info', '')

        dat = TestArray([[1, 2, 3, 4], [5, 6, 7, 8]], 'jubba')
        assert_(dat.info == 'jubba')
        dat.resize((4, 2))
        assert_(dat.info == 'jubba')
        dat.sort()
        assert_(dat.info == 'jubba')
        dat.fill(2)
        assert_(dat.info == 'jubba')
        dat.put([2, 3, 4], [6, 3, 4])
        assert_(dat.info == 'jubba')
        dat.setfield(4, np.int32, 0)
        assert_(dat.info == 'jubba')
        dat.setflags()
        assert_(dat.info == 'jubba')
        assert_(dat.all(1).info == 'jubba')
        assert_(dat.any(1).info == 'jubba')
        assert_(dat.argmax(1).info == 'jubba')
        assert_(dat.argmin(1).info == 'jubba')
        assert_(dat.argsort(1).info == 'jubba')
        assert_(dat.astype(TestArray).info == 'jubba')
        assert_(dat.byteswap().info == 'jubba')
        assert_(dat.clip(2, 7).info == 'jubba')
        assert_(dat.compress([0, 1, 1]).info == 'jubba')
        assert_(dat.conj().info == 'jubba')
        assert_(dat.conjugate().info == 'jubba')
        assert_(dat.copy().info == 'jubba')
        dat2 = TestArray([2, 3, 1, 0], 'jubba')
        choices = [[0, 1, 2, 3], [10, 11, 12, 13],
                   [20, 21, 22, 23], [30, 31, 32, 33]]
        assert_(dat2.choose(choices).info == 'jubba')
        assert_(dat.cumprod(1).info == 'jubba')
        assert_(dat.cumsum(1).info == 'jubba')
        assert_(dat.diagonal().info == 'jubba')
        assert_(dat.flatten().info == 'jubba')
        assert_(dat.getfield(np.int32, 0).info == 'jubba')
        assert_(dat.imag.info == 'jubba')
        assert_(dat.max(1).info == 'jubba')
        assert_(dat.mean(1).info == 'jubba')
        assert_(dat.min(1).info == 'jubba')
        assert_(dat.prod(1).info == 'jubba')
        assert_(dat.ravel().info == 'jubba')
        assert_(dat.real.info == 'jubba')
        assert_(dat.repeat(2).info == 'jubba')
        assert_(dat.reshape((2, 4)).info == 'jubba')
        assert_(dat.round().info == 'jubba')
        assert_(dat.squeeze().info == 'jubba')
        assert_(dat.std(1).info == 'jubba')
        assert_(dat.sum(1).info == 'jubba')
        assert_(dat.swapaxes(0, 1).info == 'jubba')
        assert_(dat.take([2, 3, 5]).info == 'jubba')
        assert_(dat.transpose().info == 'jubba')
        assert_(dat.T.info == 'jubba')
        assert_(dat.var(1).info == 'jubba')
        assert_(dat.view(TestArray).info == 'jubba')
        # These methods do not preserve subclasses
        assert_(type(dat.nonzero()[0]) is np.ndarray)
        assert_(type(dat.nonzero()[1]) is np.ndarray)

    def test_recarray_tolist(self):
        # Ticket #793, changeset r5215
        # Comparisons fail for NaN, so we can't use random memory
        # for the test.
        buf = np.zeros(40, dtype=np.int8)
        a = np.recarray(2, formats="i4,f8,f8", names="id,x,y", buf=buf)
        b = a.tolist()
        assert_( a[0].tolist() == b[0])
        assert_( a[1].tolist() == b[1])

    def test_nonscalar_item_method(self):
        # Make sure that .item() fails graciously when it should
        a = np.arange(5)
        assert_raises(ValueError, a.item)

    def test_char_array_creation(self):
        a = np.array('123', dtype='c')
        b = np.array([b'1', b'2', b'3'])
        assert_equal(a, b)

    def test_unaligned_unicode_access(self):
        # Ticket #825
        for i in range(1, 9):
            msg = 'unicode offset: %d chars' % i
            t = np.dtype([('a', 'S%d' % i), ('b', 'U2')])
            x = np.array([(b'a', 'b')], dtype=t)
            assert_equal(str(x), "[(b'a', 'b')]", err_msg=msg)

    def test_sign_for_complex_nan(self):
        # Ticket 794.
        with np.errstate(invalid='ignore'):
            C = np.array([-np.inf, -3+4j, 0, 4-3j, np.inf, np.nan])
            have = np.sign(C)
            want = np.array([-1+0j, -0.6+0.8j, 0+0j, 0.8-0.6j, 1+0j,
                             complex(np.nan, np.nan)])
            assert_equal(have, want)

    def test_for_equal_names(self):
        # Ticket #674
        dt = np.dtype([('foo', float), ('bar', float)])
        a = np.zeros(10, dt)
        b = list(a.dtype.names)
        b[0] = "notfoo"
        a.dtype.names = b
        assert_(a.dtype.names[0] == "notfoo")
        assert_(a.dtype.names[1] == "bar")

    def test_for_object_scalar_creation(self):
        # Ticket #816
        a = np.object_()
        b = np.object_(3)
        b2 = np.object_(3.0)
        c = np.object_([4, 5])
        d = np.object_([None, {}, []])
        assert_(a is None)
        assert_(type(b) is int)
        assert_(type(b2) is float)
        assert_(type(c) is np.ndarray)
        assert_(c.dtype == object)
        assert_(d.dtype == object)

    def test_array_resize_method_system_error(self):
        # Ticket #840 - order should be an invalid keyword.
        x = np.array([[0, 1], [2, 3]])
        assert_raises(TypeError, x.resize, (2, 2), order='C')

    def test_for_zero_length_in_choose(self):
        "Ticket #882"
        a = np.array(1)
        assert_raises(ValueError, lambda x: x.choose([]), a)

    def test_array_ndmin_overflow(self):
        "Ticket #947."
        assert_raises(ValueError, lambda: np.array([1], ndmin=65))

    def test_void_scalar_with_titles(self):
        # No ticket
        data = [('john', 4), ('mary', 5)]
        dtype1 = [(('source:yy', 'name'), 'O'), (('source:xx', 'id'), int)]
        arr = np.array(data, dtype=dtype1)
        assert_(arr[0][0] == 'john')
        assert_(arr[0][1] == 4)

    def test_void_scalar_constructor(self):
        #Issue #1550

        #Create test string data, construct void scalar from data and assert
        #that void scalar contains original data.
        test_string = np.array("test")
        test_string_void_scalar = np._core.multiarray.scalar(
            np.dtype(("V", test_string.dtype.itemsize)), test_string.tobytes())

        assert_(test_string_void_scalar.view(test_string.dtype) == test_string)

        #Create record scalar, construct from data and assert that
        #reconstructed scalar is correct.
        test_record = np.ones((), "i,i")
        test_record_void_scalar = np._core.multiarray.scalar(
            test_record.dtype, test_record.tobytes())

        assert_(test_record_void_scalar == test_record)

        # Test pickle and unpickle of void and record scalars
        for proto in range(2, pickle.HIGHEST_PROTOCOL + 1):
            assert_(pickle.loads(
                pickle.dumps(test_string, protocol=proto)) == test_string)
            assert_(pickle.loads(
                pickle.dumps(test_record, protocol=proto)) == test_record)

    @_no_tracing
    def test_blasdot_uninitialized_memory(self):
        # Ticket #950
        for m in [0, 1, 2]:
            for n in [0, 1, 2]:
                for k in range(3):
                    # Try to ensure that x->data contains non-zero floats
                    x = np.array([123456789e199], dtype=np.float64)
                    if IS_PYPY:
                        x.resize((m, 0), refcheck=False)
                    else:
                        x.resize((m, 0))
                    y = np.array([123456789e199], dtype=np.float64)
                    if IS_PYPY:
                        y.resize((0, n), refcheck=False)
                    else:
                        y.resize((0, n))

                    # `dot` should just return zero (m, n) matrix
                    z = np.dot(x, y)
                    assert_(np.all(z == 0))
                    assert_(z.shape == (m, n))

    def test_zeros(self):
        # Regression test for #1061.
        # Set a size which cannot fit into a 64 bits signed integer
        sz = 2 ** 64
        with assert_raises_regex(ValueError,
                                 'Maximum allowed dimension exceeded'):
            np.empty(sz)

    def test_huge_arange(self):
        # Regression test for #1062.
        # Set a size which cannot fit into a 64 bits signed integer
        sz = 2 ** 64
        with assert_raises_regex(ValueError,
                                 'Maximum allowed size exceeded'):
            np.arange(sz)
            assert_(np.size == sz)

    def test_fromiter_bytes(self):
        # Ticket #1058
        a = np.fromiter(list(range(10)), dtype='b')
        b = np.fromiter(list(range(10)), dtype='B')
        assert_(np.all(a == np.array([0, 1, 2, 3, 4, 5, 6, 7, 8, 9])))
        assert_(np.all(b == np.array([0, 1, 2, 3, 4, 5, 6, 7, 8, 9])))

    def test_array_from_sequence_scalar_array(self):
        # Ticket #1078: segfaults when creating an array with a sequence of
        # 0d arrays.
        a = np.array((np.ones(2), np.array(2)), dtype=object)
        assert_equal(a.shape, (2,))
        assert_equal(a.dtype, np.dtype(object))
        assert_equal(a[0], np.ones(2))
        assert_equal(a[1], np.array(2))

        a = np.array(((1,), np.array(1)), dtype=object)
        assert_equal(a.shape, (2,))
        assert_equal(a.dtype, np.dtype(object))
        assert_equal(a[0], (1,))
        assert_equal(a[1], np.array(1))

    def test_array_from_sequence_scalar_array2(self):
        # Ticket #1081: weird array with strange input...
        t = np.array([np.array([]), np.array(0, object)], dtype=object)
        assert_equal(t.shape, (2,))
        assert_equal(t.dtype, np.dtype(object))

    def test_array_too_big(self):
        # Ticket #1080.
        assert_raises(ValueError, np.zeros, [975]*7, np.int8)
        assert_raises(ValueError, np.zeros, [26244]*5, np.int8)

    def test_dtype_keyerrors_(self):
        # Ticket #1106.
        dt = np.dtype([('f1', np.uint)])
        assert_raises(KeyError, dt.__getitem__, "f2")
        assert_raises(IndexError, dt.__getitem__, 1)
        assert_raises(TypeError, dt.__getitem__, 0.0)

    def test_lexsort_buffer_length(self):
        # Ticket #1217, don't segfault.
        a = np.ones(100, dtype=np.int8)
        b = np.ones(100, dtype=np.int32)
        i = np.lexsort((a[::-1], b))
        assert_equal(i, np.arange(100, dtype=int))

    def test_object_array_to_fixed_string(self):
        # Ticket #1235.
        a = np.array(['abcdefgh', 'ijklmnop'], dtype=np.object_)
        b = np.array(a, dtype=(np.str_, 8))
        assert_equal(a, b)
        c = np.array(a, dtype=(np.str_, 5))
        assert_equal(c, np.array(['abcde', 'ijklm']))
        d = np.array(a, dtype=(np.str_, 12))
        assert_equal(a, d)
        e = np.empty((2, ), dtype=(np.str_, 8))
        e[:] = a[:]
        assert_equal(a, e)

    def test_unicode_to_string_cast(self):
        # Ticket #1240.
        a = np.array([['abc', '\u03a3'],
                      ['asdf', 'erw']],
                     dtype='U')
        assert_raises(UnicodeEncodeError, np.array, a, 'S4')

    def test_unicode_to_string_cast_error(self):
        # gh-15790
        a = np.array(['\x80'] * 129, dtype='U3')
        assert_raises(UnicodeEncodeError, np.array, a, 'S')
        b = a.reshape(3, 43)[:-1, :-1]
        assert_raises(UnicodeEncodeError, np.array, b, 'S')

    def test_mixed_string_byte_array_creation(self):
        a = np.array(['1234', b'123'])
        assert_(a.itemsize == 16)
        a = np.array([b'123', '1234'])
        assert_(a.itemsize == 16)
        a = np.array(['1234', b'123', '12345'])
        assert_(a.itemsize == 20)
        a = np.array([b'123', '1234', b'12345'])
        assert_(a.itemsize == 20)
        a = np.array([b'123', '1234', b'1234'])
        assert_(a.itemsize == 16)

    def test_misaligned_objects_segfault(self):
        # Ticket #1198 and #1267
        a1 = np.zeros((10,), dtype='O,c')
        a2 = np.array(['a', 'b', 'c', 'd', 'e', 'f', 'g', 'h', 'i', 'j'], 'S10')
        a1['f0'] = a2
        repr(a1)
        np.argmax(a1['f0'])
        a1['f0'][1] = "FOO"
        a1['f0'] = "FOO"
        np.array(a1['f0'], dtype='S')
        np.nonzero(a1['f0'])
        a1.sort()
        copy.deepcopy(a1)

    def test_misaligned_scalars_segfault(self):
        # Ticket #1267
        s1 = np.array(('a', 'Foo'), dtype='c,O')
        s2 = np.array(('b', 'Bar'), dtype='c,O')
        s1['f1'] = s2['f1']
        s1['f1'] = 'Baz'

    def test_misaligned_dot_product_objects(self):
        # Ticket #1267
        # This didn't require a fix, but it's worth testing anyway, because
        # it may fail if .dot stops enforcing the arrays to be BEHAVED
        a = np.array([[(1, 'a'), (0, 'a')], [(0, 'a'), (1, 'a')]], dtype='O,c')
        b = np.array([[(4, 'a'), (1, 'a')], [(2, 'a'), (2, 'a')]], dtype='O,c')
        np.dot(a['f0'], b['f0'])

    def test_byteswap_complex_scalar(self):
        # Ticket #1259 and gh-441
        for dtype in [np.dtype('<'+t) for t in np.typecodes['Complex']]:
            z = np.array([2.2-1.1j], dtype)
            x = z[0]  # always native-endian
            y = x.byteswap()
            if x.dtype.byteorder == z.dtype.byteorder:
                # little-endian machine
                assert_equal(x, np.frombuffer(y.tobytes(), dtype=dtype.newbyteorder()))
            else:
                # big-endian machine
                assert_equal(x, np.frombuffer(y.tobytes(), dtype=dtype))
            # double check real and imaginary parts:
            assert_equal(x.real, y.real.byteswap())
            assert_equal(x.imag, y.imag.byteswap())

    def test_structured_arrays_with_objects1(self):
        # Ticket #1299
        stra = 'aaaa'
        strb = 'bbbb'
        x = np.array([[(0, stra), (1, strb)]], 'i8,O')
        x[x.nonzero()] = x.ravel()[:1]
        assert_(x[0, 1] == x[0, 0])

    @pytest.mark.skipif(
        sys.version_info >= (3, 12),
        reason="Python 3.12 has immortal refcounts, this test no longer works."
    )
    @pytest.mark.skipif(not HAS_REFCOUNT, reason="Python lacks refcounts")
    def test_structured_arrays_with_objects2(self):
        # Ticket #1299 second test
        stra = 'aaaa'
        strb = 'bbbb'
        numb = sys.getrefcount(strb)
        numa = sys.getrefcount(stra)
        x = np.array([[(0, stra), (1, strb)]], 'i8,O')
        x[x.nonzero()] = x.ravel()[:1]
        assert_(sys.getrefcount(strb) == numb)
        assert_(sys.getrefcount(stra) == numa + 2)

    def test_duplicate_title_and_name(self):
        # Ticket #1254
        dtspec = [(('a', 'a'), 'i'), ('b', 'i')]
        assert_raises(ValueError, np.dtype, dtspec)

    def test_signed_integer_division_overflow(self):
        # Ticket #1317.
        def test_type(t):
            min = np.array([np.iinfo(t).min])
            min //= -1

        with np.errstate(over="ignore"):
            for t in (np.int8, np.int16, np.int32, np.int64, int):
                test_type(t)

    def test_buffer_hashlib(self):
        from hashlib import sha256

        x = np.array([1, 2, 3], dtype=np.dtype('<i4'))
        assert_equal(
            sha256(x).hexdigest(),
            '4636993d3e1da4e9d6b8f87b79e8f7c6d018580d52661950eabc3845c5897a4d'
        )

    def test_0d_string_scalar(self):
        # Bug #1436; the following should succeed
        np.asarray('x', '>c')

    def test_log1p_compiler_shenanigans(self):
        # Check if log1p is behaving on 32 bit intel systems.
        assert_(np.isfinite(np.log1p(np.exp2(-53))))

    def test_fromiter_comparison(self):
        a = np.fromiter(list(range(10)), dtype='b')
        b = np.fromiter(list(range(10)), dtype='B')
        assert_(np.all(a == np.array([0, 1, 2, 3, 4, 5, 6, 7, 8, 9])))
        assert_(np.all(b == np.array([0, 1, 2, 3, 4, 5, 6, 7, 8, 9])))

    def test_fromstring_crash(self):
        # Ticket #1345: the following should not cause a crash
        with assert_warns(DeprecationWarning):
            np.fromstring(b'aa, aa, 1.0', sep=',')

    def test_ticket_1539(self):
        dtypes = [x for x in np._core.sctypeDict.values()
                  if (issubclass(x, np.number)
                      and not issubclass(x, np.timedelta64))]
        a = np.array([], np.bool)  # not x[0] because it is unordered
        failures = []

        for x in dtypes:
            b = a.astype(x)
            for y in dtypes:
                c = a.astype(y)
                try:
                    d = np.dot(b, c)
                except TypeError:
                    failures.append((x, y))
                else:
                    if d != 0:
                        failures.append((x, y))
        if failures:
            raise AssertionError("Failures: %r" % failures)

    def test_ticket_1538(self):
        x = np.finfo(np.float32)
        for name in 'eps epsneg max min resolution tiny'.split():
            assert_equal(type(getattr(x, name)), np.float32,
                         err_msg=name)

    def test_ticket_1434(self):
        # Check that the out= argument in var and std has an effect
        data = np.array(((1, 2, 3), (4, 5, 6), (7, 8, 9)))
        out = np.zeros((3,))

        ret = data.var(axis=1, out=out)
        assert_(ret is out)
        assert_array_equal(ret, data.var(axis=1))

        ret = data.std(axis=1, out=out)
        assert_(ret is out)
        assert_array_equal(ret, data.std(axis=1))

    def test_complex_nan_maximum(self):
        cnan = complex(0, np.nan)
        assert_equal(np.maximum(1, cnan), cnan)

    def test_subclass_int_tuple_assignment(self):
        # ticket #1563
        class Subclass(np.ndarray):
            def __new__(cls, i):
                return np.ones((i,)).view(cls)

        x = Subclass(5)
        x[(0,)] = 2  # shouldn't raise an exception
        assert_equal(x[0], 2)

    def test_ufunc_no_unnecessary_views(self):
        # ticket #1548
        class Subclass(np.ndarray):
            pass
        x = np.array([1, 2, 3]).view(Subclass)
        y = np.add(x, x, x)
        assert_equal(id(x), id(y))

    @pytest.mark.skipif(not HAS_REFCOUNT, reason="Python lacks refcounts")
    def test_take_refcount(self):
        # ticket #939
        a = np.arange(16, dtype=float)
        a.shape = (4, 4)
        lut = np.ones((5 + 3, 4), float)
        rgba = np.empty(shape=a.shape + (4,), dtype=lut.dtype)
        c1 = sys.getrefcount(rgba)
        try:
            lut.take(a, axis=0, mode='clip', out=rgba)
        except TypeError:
            pass
        c2 = sys.getrefcount(rgba)
        assert_equal(c1, c2)

    def test_fromfile_tofile_seeks(self):
        # On Python 3, tofile/fromfile used to get (#1610) the Python
        # file handle out of sync
        f0 = tempfile.NamedTemporaryFile()
        f = f0.file
        f.write(np.arange(255, dtype='u1').tobytes())

        f.seek(20)
        ret = np.fromfile(f, count=4, dtype='u1')
        assert_equal(ret, np.array([20, 21, 22, 23], dtype='u1'))
        assert_equal(f.tell(), 24)

        f.seek(40)
        np.array([1, 2, 3], dtype='u1').tofile(f)
        assert_equal(f.tell(), 43)

        f.seek(40)
        data = f.read(3)
        assert_equal(data, b"\x01\x02\x03")

        f.seek(80)
        f.read(4)
        data = np.fromfile(f, dtype='u1', count=4)
        assert_equal(data, np.array([84, 85, 86, 87], dtype='u1'))

        f.close()

    def test_complex_scalar_warning(self):
        for tp in [np.csingle, np.cdouble, np.clongdouble]:
            x = tp(1+2j)
            assert_warns(ComplexWarning, float, x)
            with suppress_warnings() as sup:
                sup.filter(ComplexWarning)
                assert_equal(float(x), float(x.real))

    def test_complex_scalar_complex_cast(self):
        for tp in [np.csingle, np.cdouble, np.clongdouble]:
            x = tp(1+2j)
            assert_equal(complex(x), 1+2j)

    def test_complex_boolean_cast(self):
        # Ticket #2218
        for tp in [np.csingle, np.cdouble, np.clongdouble]:
            x = np.array([0, 0+0.5j, 0.5+0j], dtype=tp)
            assert_equal(x.astype(bool), np.array([0, 1, 1], dtype=bool))
            assert_(np.any(x))
            assert_(np.all(x[1:]))

    def test_uint_int_conversion(self):
        x = 2**64 - 1
        assert_equal(int(np.uint64(x)), x)

    def test_duplicate_field_names_assign(self):
        ra = np.fromiter(((i*3, i*2) for i in range(10)), dtype='i8,f8')
        ra.dtype.names = ('f1', 'f2')
        repr(ra)  # should not cause a segmentation fault
        assert_raises(ValueError, setattr, ra.dtype, 'names', ('f1', 'f1'))

    def test_eq_string_and_object_array(self):
        # From e-mail thread "__eq__ with str and object" (Keith Goodman)
        a1 = np.array(['a', 'b'], dtype=object)
        a2 = np.array(['a', 'c'])
        assert_array_equal(a1 == a2, [True, False])
        assert_array_equal(a2 == a1, [True, False])

    def test_nonzero_byteswap(self):
        a = np.array([0x80000000, 0x00000080, 0], dtype=np.uint32)
        a.dtype = np.float32
        assert_equal(a.nonzero()[0], [1])
        a = a.byteswap()
        a = a.view(a.dtype.newbyteorder())
        assert_equal(a.nonzero()[0], [1])  # [0] if nonzero() ignores swap

    def test_empty_mul(self):
        a = np.array([1.])
        a[1:1] *= 2
        assert_equal(a, [1.])

    def test_array_side_effect(self):
        # The second use of itemsize was throwing an exception because in
        # ctors.c, discover_itemsize was calling PyObject_Length without
        # checking the return code.  This failed to get the length of the
        # number 2, and the exception hung around until something checked
        # PyErr_Occurred() and returned an error.
        assert_equal(np.dtype('S10').itemsize, 10)
        np.array([['abc', 2], ['long   ', '0123456789']], dtype=np.bytes_)
        assert_equal(np.dtype('S10').itemsize, 10)

    def test_any_float(self):
        # all and any for floats
        a = np.array([0.1, 0.9])
        assert_(np.any(a))
        assert_(np.all(a))

    def test_large_float_sum(self):
        a = np.arange(10000, dtype='f')
        assert_equal(a.sum(dtype='d'), a.astype('d').sum())

    def test_ufunc_casting_out(self):
        a = np.array(1.0, dtype=np.float32)
        b = np.array(1.0, dtype=np.float64)
        c = np.array(1.0, dtype=np.float32)
        np.add(a, b, out=c)
        assert_equal(c, 2.0)

    def test_array_scalar_contiguous(self):
        # Array scalars are both C and Fortran contiguous
        assert_(np.array(1.0).flags.c_contiguous)
        assert_(np.array(1.0).flags.f_contiguous)
        assert_(np.array(np.float32(1.0)).flags.c_contiguous)
        assert_(np.array(np.float32(1.0)).flags.f_contiguous)

    def test_squeeze_contiguous(self):
        # Similar to GitHub issue #387
        a = np.zeros((1, 2)).squeeze()
        b = np.zeros((2, 2, 2), order='F')[:, :, ::2].squeeze()
        assert_(a.flags.c_contiguous)
        assert_(a.flags.f_contiguous)
        assert_(b.flags.f_contiguous)

    def test_squeeze_axis_handling(self):
        # Issue #10779
        # Ensure proper handling of objects
        # that don't support axis specification
        # when squeezing

        class OldSqueeze(np.ndarray):

            def __new__(cls,
                        input_array):
                obj = np.asarray(input_array).view(cls)
                return obj

            # it is perfectly reasonable that prior
            # to numpy version 1.7.0 a subclass of ndarray
            # might have been created that did not expect
            # squeeze to have an axis argument
            # NOTE: this example is somewhat artificial;
            # it is designed to simulate an old API
            # expectation to guard against regression
            def squeeze(self):
                return super().squeeze()

        oldsqueeze = OldSqueeze(np.array([[1],[2],[3]]))

        # if no axis argument is specified the old API
        # expectation should give the correct result
        assert_equal(np.squeeze(oldsqueeze),
                     np.array([1,2,3]))

        # likewise, axis=None should work perfectly well
        # with the old API expectation
        assert_equal(np.squeeze(oldsqueeze, axis=None),
                     np.array([1,2,3]))

        # however, specification of any particular axis
        # should raise a TypeError in the context of the
        # old API specification, even when using a valid
        # axis specification like 1 for this array
        with assert_raises(TypeError):
            # this would silently succeed for array
            # subclasses / objects that did not support
            # squeeze axis argument handling before fixing
            # Issue #10779
            np.squeeze(oldsqueeze, axis=1)

        # check for the same behavior when using an invalid
        # axis specification -- in this case axis=0 does not
        # have size 1, but the priority should be to raise
        # a TypeError for the axis argument and NOT a
        # ValueError for squeezing a non-empty dimension
        with assert_raises(TypeError):
            np.squeeze(oldsqueeze, axis=0)

        # the new API knows how to handle the axis
        # argument and will return a ValueError if
        # attempting to squeeze an axis that is not
        # of length 1
        with assert_raises(ValueError):
            np.squeeze(np.array([[1],[2],[3]]), axis=0)

    def test_reduce_contiguous(self):
        # GitHub issue #387
        a = np.add.reduce(np.zeros((2, 1, 2)), (0, 1))
        b = np.add.reduce(np.zeros((2, 1, 2)), 1)
        assert_(a.flags.c_contiguous)
        assert_(a.flags.f_contiguous)
        assert_(b.flags.c_contiguous)

    @pytest.mark.skipif(IS_PYSTON, reason="Pyston disables recursion checking")
    def test_object_array_self_reference(self):
        # Object arrays with references to themselves can cause problems
        a = np.array(0, dtype=object)
        a[()] = a
        assert_raises(RecursionError, int, a)
        assert_raises(RecursionError, float, a)
        a[()] = None

    @pytest.mark.skipif(IS_PYSTON, reason="Pyston disables recursion checking")
    def test_object_array_circular_reference(self):
        # Test the same for a circular reference.
        a = np.array(0, dtype=object)
        b = np.array(0, dtype=object)
        a[()] = b
        b[()] = a
        assert_raises(RecursionError, int, a)
        # NumPy has no tp_traverse currently, so circular references
        # cannot be detected. So resolve it:
        a[()] = None

        # This was causing a to become like the above
        a = np.array(0, dtype=object)
        a[...] += 1
        assert_equal(a, 1)

    def test_object_array_nested(self):
        # but is fine with a reference to a different array
        a = np.array(0, dtype=object)
        b = np.array(0, dtype=object)
        a[()] = b
        assert_equal(int(a), int(0))
        assert_equal(float(a), float(0))

    def test_object_array_self_copy(self):
        # An object array being copied into itself DECREF'ed before INCREF'ing
        # causing segmentation faults (gh-3787)
        a = np.array(object(), dtype=object)
        np.copyto(a, a)
        if HAS_REFCOUNT:
            assert_(sys.getrefcount(a[()]) == 2)
        a[()].__class__  # will segfault if object was deleted

    def test_zerosize_accumulate(self):
        "Ticket #1733"
        x = np.array([[42, 0]], dtype=np.uint32)
        assert_equal(np.add.accumulate(x[:-1, 0]), [])

    def test_objectarray_setfield(self):
        # Setfield should not overwrite Object fields with non-Object data
        x = np.array([1, 2, 3], dtype=object)
        assert_raises(TypeError, x.setfield, 4, np.int32, 0)

    def test_setting_rank0_string(self):
        "Ticket #1736"
        s1 = b"hello1"
        s2 = b"hello2"
        a = np.zeros((), dtype="S10")
        a[()] = s1
        assert_equal(a, np.array(s1))
        a[()] = np.array(s2)
        assert_equal(a, np.array(s2))

        a = np.zeros((), dtype='f4')
        a[()] = 3
        assert_equal(a, np.array(3))
        a[()] = np.array(4)
        assert_equal(a, np.array(4))

    def test_string_astype(self):
        "Ticket #1748"
        s1 = b'black'
        s2 = b'white'
        s3 = b'other'
        a = np.array([[s1], [s2], [s3]])
        assert_equal(a.dtype, np.dtype('S5'))
        b = a.astype(np.dtype('S0'))
        assert_equal(b.dtype, np.dtype('S5'))

    def test_ticket_1756(self):
        # Ticket #1756
        s = b'0123456789abcdef'
        a = np.array([s]*5)
        for i in range(1, 17):
            a1 = np.array(a, "|S%d" % i)
            a2 = np.array([s[:i]]*5)
            assert_equal(a1, a2)

    def test_fields_strides(self):
        "gh-2355"
        r = np.frombuffer(b'abcdefghijklmnop'*4*3, dtype='i4,(2,3)u2')
        assert_equal(r[0:3:2]['f1'], r['f1'][0:3:2])
        assert_equal(r[0:3:2]['f1'][0], r[0:3:2][0]['f1'])
        assert_equal(r[0:3:2]['f1'][0][()], r[0:3:2][0]['f1'][()])
        assert_equal(r[0:3:2]['f1'][0].strides, r[0:3:2][0]['f1'].strides)

    def test_alignment_update(self):
        # Check that alignment flag is updated on stride setting
        a = np.arange(10)
        assert_(a.flags.aligned)
        a.strides = 3
        assert_(not a.flags.aligned)

    def test_ticket_1770(self):
        "Should not segfault on python 3k"
        import numpy as np
        try:
            a = np.zeros((1,), dtype=[('f1', 'f')])
            a['f1'] = 1
            a['f2'] = 1
        except ValueError:
            pass
        except Exception:
            raise AssertionError

    def test_ticket_1608(self):
        "x.flat shouldn't modify data"
        x = np.array([[1, 2], [3, 4]]).T
        np.array(x.flat)
        assert_equal(x, [[1, 3], [2, 4]])

    def test_pickle_string_overwrite(self):
        import re

        data = np.array([1], dtype='b')
        blob = pickle.dumps(data, protocol=1)
        data = pickle.loads(blob)

        # Check that loads does not clobber interned strings
        s = re.sub("a(.)", "\x01\\1", "a_")
        assert_equal(s[0], "\x01")
        data[0] = 0x6a
        s = re.sub("a(.)", "\x01\\1", "a_")
        assert_equal(s[0], "\x01")

    def test_pickle_bytes_overwrite(self):
        for proto in range(2, pickle.HIGHEST_PROTOCOL + 1):
            data = np.array([1], dtype='b')
            data = pickle.loads(pickle.dumps(data, protocol=proto))
            data[0] = 0x7d
            bytestring = "\x01  ".encode('ascii')
            assert_equal(bytestring[0:1], '\x01'.encode('ascii'))

    def test_pickle_py2_array_latin1_hack(self):
        # Check that unpickling hacks in Py3 that support
        # encoding='latin1' work correctly.

        # Python2 output for pickle.dumps(numpy.array([129], dtype='b'))
        data = b"cnumpy.core.multiarray\n_reconstruct\np0\n(cnumpy\nndarray\np1\n(I0\ntp2\nS'b'\np3\ntp4\nRp5\n(I1\n(I1\ntp6\ncnumpy\ndtype\np7\n(S'i1'\np8\nI0\nI1\ntp9\nRp10\n(I3\nS'|'\np11\nNNNI-1\nI-1\nI0\ntp12\nbI00\nS'\\x81'\np13\ntp14\nb."  # noqa
        # This should work:
        result = pickle.loads(data, encoding='latin1')
        assert_array_equal(result, np.array([129]).astype('b'))
        # Should not segfault:
        assert_raises(Exception, pickle.loads, data, encoding='koi8-r')

    def test_pickle_py2_scalar_latin1_hack(self):
        # Check that scalar unpickling hack in Py3 that supports
        # encoding='latin1' work correctly.

        # Python2 output for pickle.dumps(...)
        datas = [
            # (original, python2_pickle, koi8r_validity)
            (np.str_('\u6bd2'),
             b"cnumpy.core.multiarray\nscalar\np0\n(cnumpy\ndtype\np1\n(S'U1'\np2\nI0\nI1\ntp3\nRp4\n(I3\nS'<'\np5\nNNNI4\nI4\nI0\ntp6\nbS'\\xd2k\\x00\\x00'\np7\ntp8\nRp9\n.",  # noqa
             'invalid'),

            (np.float64(9e123),
             b"cnumpy.core.multiarray\nscalar\np0\n(cnumpy\ndtype\np1\n(S'f8'\np2\nI0\nI1\ntp3\nRp4\n(I3\nS'<'\np5\nNNNI-1\nI-1\nI0\ntp6\nbS'O\\x81\\xb7Z\\xaa:\\xabY'\np7\ntp8\nRp9\n.",  # noqa
             'invalid'),

            # different 8-bit code point in KOI8-R vs latin1
            (np.bytes_(b'\x9c'),
             b"cnumpy.core.multiarray\nscalar\np0\n(cnumpy\ndtype\np1\n(S'S1'\np2\nI0\nI1\ntp3\nRp4\n(I3\nS'|'\np5\nNNNI1\nI1\nI0\ntp6\nbS'\\x9c'\np7\ntp8\nRp9\n.",  # noqa
             'different'),
        ]
        for original, data, koi8r_validity in datas:
            result = pickle.loads(data, encoding='latin1')
            assert_equal(result, original)

            # Decoding under non-latin1 encoding (e.g.) KOI8-R can
            # produce bad results, but should not segfault.
            if koi8r_validity == 'different':
                # Unicode code points happen to lie within latin1,
                # but are different in koi8-r, resulting to silent
                # bogus results
                result = pickle.loads(data, encoding='koi8-r')
                assert_(result != original)
            elif koi8r_validity == 'invalid':
                # Unicode code points outside latin1, so results
                # to an encoding exception
                assert_raises(
                    ValueError, pickle.loads, data, encoding='koi8-r'
                )
            else:
                raise ValueError(koi8r_validity)

    def test_structured_type_to_object(self):
        a_rec = np.array([(0, 1), (3, 2)], dtype='i4,i8')
        a_obj = np.empty((2,), dtype=object)
        a_obj[0] = (0, 1)
        a_obj[1] = (3, 2)
        # astype records -> object
        assert_equal(a_rec.astype(object), a_obj)
        # '=' records -> object
        b = np.empty_like(a_obj)
        b[...] = a_rec
        assert_equal(b, a_obj)
        # '=' object -> records
        b = np.empty_like(a_rec)
        b[...] = a_obj
        assert_equal(b, a_rec)

    def test_assign_obj_listoflists(self):
        # Ticket # 1870
        # The inner list should get assigned to the object elements
        a = np.zeros(4, dtype=object)
        b = a.copy()
        a[0] = [1]
        a[1] = [2]
        a[2] = [3]
        a[3] = [4]
        b[...] = [[1], [2], [3], [4]]
        assert_equal(a, b)
        # The first dimension should get broadcast
        a = np.zeros((2, 2), dtype=object)
        a[...] = [[1, 2]]
        assert_equal(a, [[1, 2], [1, 2]])

    @pytest.mark.slow_pypy
    def test_memoryleak(self):
        # Ticket #1917 - ensure that array data doesn't leak
        for i in range(1000):
            # 100MB times 1000 would give 100GB of memory usage if it leaks
            a = np.empty((100000000,), dtype='i1')
            del a

    @pytest.mark.skipif(not HAS_REFCOUNT, reason="Python lacks refcounts")
    def test_ufunc_reduce_memoryleak(self):
        a = np.arange(6)
        acnt = sys.getrefcount(a)
        np.add.reduce(a)
        assert_equal(sys.getrefcount(a), acnt)

    def test_search_sorted_invalid_arguments(self):
        # Ticket #2021, should not segfault.
        x = np.arange(0, 4, dtype='datetime64[D]')
        assert_raises(TypeError, x.searchsorted, 1)

    def test_string_truncation(self):
        # Ticket #1990 - Data can be truncated in creation of an array from a
        # mixed sequence of numeric values and strings (gh-2583)
        for val in [True, 1234, 123.4, complex(1, 234)]:
            for tostr, dtype in [(asunicode, "U"), (asbytes, "S")]:
                b = np.array([val, tostr('xx')], dtype=dtype)
                assert_equal(tostr(b[0]), tostr(val))
                b = np.array([tostr('xx'), val], dtype=dtype)
                assert_equal(tostr(b[1]), tostr(val))

                # test also with longer strings
                b = np.array([val, tostr('xxxxxxxxxx')], dtype=dtype)
                assert_equal(tostr(b[0]), tostr(val))
                b = np.array([tostr('xxxxxxxxxx'), val], dtype=dtype)
                assert_equal(tostr(b[1]), tostr(val))

    def test_string_truncation_ucs2(self):
        # Ticket #2081. Python compiled with two byte unicode
        # can lead to truncation if itemsize is not properly
        # adjusted for NumPy's four byte unicode.
        a = np.array(['abcd'])
        assert_equal(a.dtype.itemsize, 16)

    def test_unique_stable(self):
        # Ticket #2063 must always choose stable sort for argsort to
        # get consistent results
        v = np.array(([0]*5 + [1]*6 + [2]*6)*4)
        res = np.unique(v, return_index=True)
        tgt = (np.array([0, 1, 2]), np.array([ 0,  5, 11]))
        assert_equal(res, tgt)

    def test_unicode_alloc_dealloc_match(self):
        # Ticket #1578, the mismatch only showed up when running
        # python-debug for python versions >= 2.7, and then as
        # a core dump and error message.
        a = np.array(['abc'], dtype=np.str_)[0]
        del a

    def test_refcount_error_in_clip(self):
        # Ticket #1588
        a = np.zeros((2,), dtype='>i2').clip(min=0)
        x = a + a
        # This used to segfault:
        y = str(x)
        # Check the final string:
        assert_(y == "[0 0]")

    def test_searchsorted_wrong_dtype(self):
        # Ticket #2189, it used to segfault, so we check that it raises the
        # proper exception.
        a = np.array([('a', 1)], dtype='S1, int')
        assert_raises(TypeError, np.searchsorted, a, 1.2)
        # Ticket #2066, similar problem:
        dtype = np.rec.format_parser(['i4', 'i4'], [], [])
        a = np.recarray((2,), dtype)
        a[...] = [(1, 2), (3, 4)]
        assert_raises(TypeError, np.searchsorted, a, 1)

    def test_complex64_alignment(self):
        # Issue gh-2668 (trac 2076), segfault on sparc due to misalignment
        dtt = np.complex64
        arr = np.arange(10, dtype=dtt)
        # 2D array
        arr2 = np.reshape(arr, (2, 5))
        # Fortran write followed by (C or F) read caused bus error
        data_str = arr2.tobytes('F')
        data_back = np.ndarray(arr2.shape,
                              arr2.dtype,
                              buffer=data_str,
                              order='F')
        assert_array_equal(arr2, data_back)

    def test_structured_count_nonzero(self):
        arr = np.array([0, 1]).astype('i4, 2i4')[:1]
        count = np.count_nonzero(arr)
        assert_equal(count, 0)

    def test_copymodule_preserves_f_contiguity(self):
        a = np.empty((2, 2), order='F')
        b = copy.copy(a)
        c = copy.deepcopy(a)
        assert_(b.flags.fortran)
        assert_(b.flags.f_contiguous)
        assert_(c.flags.fortran)
        assert_(c.flags.f_contiguous)

    def test_fortran_order_buffer(self):
        import numpy as np
        a = np.array([['Hello', 'Foob']], dtype='U5', order='F')
        arr = np.ndarray(shape=[1, 2, 5], dtype='U1', buffer=a)
        arr2 = np.array([[['H', 'e', 'l', 'l', 'o'],
                          ['F', 'o', 'o', 'b', '']]])
        assert_array_equal(arr, arr2)

    def test_assign_from_sequence_error(self):
        # Ticket #4024.
        arr = np.array([1, 2, 3])
        assert_raises(ValueError, arr.__setitem__, slice(None), [9, 9])
        arr.__setitem__(slice(None), [9])
        assert_equal(arr, [9, 9, 9])

    def test_format_on_flex_array_element(self):
        # Ticket #4369.
        dt = np.dtype([('date', '<M8[D]'), ('val', '<f8')])
        arr = np.array([('2000-01-01', 1)], dt)
        formatted = '{0}'.format(arr[0])
        assert_equal(formatted, str(arr[0]))

    def test_deepcopy_on_0d_array(self):
        # Ticket #3311.
        arr = np.array(3)
        arr_cp = copy.deepcopy(arr)

        assert_equal(arr, arr_cp)
        assert_equal(arr.shape, arr_cp.shape)
        assert_equal(int(arr), int(arr_cp))
        assert_(arr is not arr_cp)
        assert_(isinstance(arr_cp, type(arr)))

    def test_deepcopy_F_order_object_array(self):
        # Ticket #6456.
        a = {'a': 1}
        b = {'b': 2}
        arr = np.array([[a, b], [a, b]], order='F')
        arr_cp = copy.deepcopy(arr)

        assert_equal(arr, arr_cp)
        assert_(arr is not arr_cp)
        # Ensure that we have actually copied the item.
        assert_(arr[0, 1] is not arr_cp[1, 1])
        # Ensure we are allowed to have references to the same object.
        assert_(arr[0, 1] is arr[1, 1])
        # Check the references hold for the copied objects.
        assert_(arr_cp[0, 1] is arr_cp[1, 1])

    def test_deepcopy_empty_object_array(self):
        # Ticket #8536.
        # Deepcopy should succeed
        a = np.array([], dtype=object)
        b = copy.deepcopy(a)
        assert_(a.shape == b.shape)

    def test_bool_subscript_crash(self):
        # gh-4494
        c = np.rec.array([(1, 2, 3), (4, 5, 6)])
        masked = c[np.array([True, False])]
        base = masked.base
        del masked, c
        base.dtype

    def test_richcompare_crash(self):
        # gh-4613
        import operator as op

        # dummy class where __array__ throws exception
        class Foo:
            __array_priority__ = 1002

            def __array__(self, *args, **kwargs):
                raise Exception

        rhs = Foo()
        lhs = np.array(1)
        for f in [op.lt, op.le, op.gt, op.ge]:
            assert_raises(TypeError, f, lhs, rhs)
        assert_(not op.eq(lhs, rhs))
        assert_(op.ne(lhs, rhs))

    def test_richcompare_scalar_and_subclass(self):
        # gh-4709
        class Foo(np.ndarray):
            def __eq__(self, other):
                return "OK"

        x = np.array([1, 2, 3]).view(Foo)
        assert_equal(10 == x, "OK")
        assert_equal(np.int32(10) == x, "OK")
        assert_equal(np.array([10]) == x, "OK")

    def test_pickle_empty_string(self):
        # gh-3926
        for proto in range(2, pickle.HIGHEST_PROTOCOL + 1):
            test_string = np.bytes_('')
            assert_equal(pickle.loads(
                pickle.dumps(test_string, protocol=proto)), test_string)

    def test_frompyfunc_many_args(self):
        # gh-5672

        def passer(*args):
            pass

        assert_raises(ValueError, np.frompyfunc, passer, 64, 1)

    def test_repeat_broadcasting(self):
        # gh-5743
        a = np.arange(60).reshape(3, 4, 5)
        for axis in chain(range(-a.ndim, a.ndim), [None]):
            assert_equal(a.repeat(2, axis=axis), a.repeat([2], axis=axis))

    def test_frompyfunc_nout_0(self):
        # gh-2014

        def f(x):
            x[0], x[-1] = x[-1], x[0]

        uf = np.frompyfunc(f, 1, 0)
        a = np.array([[1, 2, 3], [4, 5], [6, 7, 8, 9]], dtype=object)
        assert_equal(uf(a), ())
        expected = np.array([[3, 2, 1], [5, 4], [9, 7, 8, 6]], dtype=object)
        assert_array_equal(a, expected)

    @pytest.mark.skipif(not HAS_REFCOUNT, reason="Python lacks refcounts")
    def test_leak_in_structured_dtype_comparison(self):
        # gh-6250
        recordtype = np.dtype([('a', np.float64),
                               ('b', np.int32),
                               ('d', (str, 5))])

        # Simple case
        a = np.zeros(2, dtype=recordtype)
        for i in range(100):
            a == a
        assert_(sys.getrefcount(a) < 10)

        # The case in the bug report.
        before = sys.getrefcount(a)
        u, v = a[0], a[1]
        u == v
        del u, v
        gc.collect()
        after = sys.getrefcount(a)
        assert_equal(before, after)

    def test_empty_percentile(self):
        # gh-6530 / gh-6553
        assert_array_equal(np.percentile(np.arange(10), []), np.array([]))

    def test_void_compare_segfault(self):
        # gh-6922. The following should not segfault
        a = np.ones(3, dtype=[('object', 'O'), ('int', '<i2')])
        a.sort()

    def test_reshape_size_overflow(self):
        # gh-7455
        a = np.ones(20)[::2]
        if np.dtype(np.intp).itemsize == 8:
            # 64 bit. The following are the prime factors of 2**63 + 5,
            # plus a leading 2, so when multiplied together as int64,
            # the result overflows to a total size of 10.
            new_shape = (2, 13, 419, 691, 823, 2977518503)
        else:
            # 32 bit. The following are the prime factors of 2**31 + 5,
            # plus a leading 2, so when multiplied together as int32,
            # the result overflows to a total size of 10.
            new_shape = (2, 7, 7, 43826197)
        assert_raises(ValueError, a.reshape, new_shape)

    @pytest.mark.skipif(IS_PYPY and sys.implementation.version <= (7, 3, 8),
            reason="PyPy bug in error formatting")
    def test_invalid_structured_dtypes(self):
        # gh-2865
        # mapping python objects to other dtypes
        assert_raises(ValueError, np.dtype, ('O', [('name', 'i8')]))
        assert_raises(ValueError, np.dtype, ('i8', [('name', 'O')]))
        assert_raises(ValueError, np.dtype,
                      ('i8', [('name', [('name', 'O')])]))
        assert_raises(ValueError, np.dtype, ([('a', 'i4'), ('b', 'i4')], 'O'))
        assert_raises(ValueError, np.dtype, ('i8', 'O'))
        # wrong number/type of tuple elements in dict
        assert_raises(ValueError, np.dtype,
                      ('i', {'name': ('i', 0, 'title', 'oops')}))
        assert_raises(ValueError, np.dtype,
                      ('i', {'name': ('i', 'wrongtype', 'title')}))
        # disallowed as of 1.13
        assert_raises(ValueError, np.dtype,
                      ([('a', 'O'), ('b', 'O')], [('c', 'O'), ('d', 'O')]))
        # allowed as a special case due to existing use, see gh-2798
        a = np.ones(1, dtype=('O', [('name', 'O')]))
        assert_equal(a[0], 1)
        # In particular, the above union dtype (and union dtypes in general)
        # should mainly behave like the main (object) dtype:
        assert a[0] is a.item()
        assert type(a[0]) is int

    def test_correct_hash_dict(self):
        # gh-8887 - __hash__ would be None despite tp_hash being set
        all_types = set(np._core.sctypeDict.values()) - {np.void}
        for t in all_types:
            val = t()

            try:
                hash(val)
            except TypeError as e:
                assert_(t.__hash__ is None)
            else:
                assert_(t.__hash__ is not None)

    def test_scalar_copy(self):
        scalar_types = set(np._core.sctypeDict.values())
        values = {
            np.void: b"a",
            np.bytes_: b"a",
            np.str_: "a",
            np.datetime64: "2017-08-25",
        }
        for sctype in scalar_types:
            item = sctype(values.get(sctype, 1))
            item2 = copy.copy(item)
            assert_equal(item, item2)

    def test_void_item_memview(self):
        va = np.zeros(10, 'V4')
        x = va[:1].item()
        va[0] = b'\xff\xff\xff\xff'
        del va
        assert_equal(x, b'\x00\x00\x00\x00')

    def test_void_getitem(self):
        # Test fix for gh-11668.
        assert_(np.array([b'a'], 'V1').astype('O') == b'a')
        assert_(np.array([b'ab'], 'V2').astype('O') == b'ab')
        assert_(np.array([b'abc'], 'V3').astype('O') == b'abc')
        assert_(np.array([b'abcd'], 'V4').astype('O') == b'abcd')

    def test_structarray_title(self):
        # The following used to segfault on pypy, due to NPY_TITLE_KEY
        # not working properly and resulting to double-decref of the
        # structured array field items:
        # See: https://bitbucket.org/pypy/pypy/issues/2789
        for j in range(5):
            structure = np.array([1], dtype=[(('x', 'X'), np.object_)])
            structure[0]['x'] = np.array([2])
            gc.collect()

    def test_dtype_scalar_squeeze(self):
        # gh-11384
        values = {
            'S': b"a",
            'M': "2018-06-20",
        }
        for ch in np.typecodes['All']:
            if ch in 'O':
                continue
            sctype = np.dtype(ch).type
            scvalue = sctype(values.get(ch, 3))
            for axis in [None, ()]:
                squeezed = scvalue.squeeze(axis=axis)
                assert_equal(squeezed, scvalue)
                assert_equal(type(squeezed), type(scvalue))

    def test_field_access_by_title(self):
        # gh-11507
        s = 'Some long field name'
        if HAS_REFCOUNT:
            base = sys.getrefcount(s)
        t = np.dtype([((s, 'f1'), np.float64)])
        data = np.zeros(10, t)
        for i in range(10):
            str(data[['f1']])
            if HAS_REFCOUNT:
                assert_(base <= sys.getrefcount(s))

    @pytest.mark.parametrize('val', [
        # arrays and scalars
        np.ones((10, 10), dtype='int32'),
        np.uint64(10),
        ])
    @pytest.mark.parametrize('protocol',
        range(2, pickle.HIGHEST_PROTOCOL + 1)
        )
    def test_pickle_module(self, protocol, val):
        # gh-12837
        s = pickle.dumps(val, protocol)
        assert b'_multiarray_umath' not in s
        if protocol == 5 and len(val.shape) > 0:
            # unpickling ndarray goes through _frombuffer for protocol 5
            assert b'numpy._core.numeric' in s
        else:
            assert b'numpy._core.multiarray' in s

    def test_object_casting_errors(self):
        # gh-11993 update to ValueError (see gh-16909), since strings can in
        # principle be converted to complex, but this string cannot.
        arr = np.array(['AAAAA', 18465886.0, 18465886.0], dtype=object)
        assert_raises(ValueError, arr.astype, 'c8')

    def test_eff1d_casting(self):
        # gh-12711
        x = np.array([1, 2, 4, 7, 0], dtype=np.int16)
        res = np.ediff1d(x, to_begin=-99, to_end=np.array([88, 99]))
        assert_equal(res, [-99,   1,   2,   3,  -7,  88,  99])

        # The use of safe casting means, that 1<<20 is cast unsafely, an
        # error may be better, but currently there is no mechanism for it.
        res = np.ediff1d(x, to_begin=(1<<20), to_end=(1<<20))
        assert_equal(res, [0,   1,   2,   3,  -7,  0])

    def test_pickle_datetime64_array(self):
        # gh-12745 (would fail with pickle5 installed)
        d = np.datetime64('2015-07-04 12:59:59.50', 'ns')
        arr = np.array([d])
        for proto in range(2, pickle.HIGHEST_PROTOCOL + 1):
            dumped = pickle.dumps(arr, protocol=proto)
            assert_equal(pickle.loads(dumped), arr)

    def test_bad_array_interface(self):
        class T:
            __array_interface__ = {}

        with assert_raises(ValueError):
            np.array([T()])

    def test_2d__array__shape(self):
        class T:
            def __array__(self, dtype=None, copy=None):
                return np.ndarray(shape=(0,0))

            # Make sure __array__ is used instead of Sequence methods.
            def __iter__(self):
                return iter([])

            def __getitem__(self, idx):
                raise AssertionError("__getitem__ was called")

            def __len__(self):
                return 0


        t = T()
        # gh-13659, would raise in broadcasting [x=t for x in result]
        arr = np.array([t])
        assert arr.shape == (1, 0, 0)

    @pytest.mark.skipif(sys.maxsize < 2 ** 31 + 1, reason='overflows 32-bit python')
    def test_to_ctypes(self):
        #gh-14214
        arr = np.zeros((2 ** 31 + 1,), 'b')
        assert arr.size * arr.itemsize > 2 ** 31
        c_arr = np.ctypeslib.as_ctypes(arr)
        assert_equal(c_arr._length_, arr.size)

    def test_complex_conversion_error(self):
        # gh-17068
        with pytest.raises(TypeError, match=r"Unable to convert dtype.*"):
            complex(np.array("now", np.datetime64))

    def test__array_interface__descr(self):
        # gh-17068
        dt = np.dtype(dict(names=['a', 'b'],
                           offsets=[0, 0],
                           formats=[np.int64, np.int64]))
        descr = np.array((1, 1), dtype=dt).__array_interface__['descr']
        assert descr == [('', '|V8')]  # instead of [(b'', '|V8')]

    @pytest.mark.skipif(sys.maxsize < 2 ** 31 + 1, reason='overflows 32-bit python')
    @requires_memory(free_bytes=9e9)
    def test_dot_big_stride(self):
        # gh-17111
        # blas stride = stride//itemsize > int32 max
        int32_max = np.iinfo(np.int32).max
        n = int32_max + 3
        a = np.empty([n], dtype=np.float32)
        b = a[::n-1]
        b[...] = 1
        assert b.strides[0] > int32_max * b.dtype.itemsize
        assert np.dot(b, b) == 2.0

    def test_frompyfunc_name(self):
        # name conversion was failing for python 3 strings
        # resulting in the default '?' name. Also test utf-8
        # encoding using non-ascii name.
        def cassé(x):
            return x

        f = np.frompyfunc(cassé, 1, 1)
        assert str(f) == "<ufunc 'cassé (vectorized)'>"

    @pytest.mark.parametrize("operation", [
        'add', 'subtract', 'multiply', 'floor_divide',
        'conjugate', 'fmod', 'square', 'reciprocal',
        'power', 'absolute', 'negative', 'positive',
        'greater', 'greater_equal', 'less',
        'less_equal', 'equal', 'not_equal', 'logical_and',
        'logical_not', 'logical_or', 'bitwise_and', 'bitwise_or',
        'bitwise_xor', 'invert', 'left_shift', 'right_shift',
        'gcd', 'lcm'
        ]
    )
    @pytest.mark.parametrize("order", [
        ('b->', 'B->'),
        ('h->', 'H->'),
        ('i->', 'I->'),
        ('l->', 'L->'),
        ('q->', 'Q->'),
        ]
    )
    def test_ufunc_order(self, operation, order):
        # gh-18075
        # Ensure signed types before unsigned
        def get_idx(string, str_lst):
            for i, s in enumerate(str_lst):
                if string in s:
                    return i
            raise ValueError(f"{string} not in list")
        types = getattr(np, operation).types
        assert get_idx(order[0], types) < get_idx(order[1], types), (
                f"Unexpected types order of ufunc in {operation}"
                f"for {order}. Possible fix: Use signed before unsigned"
                "in generate_umath.py")

    def test_nonbool_logical(self):
        # gh-22845
        # create two arrays with bit patterns that do not overlap.
        # needs to be large enough to test both SIMD and scalar paths
        size = 100
        a = np.frombuffer(b'\x01' * size, dtype=np.bool)
        b = np.frombuffer(b'\x80' * size, dtype=np.bool)
        expected = np.ones(size, dtype=np.bool)
        assert_array_equal(np.logical_and(a, b), expected)

    @pytest.mark.skipif(IS_PYPY, reason="PyPy issue 2742")
    def test_gh_23737(self):
        with pytest.raises(TypeError, match="not an acceptable base type"):
            class Y(np.flexible):
                pass

        with pytest.raises(TypeError, match="not an acceptable base type"):
            class X(np.flexible, np.ma.core.MaskedArray):
                pass

    def test_load_ufunc_pickle(self):
        # ufuncs are pickled with a semi-private path in
        # numpy.core._multiarray_umath and must be loadable without warning
        # despite np.core being deprecated.
        test_data = b'\x80\x04\x95(\x00\x00\x00\x00\x00\x00\x00\x8c\x1cnumpy.core._multiarray_umath\x94\x8c\x03add\x94\x93\x94.'  # noqa
        result = pickle.loads(test_data, encoding='bytes')
        assert result is np.add

    def test__array_namespace__(self):
        arr = np.arange(2)

        xp = arr.__array_namespace__()
        assert xp is np
        xp = arr.__array_namespace__(api_version="2021.12")
        assert xp is np
        xp = arr.__array_namespace__(api_version="2022.12")
        assert xp is np
        xp = arr.__array_namespace__(api_version="2023.12")
        assert xp is np
        xp = arr.__array_namespace__(api_version=None)
        assert xp is np

        with pytest.raises(
            ValueError,
            match="Version \"2024.12\" of the Array API Standard "
                  "is not supported."
        ):
            arr.__array_namespace__(api_version="2024.12")

        with pytest.raises(
            ValueError,
            match="Only None and strings are allowed as the Array API version"
        ):
            arr.__array_namespace__(api_version=2023)

    def test_isin_refcnt_bug(self):
        # gh-25295
        for _ in range(1000):
            np.isclose(np.int64(2), np.int64(2), atol=1e-15, rtol=1e-300)

    def test_replace_regression(self):
        # gh-25513 segfault
        carr = np.char.chararray((2,), itemsize=25)
        test_strings = [b'  4.52173913043478315E+00',
                        b'  4.95652173913043548E+00']
        carr[:] = test_strings
        out = carr.replace(b"E", b"D")
        expected = np.char.chararray((2,), itemsize=25)
        expected[:] = [s.replace(b"E", b"D") for s in test_strings]
        assert_array_equal(out, expected)

    def test_logspace_base_does_not_determine_dtype(self):
        # gh-24957 and cupy/cupy/issues/7946
        start = np.array([0, 2], dtype=np.float16)
        stop = np.array([2, 0], dtype=np.float16)
        out = np.logspace(start, stop, num=5, axis=1, dtype=np.float32)
        expected = np.array([[1., 3.1621094, 10., 31.625, 100.],
                             [100., 31.625, 10., 3.1621094, 1.]],
                            dtype=np.float32)
        assert_almost_equal(out, expected)
        # Check test fails if the calculation is done in float64, as happened
        # before when a python float base incorrectly influenced the dtype.
        out2 = np.logspace(start, stop, num=5, axis=1, dtype=np.float32,
                           base=np.array([10.0]))
        with pytest.raises(AssertionError, match="not almost equal"):
            assert_almost_equal(out2, expected)

    def test_vectorize_fixed_width_string(self):
        arr = np.array(["SOme wOrd Ǆ ß ᾛ ΣΣ ﬃ⁵Å Ç Ⅰ"]).astype(np.str_)
        f = str.casefold
        res = np.vectorize(f, otypes=[arr.dtype])(arr)
        assert res.dtype == "U30"

    def test_repeated_square_consistency(self):
        # gh-26940
        buf = np.array([-5.171866611150749e-07 + 2.5618634555957426e-07j,
                        0, 0, 0, 0, 0])
        # Test buffer with regular and reverse strides
        for in_vec in [buf[:3], buf[:3][::-1]]:
            expected_res = np.square(in_vec)
            # Output vector immediately follows input vector
            # to reproduce off-by-one in nomemoverlap check.
            for res in [buf[3:], buf[3:][::-1]]:
                res = buf[3:]
                np.square(in_vec, out=res)
                assert_equal(res, expected_res)

    def test_sort_unique_crash(self):
        # gh-27037
        for _ in range(4):
            vals = np.linspace(0, 1, num=128)
            data = np.broadcast_to(vals, (128, 128, 128))
            data = data.transpose(0, 2, 1).copy()
            np.unique(data)

<<<<<<< HEAD
    def test_mult_scalar_vec_consistency(self):
        # gh-26740 (the part about numpy scalar and vector inconsistency)
        buf = np.array([-5.171866611150749e-07 + 2.5618634555957426e-07j,
                        0, 0])
        res0 = buf * buf
        res1 = np.asarray([x * x for x in buf])
        assert_array_almost_equal_nulp(res0, res1)
=======
    def test_sort_overlap(self):
        # gh-27273
        size = 100
        inp = np.linspace(0, size, num=size, dtype=np.intc)
        out = np.sort(inp)
        assert_equal(inp, out)
>>>>>>> 49e0743d
<|MERGE_RESOLUTION|>--- conflicted
+++ resolved
@@ -2646,7 +2646,6 @@
             data = data.transpose(0, 2, 1).copy()
             np.unique(data)
 
-<<<<<<< HEAD
     def test_mult_scalar_vec_consistency(self):
         # gh-26740 (the part about numpy scalar and vector inconsistency)
         buf = np.array([-5.171866611150749e-07 + 2.5618634555957426e-07j,
@@ -2654,11 +2653,10 @@
         res0 = buf * buf
         res1 = np.asarray([x * x for x in buf])
         assert_array_almost_equal_nulp(res0, res1)
-=======
+
     def test_sort_overlap(self):
         # gh-27273
         size = 100
         inp = np.linspace(0, size, num=size, dtype=np.intc)
         out = np.sort(inp)
         assert_equal(inp, out)
->>>>>>> 49e0743d
