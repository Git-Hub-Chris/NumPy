--- conflicted
+++ resolved
@@ -32,13 +32,11 @@
 from numpy._core.tests._locales import CommaDecimalPointLocale
 from numpy.exceptions import AxisError, ComplexWarning
 from numpy.lib.recfunctions import repack_fields
-<<<<<<< HEAD
 from numpy._core.multiarray import _get_ndarray_c_version, dot
 from numpy.lib import stride_tricks
 
 # Need to test an object that does not fully implement math interface
 from datetime import timedelta, datetime
-=======
 from numpy.testing import (
     HAS_REFCOUNT,
     IS_64BIT,
@@ -63,7 +61,6 @@
     temppath,
 )
 from numpy.testing._private.utils import _no_tracing, requires_memory
->>>>>>> b3bad314
 
 
 def assert_arg_sorted(arr, arg):
