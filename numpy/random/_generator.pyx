--- conflicted
+++ resolved
@@ -3423,24 +3423,14 @@
         Draw 10.000 values from the geometric distribution, with the 
         probability of an individual success equal to ``p = 0.35``:
 
-<<<<<<< HEAD
         >>> p, size = 0.35, 10000
         >>> rng = np.random.default_rng()
         >>> sample = rng.geometric(p=p, size=size)
-=======
-        >>> rng = np.random.default_rng()
-        >>> z = rng.geometric(p=0.35, size=10000)
->>>>>>> e92897f1
 
         What percentage of trials succeeded after a single run?
 
-<<<<<<< HEAD
         >>> (sample == 1).sum()/size
         0.34889999999999999  # may vary
-=======
-        >>> (z == 1).sum() / 10000.
-        0.34889999999999999  # random
->>>>>>> e92897f1
 
         The geometric distribution with ``p=0.35`` looks as follows:
 
