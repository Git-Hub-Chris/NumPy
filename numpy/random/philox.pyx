from cpython.pycapsule cimport PyCapsule_New

try:
    from threading import Lock
except ImportError:
    from dummy_threading import Lock

import numpy as np

from .common cimport *
from .bit_generator cimport BitGenerator

__all__ = ['Philox']

np.import_array()

DEF PHILOX_BUFFER_SIZE=4

cdef extern from 'src/philox/philox.h':
    struct s_r123array2x64:
        uint64_t v[2]

    struct s_r123array4x64:
        uint64_t v[4]

    ctypedef s_r123array4x64 r123array4x64
    ctypedef s_r123array2x64 r123array2x64

    ctypedef r123array4x64 philox4x64_ctr_t
    ctypedef r123array2x64 philox4x64_key_t

    struct s_philox_state:
        philox4x64_ctr_t *ctr
        philox4x64_key_t *key
        int buffer_pos
        uint64_t buffer[PHILOX_BUFFER_SIZE]
        int has_uint32
        uint32_t uinteger

    ctypedef s_philox_state philox_state

    uint64_t philox_next64(philox_state *state)  nogil
    uint32_t philox_next32(philox_state *state)  nogil
    void philox_jump(philox_state *state)
    void philox_advance(uint64_t *step, philox_state *state)


cdef uint64_t philox_uint64(void*st) nogil:
    return philox_next64(<philox_state *> st)

cdef uint32_t philox_uint32(void *st) nogil:
    return philox_next32(<philox_state *> st)

cdef double philox_double(void*st) nogil:
    return uint64_to_double(philox_next64(<philox_state *> st))

cdef class Philox(BitGenerator):
    """
    Philox(seed=None, counter=None, key=None)

    Container for the Philox (4x64) pseudo-random number generator.

    Parameters
    ----------
    seed : {None, int, array_like[ints], ISeedSequence}, optional
        A seed to initialize the `BitGenerator`. If None, then fresh,
        unpredictable entropy will be pulled from the OS. If an ``int`` or
        ``array_like[ints]`` is passed, then it will be passed to
        `SeedSequence` to derive the initial `BitGenerator` state. One may also
        pass in an implementor of the `ISeedSequence` interface like
        `SeedSequence`.
    counter : {None, int, array_like}, optional
        Counter to use in the Philox state. Can be either
        a Python int (long in 2.x) in [0, 2**256) or a 4-element uint64 array.
        If not provided, the RNG is initialized at 0.
    key : {None, int, array_like}, optional
        Key to use in the Philox state.  Unlike seed, the value in key is
        directly set. Can be either a Python int in [0, 2**128) or a 2-element
        uint64 array. `key` and `seed` cannot both be used.

    Attributes
    ----------
    lock: threading.Lock
        Lock instance that is shared so that the same bit git generator can
        be used in multiple Generators without corrupting the state. Code that
        generates values from a bit generator should hold the bit generator's
        lock.

    Notes
    -----
    Philox is a 64-bit PRNG that uses a counter-based design based on weaker
    (and faster) versions of cryptographic functions [1]_. Instances using
    different values of the key produce independent sequences.  Philox has a
    period of :math:`2^{256} - 1` and supports arbitrary advancing and jumping
    the sequence in increments of :math:`2^{128}`. These features allow
    multiple non-overlapping sequences to be generated.

    ``Philox`` provides a capsule containing function pointers that produce
    doubles, and unsigned 32 and 64- bit integers. These are not
    directly consumable in Python and must be consumed by a ``Generator``
    or similar object that supports low-level access.

    **State and Seeding**

<<<<<<< HEAD
    The ``Philox`` state vector consists of a 256-bit counter encoded as
    a 4-element uint64 array and a 128-bit key encoded as a 2-element uint64
    array. The counter is incremented by 1 for every 4 64-bit randoms produced.
    The key which determines the sequence produced. Using different keys
    produces independent sequences.

    By default, providing a ``seed`` value will derive the 128-bit key using
    `SeedSequence`; the counter will be initialized to 0. On the other hand,
    one may omit the ``seed`` and provide the ``key`` and/or ``counter``
    directly if one wishes to manually control the key.
=======
    The ``Philox`` state vector consists of a 256-bit value encoded as
    a 4-element uint64 array and a 128-bit value encoded as a 2-element uint64
    array. The former is a counter which is incremented by 1 for every 4 64-bit
    randoms produced. The second is a key which determined the sequence
    produced. Using different keys produces independent sequences.

    The input seed is processed by `SeedSequence` to generate the key. The
    counter is set to 0.

    Alternately, one can omit the seed parameter and set the ``key`` and
    ``counter`` directly.
>>>>>>> 588310c7

    **Parallel Features**

    The preferred way to use a BitGenerator in parallel applications is to use
    the `SeedSequence.spawn` method to obtain entropy values, and to use these
    to generate new BitGenerators:

    >>> from numpy.random import Generator, Philox, SeedSequence
    >>> sg = SeedSequence(1234)
    >>> rg = [Generator(Philox(s)) for s in sg.spawn(10)]

    ``Philox`` can be used in parallel applications by calling the ``jumped``
    method  to advances the state as-if :math:`2^{128}` random numbers have
    been generated. Alternatively, ``advance`` can be used to advance the
    counter for any positive step in [0, 2**256). When using ``jumped``, all
    generators should be chained to ensure that the segments come from the same
    sequence.

    >>> from numpy.random import Generator, Philox
    >>> bit_generator = Philox(1234)
    >>> rg = []
    >>> for _ in range(10):
    ...    rg.append(Generator(bit_generator))
    ...    bit_generator = bit_generator.jumped()

    Alternatively, ``Philox`` can be used in parallel applications by using
    a sequence of distinct keys where each instance uses different key.

    >>> key = 2**96 + 2**33 + 2**17 + 2**9
    >>> rg = [Generator(Philox(key=key+i)) for i in range(10)]

    **Compatibility Guarantee**

    ``Philox`` makes a guarantee that a fixed seed will always produce
    the same random integer stream.

    Examples
    --------
    >>> from numpy.random import Generator, Philox
    >>> rg = Generator(Philox(1234))
    >>> rg.standard_normal()
    0.123  # random

    References
    ----------
    .. [1] John K. Salmon, Mark A. Moraes, Ron O. Dror, and David E. Shaw,
           "Parallel Random Numbers: As Easy as 1, 2, 3," Proceedings of
           the International Conference for High Performance Computing,
           Networking, Storage and Analysis (SC11), New York, NY: ACM, 2011.
    """
    cdef philox_state rng_state
    cdef philox4x64_key_t philox_key
    cdef philox4x64_ctr_t philox_ctr

    def __init__(self, seed=None, counter=None, key=None):
        if seed is not None and key is not None:
            raise ValueError('seed and key cannot be both used')
        BitGenerator.__init__(self, seed)
        self.rng_state.ctr = &self.philox_ctr
        self.rng_state.key = &self.philox_key
        if key is not None:
            key = int_to_array(key, 'key', 128, 64)
            for i in range(2):
                self.rng_state.key.v[i] = key[i]
            # The seed sequence is invalid.
            self._seed_seq = None
        else:
            key = self._seed_seq.generate_state(2, np.uint64)
            for i in range(2):
                self.rng_state.key.v[i] = key[i]
        counter = 0 if counter is None else counter
        counter = int_to_array(counter, 'counter', 256, 64)
        for i in range(4):
            self.rng_state.ctr.v[i] = counter[i]

        self._reset_state_variables()

        self._bitgen.state = <void *>&self.rng_state
        self._bitgen.next_uint64 = &philox_uint64
        self._bitgen.next_uint32 = &philox_uint32
        self._bitgen.next_double = &philox_double
        self._bitgen.next_raw = &philox_uint64

    cdef _reset_state_variables(self):
        self.rng_state.has_uint32 = 0
        self.rng_state.uinteger = 0
        self.rng_state.buffer_pos = PHILOX_BUFFER_SIZE
        for i in range(PHILOX_BUFFER_SIZE):
            self.rng_state.buffer[i] = 0

    @property
    def state(self):
        """
        Get or set the PRNG state

        Returns
        -------
        state : dict
            Dictionary containing the information required to describe the
            state of the PRNG
        """
        ctr = np.empty(4, dtype=np.uint64)
        key = np.empty(2, dtype=np.uint64)
        buffer = np.empty(PHILOX_BUFFER_SIZE, dtype=np.uint64)
        for i in range(4):
            ctr[i] = self.rng_state.ctr.v[i]
            if i < 2:
                key[i] = self.rng_state.key.v[i]
        for i in range(PHILOX_BUFFER_SIZE):
            buffer[i] = self.rng_state.buffer[i]

        state = {'counter': ctr, 'key': key}
        return {'bit_generator': self.__class__.__name__,
                'state': state,
                'buffer': buffer,
                'buffer_pos': self.rng_state.buffer_pos,
                'has_uint32': self.rng_state.has_uint32,
                'uinteger': self.rng_state.uinteger}

    @state.setter
    def state(self, value):
        if not isinstance(value, dict):
            raise TypeError('state must be a dict')
        bitgen = value.get('bit_generator', '')
        if bitgen != self.__class__.__name__:
            raise ValueError('state must be for a {0} '
                             'PRNG'.format(self.__class__.__name__))
        for i in range(4):
            self.rng_state.ctr.v[i] = <uint64_t> value['state']['counter'][i]
            if i < 2:
                self.rng_state.key.v[i] = <uint64_t> value['state']['key'][i]
        for i in range(PHILOX_BUFFER_SIZE):
            self.rng_state.buffer[i] = <uint64_t> value['buffer'][i]

        self.rng_state.has_uint32 = value['has_uint32']
        self.rng_state.uinteger = value['uinteger']
        self.rng_state.buffer_pos = value['buffer_pos']

    cdef jump_inplace(self, iter):
        """
        Jump state in-place

        Not part of public API

        Parameters
        ----------
        iter : integer, positive
            Number of times to jump the state of the rng.
        """
        self.advance(iter * int(2 ** 128))

    def jumped(self, jumps=1):
        """
        jumped(jumps=1)

        Returns a new bit generator with the state jumped

        The state of the returned big generator is jumped as-if
        2**(128 * jumps) random numbers have been generated.

        Parameters
        ----------
        jumps : integer, positive
            Number of times to jump the state of the bit generator returned

        Returns
        -------
        bit_generator : Philox
            New instance of generator jumped iter times
        """
        cdef Philox bit_generator

        bit_generator = self.__class__()
        bit_generator.state = self.state
        bit_generator.jump_inplace(jumps)

        return bit_generator

    def advance(self, delta):
        """
        advance(delta)

        Advance the underlying RNG as-if delta draws have occurred.

        Parameters
        ----------
        delta : integer, positive
            Number of draws to advance the RNG. Must be less than the
            size state variable in the underlying RNG.

        Returns
        -------
        self : Philox
            RNG advanced delta steps

        Notes
        -----
        Advancing a RNG updates the underlying RNG state as-if a given
        number of calls to the underlying RNG have been made. In general
        there is not a one-to-one relationship between the number output
        random values from a particular distribution and the number of
        draws from the core RNG.  This occurs for two reasons:

        * The random values are simulated using a rejection-based method
          and so, on average, more than one value from the underlying
          RNG is required to generate an single draw.
        * The number of bits required to generate a simulated value
          differs from the number of bits generated by the underlying
          RNG.  For example, two 16-bit integer values can be simulated
          from a single draw of a 32-bit RNG.

        Advancing the RNG state resets any pre-computed random numbers.
        This is required to ensure exact reproducibility.
        """
        delta = wrap_int(delta, 256)

        cdef np.ndarray delta_a
        delta_a = int_to_array(delta, 'step', 256, 64)
        philox_advance(<uint64_t *> delta_a.data, &self.rng_state)
        self._reset_state_variables()
        return self<|MERGE_RESOLUTION|>--- conflicted
+++ resolved
@@ -102,18 +102,6 @@
 
     **State and Seeding**
 
-<<<<<<< HEAD
-    The ``Philox`` state vector consists of a 256-bit counter encoded as
-    a 4-element uint64 array and a 128-bit key encoded as a 2-element uint64
-    array. The counter is incremented by 1 for every 4 64-bit randoms produced.
-    The key which determines the sequence produced. Using different keys
-    produces independent sequences.
-
-    By default, providing a ``seed`` value will derive the 128-bit key using
-    `SeedSequence`; the counter will be initialized to 0. On the other hand,
-    one may omit the ``seed`` and provide the ``key`` and/or ``counter``
-    directly if one wishes to manually control the key.
-=======
     The ``Philox`` state vector consists of a 256-bit value encoded as
     a 4-element uint64 array and a 128-bit value encoded as a 2-element uint64
     array. The former is a counter which is incremented by 1 for every 4 64-bit
@@ -125,7 +113,6 @@
 
     Alternately, one can omit the seed parameter and set the ``key`` and
     ``counter`` directly.
->>>>>>> 588310c7
 
     **Parallel Features**
 
