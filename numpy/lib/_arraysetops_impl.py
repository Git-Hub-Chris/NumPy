"""
Set operations for arrays based on sorting.

Notes
-----

For floating point arrays, inaccurate results may appear due to usual round-off
and floating point comparison issues.

Speed could be gained in some operations by an implementation of
`numpy.sort`, that can provide directly the permutation vectors, thus avoiding
calls to `numpy.argsort`.

Original author: Robert Cimrman

"""
import functools
import warnings
from typing import NamedTuple
from collections import deque

import numpy as np
from numpy._core import overrides
from numpy._core._multiarray_umath import _array_converter


array_function_dispatch = functools.partial(
    overrides.array_function_dispatch, module='numpy')


__all__ = [
    "ediff1d", "in1d", "intersect1d", "isin", "setdiff1d", "setxor1d",
    "union1d", "unique", "unique_all", "unique_counts", "unique_inverse",
    "unique_values"
]


def _ediff1d_dispatcher(ary, to_end=None, to_begin=None):
    return (ary, to_end, to_begin)


@array_function_dispatch(_ediff1d_dispatcher)
def ediff1d(ary, to_end=None, to_begin=None):
    """
    The differences between consecutive elements of an array.

    Parameters
    ----------
    ary : array_like
        If necessary, will be flattened before the differences are taken.
    to_end : array_like, optional
        Number(s) to append at the end of the returned differences.
    to_begin : array_like, optional
        Number(s) to prepend at the beginning of the returned differences.

    Returns
    -------
    ediff1d : ndarray
        The differences. Loosely, this is ``ary.flat[1:] - ary.flat[:-1]``.

    See Also
    --------
    diff, gradient

    Notes
    -----
    When applied to masked arrays, this function drops the mask information
    if the `to_begin` and/or `to_end` parameters are used.

    Examples
    --------
    >>> import numpy as np
    >>> x = np.array([1, 2, 4, 7, 0])
    >>> np.ediff1d(x)
    array([ 1,  2,  3, -7])

    >>> np.ediff1d(x, to_begin=-99, to_end=np.array([88, 99]))
    array([-99,   1,   2, ...,  -7,  88,  99])

    The returned array is always 1D.

    >>> y = [[1, 2, 4], [1, 6, 24]]
    >>> np.ediff1d(y)
    array([ 1,  2, -3,  5, 18])

    """
    conv = _array_converter(ary)
    # Convert to (any) array and ravel:
    ary = conv[0].ravel()

    # enforce that the dtype of `ary` is used for the output
    dtype_req = ary.dtype

    # fast track default case
    if to_begin is None and to_end is None:
        return ary[1:] - ary[:-1]

    if to_begin is None:
        l_begin = 0
    else:
        to_begin = np.asanyarray(to_begin)
        if not np.can_cast(to_begin, dtype_req, casting="same_kind"):
            raise TypeError("dtype of `to_begin` must be compatible "
                            "with input `ary` under the `same_kind` rule.")

        to_begin = to_begin.ravel()
        l_begin = len(to_begin)

    if to_end is None:
        l_end = 0
    else:
        to_end = np.asanyarray(to_end)
        if not np.can_cast(to_end, dtype_req, casting="same_kind"):
            raise TypeError("dtype of `to_end` must be compatible "
                            "with input `ary` under the `same_kind` rule.")

        to_end = to_end.ravel()
        l_end = len(to_end)

    # do the calculation in place and copy to_begin and to_end
    l_diff = max(len(ary) - 1, 0)
    result = np.empty_like(ary, shape=l_diff + l_begin + l_end)

    if l_begin > 0:
        result[:l_begin] = to_begin
    if l_end > 0:
        result[l_begin + l_diff:] = to_end
    np.subtract(ary[1:], ary[:-1], result[l_begin:l_begin + l_diff])

    return conv.wrap(result)


def _unpack_tuple(x):
    """ Unpacks one-element tuples for use as return values """
    if len(x) == 1:
        return x[0]
    else:
        return x


def _unique_dispatcher(ar, return_index=None, return_inverse=None,
                       return_counts=None, axis=None, *, equal_nan=None,
                       objects="compare"):
    return (ar,)


@array_function_dispatch(_unique_dispatcher)
def unique(ar, return_index=False, return_inverse=False,
           return_counts=False, axis=None, *, equal_nan=True, objects="compare"):
    """
    Find the unique elements of an array.

    Returns the sorted unique elements of an array. There are three optional
    outputs in addition to the unique elements:

    * the indices of the input array that give the unique values
    * the indices of the unique array that reconstruct the input array
    * the number of times each unique value comes up in the input array

    Parameters
    ----------
    ar : array_like
        Input array. Unless `axis` is specified, this will be flattened if it
        is not already 1-D.
    return_index : bool, optional
        If True, also return the indices of `ar` (along the specified axis,
        if provided, or in the flattened array) that result in the unique array.
    return_inverse : bool, optional
        If True, also return the indices of the unique array (for the specified
        axis, if provided) that can be used to reconstruct `ar`.
    return_counts : bool, optional
        If True, also return the number of times each unique item appears
        in `ar`.
    axis : int or None, optional
        The axis to operate on. If None, `ar` will be flattened. If an integer,
        the subarrays indexed by the given axis will be flattened and treated
        as the elements of a 1-D array with the dimension of the given axis,
        see the notes for more details.  Object arrays or structured arrays
        that contain objects are not supported if the `axis` kwarg is used. The
        default is None.

    equal_nan : bool, optional
        If True, collapses multiple NaN values in the return array into one.

        .. versionadded:: 1.24

    objects : {'compare', 'different', 'equal', 'compare-no-nan'}, optional
        Rule for comparing objects. The possible options are to treat all objects
        as different ('different'), as equal ('equal'), or to compare them with
        their own comparison implementations (__eq__ and __lt__) ('compare').
        By default, 'compare' checks first if x != x, in which case x is treated as
        a nan object. To disable this check, use 'compare-no-nan'.
        The default is 'compare'.

    Returns
    -------
    unique : ndarray
        The sorted unique values.
    unique_indices : ndarray, optional
        The indices of the first occurrences of the unique values in the
        original array. Only provided if `return_index` is True.
    unique_inverse : ndarray, optional
        The indices to reconstruct the original array from the
        unique array. Only provided if `return_inverse` is True.
    unique_counts : ndarray, optional
        The number of times each of the unique values comes up in the
        original array. Only provided if `return_counts` is True.

    See Also
    --------
    repeat : Repeat elements of an array.
    sort : Return a sorted copy of an array.

    Notes
    -----

    When an axis is specified the subarrays indexed by the axis are sorted
    lexicographically using the following rules after the given axis is moved
    to the first position in the array:
    For multi-dimensional arrays, the second to last axes are flattened,
    producing a 2D table in which the first column is the most significant.
    Then, for structured arrays, the first field is the most significant.
    Then, for masked arrays, masked elements are considered equal and largest.
    Finally, the usual order of elements in each non-structured 1D column is used.

    .. versionchanged:: 1.21
        Like np.sort, NaN will sort to the end of the values.
        For complex arrays all NaN values are considered equivalent
        (no matter whether the NaN is in the real or imaginary part).
        As the representant for the returned array the smallest one in the
        lexicographical order is chosen - see np.sort for how the lexicographical
        order is defined for complex arrays.

    .. versionchanged:: 2.0
        For multi-dimensional inputs, ``unique_inverse`` is reshaped
        such that the input can be reconstructed using
        ``np.take(unique, unique_inverse, axis=axis)``. The result is
        now not 1-dimensional when ``axis=None``.

        Note that in NumPy 2.0.0 a higher dimensional array was returned also
        when ``axis`` was not ``None``.  This was reverted, but
        ``inverse.reshape(-1)`` can be used to ensure compatibility with both
        versions.

    Examples
    --------
    >>> import numpy as np
    >>> np.unique([1, 1, 2, 2, 3, 3])
    array([1, 2, 3])
    >>> a = np.array([[1, 1], [2, 3]])
    >>> np.unique(a)
    array([1, 2, 3])

    Return the unique rows of a 2D array

    >>> a = np.array([[1, 0, 0], [1, 0, 0], [2, 3, 4]])
    >>> np.unique(a, axis=0)
    array([[1, 0, 0], [2, 3, 4]])

    Return the indices of the original array that give the unique values:

    >>> a = np.array(['a', 'b', 'b', 'c', 'a'])
    >>> u, indices = np.unique(a, return_index=True)
    >>> u
    array(['a', 'b', 'c'], dtype='<U1')
    >>> indices
    array([0, 1, 3])
    >>> a[indices]
    array(['a', 'b', 'c'], dtype='<U1')

    Reconstruct the input array from the unique values and inverse:

    >>> a = np.array([1, 2, 6, 4, 2, 3, 2])
    >>> u, indices = np.unique(a, return_inverse=True)
    >>> u
    array([1, 2, 3, 4, 6])
    >>> indices
    array([0, 1, 4, 3, 1, 2, 1])
    >>> u[indices]
    array([1, 2, 6, 4, 2, 3, 2])

    Reconstruct the input values from the unique values and counts:

    >>> a = np.array([1, 2, 6, 4, 2, 3, 2])
    >>> values, counts = np.unique(a, return_counts=True)
    >>> values
    array([1, 2, 3, 4, 6])
    >>> counts
    array([1, 3, 1, 1, 1])
    >>> np.repeat(values, counts)
    array([1, 2, 2, 2, 3, 4, 6])    # original order not preserved

    """
    ar = np.asanyarray(ar)
    orig_shape = ar.shape
    if axis is None:
<<<<<<< HEAD
        ar = ar.flatten()
=======
        ret = _unique1d(ar, return_index, return_inverse, return_counts,
                        equal_nan=equal_nan, inverse_shape=ar.shape, axis=None)
        return _unpack_tuple(ret)

    # axis was specified and not None
    try:
        ar = np.moveaxis(ar, axis, 0)
    except np.exceptions.AxisError:
        # this removes the "axis1" or "axis2" prefix from the error message
        raise np.exceptions.AxisError(axis, ar.ndim) from None
    inverse_shape = [1] * ar.ndim
    inverse_shape[axis] = ar.shape[0]

    # Must reshape to a contiguous 2D array for this to work...
    orig_shape, orig_dtype = ar.shape, ar.dtype
    ar = ar.reshape(orig_shape[0], np.prod(orig_shape[1:], dtype=np.intp))
    ar = np.ascontiguousarray(ar)
    dtype = [('f{i}'.format(i=i), ar.dtype) for i in range(ar.shape[1])]

    # At this point, `ar` has shape `(n, m)`, and `dtype` is a structured
    # data type with `m` fields where each field has the data type of `ar`.
    # In the following, we create the array `consolidated`, which has
    # shape `(n,)` with data type `dtype`.
    try:
        if ar.shape[1] > 0:
            consolidated = ar.view(dtype)
        else:
            # If ar.shape[1] == 0, then dtype will be `np.dtype([])`, which is
            # a data type with itemsize 0, and the call `ar.view(dtype)` will
            # fail.  Instead, we'll use `np.empty` to explicitly create the
            # array with shape `(len(ar),)`.  Because `dtype` in this case has
            # itemsize 0, the total size of the result is still 0 bytes.
            consolidated = np.empty(len(ar), dtype=dtype)
    except TypeError as e:
        # There's no good way to do this for object arrays, etc...
        msg = 'The axis argument to unique is not supported for dtype {dt}'
        raise TypeError(msg.format(dt=ar.dtype)) from e

    def reshape_uniq(uniq):
        n = len(uniq)
        uniq = uniq.view(orig_dtype)
        uniq = uniq.reshape(n, *orig_shape[1:])
        uniq = np.moveaxis(uniq, 0, axis)
        return uniq

    output = _unique1d(consolidated, return_index,
                       return_inverse, return_counts,
                       equal_nan=equal_nan, inverse_shape=inverse_shape,
                       axis=axis)
    output = (reshape_uniq(output[0]),) + output[1:]
    return _unpack_tuple(output)


def _unique1d(ar, return_index=False, return_inverse=False,
              return_counts=False, *, equal_nan=True, inverse_shape=None,
              axis=None):
    """
    Find the unique elements of an array, ignoring shape.
    """
    ar = np.asanyarray(ar).flatten()
    if len(ar.shape) != 1:
        # np.matrix, and maybe some other array subclasses, insist on keeping
        # two dimensions for all operations. Coerce to an ndarray in such cases.
        ar = np.asarray(ar).flatten()

    optional_indices = return_index or return_inverse

    if optional_indices:
        perm = ar.argsort(kind='mergesort' if return_index else 'quicksort')
        aux = ar[perm]
>>>>>>> 3b423b5f
    else:
        try:
            ar = np.moveaxis(ar, axis, 0)
        except np.exceptions.AxisError:
            # this removes the "axis1" or "axis2" prefix from the error message
            raise np.exceptions.AxisError(axis, ar.ndim) from None
    
    if ar.size == 0:
        perm = np.arange(len(ar))
        mask = perm == 0  # True for the first (if any)
    else:
        # Compute the permutation and mask
        perm, mask = _lexargsort(ar, equal_nan=equal_nan, objects=objects,
                                return_is_unique=True)

    ar = ar[perm]
    # Filter unique values using the mask
    if len(ar):
        ar = ar[mask]
    if axis is not None:
        ar = np.moveaxis(ar, 0, axis)

    # Reconstruction of the output
    ret = (ar,)
    if return_index:
        ret += (perm[mask],)
    if return_inverse:
        imask = np.cumsum(mask) - 1
        inv_idx = np.empty(mask.shape, dtype=np.intp)
        inv_idx[perm] = imask
        if axis is None:
            inv_idx = inv_idx.reshape(orig_shape)
        ret += (inv_idx,)
    if return_counts:
        idx = np.concatenate(np.nonzero(mask) + ([mask.size],))
        ret += (np.diff(idx),)
    return ret[0] if len(ret) == 1 else ret


def _lexargsort(*arrays, equal_nan=True, objects="compare", return_is_unique=False):
    """
    Sort lexicographically the rows of the table that would be obtained by
    concatenating the provided arrays horizontally.
    
    Returns the indices of the sorted rows and optionally a boolean mask indicating
    the indices that correspond to unique rows.
    
    Parameters
    ----------

    arrays : (first-array, second-array, ...) array_like
        One or more arrays of the same length (first axis). The arrays can be
        multi-dimensional, structured, masked, or have dtype=object.
        
        The first array is the most significant for sorting.
        Then, for multi-dimensional arrays, the second to last axes are flattened,
        producing a 2D table in which the first column is the most significant.
        Then, for structured arrays, the first field is the most significant.
        Then, for masked arrays, masked elements are considered equal and largest.
        Finally, the usual order of elements in each non-structured 1D column is used.
    
    equal_nan : bool, optional
        Whether to treat all nan types as equal or as different elements.
        This parameter matters both for sorting and for detecting unique elements.
    
    objects : {'compare', 'different', 'equal', 'compare-no-nan'}, optional
        Rule for comparing objects. The possible options are to treat all objects
        as different ('different'), as equal ('equal'), or to compare them with
        their own comparison implementations (__eq__ and __lt__) ('compare').
        By default, 'compare' checks first if x != x, in which case x is treated as
        a nan object. To disable this check, use 'compare-no-nan'.
        The default is 'compare'.
        This parameter matters both for sorting and for detecting unique elements.
    
    Returns
    -------
    index_array : ndarray of ints
        Array of indices that sort lexicographically the rows of table.
        If ``cols = table.T`` where ``table`` is two-dimensional array, then
        ``table[index_array]`` is sorted lexicographically.
    
    is_unique : boolean ndarray, optional
        Boolean mask with the same shape as `index_array` that indicates what indices
        correspond to unique rows. Only the first occurrence is marked as `True`.
        If ``table[index_array]`` is sorted lexicographically, then
        ``table[index_array[is_unique]]`` contains unique rows.        

    See Also
    --------
    unique : Find the unique elements of an array.
    argsort : Indirect sort.
    lexsort : Indirect stable sort on multiple keys.

    Notes
    -----

    This function is similar to the existing np.lexsort(columns[::-1]), but this one
    - sets precedence from the first column to the last column
    - supports nans
    - supports masked arrays (masked elements are considered equal)
    - supports dtype=object
    - supports columns with fields, possibly nested
    - optionally returns a boolean diff mask that detects unique elements

    The parameter `equal_nan` matters for sorting and for detecting unique elements:
    - If ``equal_nan = False``:
        For sorting, the order of nan elements follows the documentation of np.sort,
        e.g. 100+1j < 1+nanj < 3-nanj < nan-3j < nan+nanj. In case of ties, the first
        occurrence is the leader.
        Since all nans are treated as different elements, they are all marked as unique.
    - If ``equal_nan = True``:
        For sorting, all nan values are considered equal, e.g. 1+nanj=nan-3j, and their
        order is given by the order in which they appear in the input.
        Since all nan values are equal, only the first occurrence is marked as unique.
    
    Examples
    --------

    >>> import numpy as np
    >>> a = np.array([('Simpson', 'Homer'), ('Bouvier', 'Marge'), ('Simpson', 'Bart')])
    >>> idx = _lexargsort(a)
    >>> a[idx]
    array([['Bouvier', 'Marge'],
           ['Simpson', 'Bart'],
           ['Simpson', 'Homer']], dtype='<U7')
         
    Mixed dtypes, strings and numbers:

    >>> country = ['Germany', 'France', 'Germany', 'Colombia']
    >>> name = ['Lukas', 'Pierre', 'Laura', 'Laura']
    >>> age = [35, 25, 35, 35]
    >>> idx1 = _lexargsort(country, name, age)
    >>> idx2 = _lexargsort(age, name, country)
    >>> (idx1, idx2)
    (array([3, 1, 2, 0]), array([1, 3, 2, 0]))

    >>> combined_dtype = [('country', 'U10'), ('name', 'U10'), ('age', int)]
    >>> structured = np.array([*zip(country, name, age)], dtype=combined_dtype)
    >>> idx3 = _lexargsort(structured)
    >>> structured[idx3]
    array([('Colombia', 'Laura', 35), ('France', 'Pierre', 25),
           ('Germany', 'Laura', 35), ('Germany', 'Lukas', 35)],
          dtype=[('country', '<U10'), ('name', '<U10'), ('age', '<i8')])
       
    Masked arrays and nan support:
    
    >>> a = np.array([complex(np.nan, -1), np.nan, complex(3, np.nan), np.nan])
    >>> idx1, mask1 = _lexargsort(a, equal_nan=True, return_is_unique=True)
    >>> idx2, mask2 = _lexargsort(a, equal_nan=False, return_is_unique=True)
    >>> (idx1[mask1], idx2[mask2])
    (array([0]), array([2, 0, 1, 3]))
    >>> a = np.array([(np.nan, 2), (np.nan, 1), (np.nan, 2), (2, 2)])
    >>> idx1 = _lexargsort(a, equal_nan=True)
    >>> idx2 = _lexargsort(a, equal_nan=False)
    >>> (idx1, idx2)
    (array([3, 1, 0, 2]), array([3, 0, 1, 2]))
    >>> a = np.ma.array(a, mask=[(0, 1), (0, 1), (0, 0), (0, 0)])
    >>> idx, mask = _lexargsort(a, equal_nan=True, return_is_unique=True)
    >>> a[idx[mask]]
    masked_array(
      data=[[2.0, 2.0],
            [nan, 2.0],
            [nan, --]],
      mask=[[False, False],
            [False, False],
            [False,  True]],
      fill_value=1e+20)
    
    Custom objects (doctest disabled because the function is not exposed to the user
    and doctest generates a warning with __eq__ and __lt__ methods)
    
    >>> class Person:  # doctest: +SKIP
    ...     def __init__(self, name, age):
    ...         self.name = name
    ...         self.age = age
    ...     def __eq__(self, other):
    ...         return self.age == other.age and self.name == other.name
    ...     def __lt__(self, other):
    ...         return (self.age, self.name) < (other.age, other.name)
    >>> people = [Person('Lukas', 35), Person('Pierre', 25), Person('Laura', 35)]
    >>> _lexargsort(people, objects='equal')
    array([0, 1, 2])
    >>> _lexargsort(people, objects='compare')
    array([1, 2, 0])
    >>> num_children = [1, 2, 2]
    >>> _lexargsort(num_children, people)
    array([0, 1, 2])
    """
    # Parse input
    arrays = [np.asanyarray(ar) for ar in arrays]
    assert len(arrays), "Expected at least one column to detect the number of rows"
    n = len(arrays[0])
    assert all(len(ar) == n for ar in arrays), (
        f"arrays have different lengths: {[len(ar) for ar in arrays]}"
    )

    def column_provider(arrays):
        for col in arrays:
            # col is a (1D) column in all cases except the first two
            if col.ndim > 1:
                yield from column_provider(col.reshape(n, -1).T)
            elif col.dtype.names:
                yield from column_provider([col[f] for f in col.dtype.names])
            elif isinstance(col, np.ma.MaskedArray):
                mask = col.mask
                col = col.data
                if mask.all():
                    continue
                if mask is not np.ma.nomask:
                    yield from column_provider([mask])
                if col.dtype.kind in "cfmMO":
                    col = np.where(mask, 0, col)
                else:
                    col = np.where(mask, col[~mask][0], col)
                yield from column_provider([col])
            elif col.dtype.kind in "cfmM":
                is_nan = np.isnan(col)
                if equal_nan:
                    if is_nan.all():
                        continue
                    col = np.where(is_nan, col[~is_nan][0], col)
                yield is_nan
                yield col
            elif col.dtype.kind == "O":
                if objects == "compare":
                    is_nan = col != col
                    yield is_nan
                    yield np.where(is_nan, 0 if equal_nan else np.nan, col)
                elif objects == "different":
                    yield np.arange(n)
                elif objects == "equal":
                    yield np.zeros(n, dtype=bool)  # needed??
                elif objects == "compare-no-nan":
                    yield col
                else:
                    raise Exception(f"Unkonwn argument objects='{objects}'")
            else:
                yield col
        return

    perm = np.arange(n)
    blocks = [(0, n)] if n > 1 else []
    
    # Loop invariant: (Conceptual explanation)
    # C[perm] is sorted and all groups C[perm[start:stop]] of 2 or more equal
    # consecutuve elements  appear as (start, stop) in the list blocks.
    # C denotes the horizontal stack of columns consumed so far:
    # C = np.empty((n, 0), dtype=object)
    for col in column_provider(arrays):
        # Sort and partition all blocks using col
        # C = np.hstack([C, col.astype(object)[:, None]])  # Invariant
        prev_blocks = blocks
        blocks = []
        for start, stop in prev_blocks:
            idx = np.argsort(col[perm[start:stop]], kind="stable")
            perm[start:stop] = perm[start:stop][idx]
            # Find groups of equal elements
            segment = col[perm[start:stop]]
            where_diff = np.nonzero(segment[1:] != segment[:-1])[0]
            where_diff = [start, *(where_diff + (1 + start)), stop]
            for start, stop in zip(where_diff, where_diff[1:]):
                if stop - start > 1:
                    blocks.append((start, stop))
        # display(C[perm[start:stop]])  # Invariant
        if not blocks:
            break
    
    for start, stop in blocks:
        idx = np.argsort(perm[start:stop], kind="stable")
        perm[start:stop] = perm[start:stop][idx]
    
    out = (perm,)
    if return_is_unique:
        is_unique = np.ones(n, dtype=bool)
        for start, stop in blocks:
            is_unique[start + 1:stop] = False
        out += (is_unique,)
    
    return out[0] if len(out) == 1 else out


# Array API set functions

class UniqueAllResult(NamedTuple):
    values: np.ndarray
    indices: np.ndarray
    inverse_indices: np.ndarray
    counts: np.ndarray


class UniqueCountsResult(NamedTuple):
    values: np.ndarray
    counts: np.ndarray


class UniqueInverseResult(NamedTuple):
    values: np.ndarray
    inverse_indices: np.ndarray


def _unique_all_dispatcher(x, /):
    return (x,)


@array_function_dispatch(_unique_all_dispatcher)
def unique_all(x):
    """
    Find the unique elements of an array, and counts, inverse, and indices.

    This function is an Array API compatible alternative to::

        np.unique(x, return_index=True, return_inverse=True,
                  return_counts=True, equal_nan=False)

    but returns a namedtuple for easier access to each output.

    Parameters
    ----------
    x : array_like
        Input array. It will be flattened if it is not already 1-D.

    Returns
    -------
    out : namedtuple
        The result containing:

        * values - The unique elements of an input array.
        * indices - The first occurring indices for each unique element.
        * inverse_indices - The indices from the set of unique elements
          that reconstruct `x`.
        * counts - The corresponding counts for each unique element.

    See Also
    --------
    unique : Find the unique elements of an array.

    Examples
    --------
    >>> import numpy as np
    >>> x = [1, 1, 2]
    >>> uniq = np.unique_all(x)
    >>> uniq.values
    array([1, 2])
    >>> uniq.indices
    array([0, 2])
    >>> uniq.inverse_indices
    array([0, 0, 1])
    >>> uniq.counts
    array([2, 1])
    """
    result = unique(
        x,
        return_index=True,
        return_inverse=True,
        return_counts=True,
        equal_nan=False
    )
    return UniqueAllResult(*result)


def _unique_counts_dispatcher(x, /):
    return (x,)


@array_function_dispatch(_unique_counts_dispatcher)
def unique_counts(x):
    """
    Find the unique elements and counts of an input array `x`.

    This function is an Array API compatible alternative to::

        np.unique(x, return_counts=True, equal_nan=False)

    but returns a namedtuple for easier access to each output.

    Parameters
    ----------
    x : array_like
        Input array. It will be flattened if it is not already 1-D.

    Returns
    -------
    out : namedtuple
        The result containing:

        * values - The unique elements of an input array.
        * counts - The corresponding counts for each unique element.

    See Also
    --------
    unique : Find the unique elements of an array.

    Examples
    --------
    >>> import numpy as np
    >>> x = [1, 1, 2]
    >>> uniq = np.unique_counts(x)
    >>> uniq.values
    array([1, 2])
    >>> uniq.counts
    array([2, 1])
    """
    result = unique(
        x,
        return_index=False,
        return_inverse=False,
        return_counts=True,
        equal_nan=False
    )
    return UniqueCountsResult(*result)


def _unique_inverse_dispatcher(x, /):
    return (x,)


@array_function_dispatch(_unique_inverse_dispatcher)
def unique_inverse(x):
    """
    Find the unique elements of `x` and indices to reconstruct `x`.

    This function is an Array API compatible alternative to::

        np.unique(x, return_inverse=True, equal_nan=False)

    but returns a namedtuple for easier access to each output.

    Parameters
    ----------
    x : array_like
        Input array. It will be flattened if it is not already 1-D.

    Returns
    -------
    out : namedtuple
        The result containing:

        * values - The unique elements of an input array.
        * inverse_indices - The indices from the set of unique elements
          that reconstruct `x`.

    See Also
    --------
    unique : Find the unique elements of an array.

    Examples
    --------
    >>> import numpy as np
    >>> x = [1, 1, 2]
    >>> uniq = np.unique_inverse(x)
    >>> uniq.values
    array([1, 2])
    >>> uniq.inverse_indices
    array([0, 0, 1])
    """
    result = unique(
        x,
        return_index=False,
        return_inverse=True,
        return_counts=False,
        equal_nan=False
    )
    return UniqueInverseResult(*result)


def _unique_values_dispatcher(x, /):
    return (x,)


@array_function_dispatch(_unique_values_dispatcher)
def unique_values(x):
    """
    Returns the unique elements of an input array `x`.

    This function is an Array API compatible alternative to::

        np.unique(x, equal_nan=False)

    Parameters
    ----------
    x : array_like
        Input array. It will be flattened if it is not already 1-D.

    Returns
    -------
    out : ndarray
        The unique elements of an input array.

    See Also
    --------
    unique : Find the unique elements of an array.

    Examples
    --------
    >>> import numpy as np
    >>> np.unique_values([1, 1, 2])
    array([1, 2])

    """
    return unique(
        x,
        return_index=False,
        return_inverse=False,
        return_counts=False,
        equal_nan=False
    )


def _intersect1d_dispatcher(
        ar1, ar2, assume_unique=None, return_indices=None):
    return (ar1, ar2)


@array_function_dispatch(_intersect1d_dispatcher)
def intersect1d(ar1, ar2, assume_unique=False, return_indices=False):
    """
    Find the intersection of two arrays.

    Return the sorted, unique values that are in both of the input arrays.

    Parameters
    ----------
    ar1, ar2 : array_like
        Input arrays. Will be flattened if not already 1D.
    assume_unique : bool
        If True, the input arrays are both assumed to be unique, which
        can speed up the calculation.  If True but ``ar1`` or ``ar2`` are not
        unique, incorrect results and out-of-bounds indices could result.
        Default is False.
    return_indices : bool
        If True, the indices which correspond to the intersection of the two
        arrays are returned. The first instance of a value is used if there are
        multiple. Default is False.

    Returns
    -------
    intersect1d : ndarray
        Sorted 1D array of common and unique elements.
    comm1 : ndarray
        The indices of the first occurrences of the common values in `ar1`.
        Only provided if `return_indices` is True.
    comm2 : ndarray
        The indices of the first occurrences of the common values in `ar2`.
        Only provided if `return_indices` is True.

    Examples
    --------
    >>> import numpy as np
    >>> np.intersect1d([1, 3, 4, 3], [3, 1, 2, 1])
    array([1, 3])

    To intersect more than two arrays, use functools.reduce:

    >>> from functools import reduce
    >>> reduce(np.intersect1d, ([1, 3, 4, 3], [3, 1, 2, 1], [6, 3, 4, 2]))
    array([3])

    To return the indices of the values common to the input arrays
    along with the intersected values:

    >>> x = np.array([1, 1, 2, 3, 4])
    >>> y = np.array([2, 1, 4, 6])
    >>> xy, x_ind, y_ind = np.intersect1d(x, y, return_indices=True)
    >>> x_ind, y_ind
    (array([0, 2, 4]), array([1, 0, 2]))
    >>> xy, x[x_ind], y[y_ind]
    (array([1, 2, 4]), array([1, 2, 4]), array([1, 2, 4]))

    """
    ar1 = np.asanyarray(ar1)
    ar2 = np.asanyarray(ar2)

    if not assume_unique:
        if return_indices:
            ar1, ind1 = unique(ar1, return_index=True)
            ar2, ind2 = unique(ar2, return_index=True)
        else:
            ar1 = unique(ar1)
            ar2 = unique(ar2)
    else:
        ar1 = ar1.ravel()
        ar2 = ar2.ravel()

    aux = np.concatenate((ar1, ar2))
    if return_indices:
        aux_sort_indices = np.argsort(aux, kind='mergesort')
        aux = aux[aux_sort_indices]
    else:
        aux.sort()

    mask = aux[1:] == aux[:-1]
    int1d = aux[:-1][mask]

    if return_indices:
        ar1_indices = aux_sort_indices[:-1][mask]
        ar2_indices = aux_sort_indices[1:][mask] - ar1.size
        if not assume_unique:
            ar1_indices = ind1[ar1_indices]
            ar2_indices = ind2[ar2_indices]

        return int1d, ar1_indices, ar2_indices
    else:
        return int1d


def _setxor1d_dispatcher(ar1, ar2, assume_unique=None):
    return (ar1, ar2)


@array_function_dispatch(_setxor1d_dispatcher)
def setxor1d(ar1, ar2, assume_unique=False):
    """
    Find the set exclusive-or of two arrays.

    Return the sorted, unique values that are in only one (not both) of the
    input arrays.

    Parameters
    ----------
    ar1, ar2 : array_like
        Input arrays.
    assume_unique : bool
        If True, the input arrays are both assumed to be unique, which
        can speed up the calculation. Default is False.

    Returns
    -------
    setxor1d : ndarray
        Sorted 1D array of unique values that are in only one of the input
        arrays.

    Examples
    --------
    >>> import numpy as np
    >>> a = np.array([1, 2, 3, 2, 4])
    >>> b = np.array([2, 3, 5, 7, 5])
    >>> np.setxor1d(a,b)
    array([1, 4, 5, 7])

    """
    if not assume_unique:
        ar1 = unique(ar1)
        ar2 = unique(ar2)

    aux = np.concatenate((ar1, ar2), axis=None)
    if aux.size == 0:
        return aux

    aux.sort()
    flag = np.concatenate(([True], aux[1:] != aux[:-1], [True]))
    return aux[flag[1:] & flag[:-1]]


def _in1d_dispatcher(ar1, ar2, assume_unique=None, invert=None, *,
                     kind=None):
    return (ar1, ar2)


@array_function_dispatch(_in1d_dispatcher)
def in1d(ar1, ar2, assume_unique=False, invert=False, *, kind=None):
    """
    Test whether each element of a 1-D array is also present in a second array.

    .. deprecated:: 2.0
        Use :func:`isin` instead of `in1d` for new code.

    Returns a boolean array the same length as `ar1` that is True
    where an element of `ar1` is in `ar2` and False otherwise.

    Parameters
    ----------
    ar1 : (M,) array_like
        Input array.
    ar2 : array_like
        The values against which to test each value of `ar1`.
    assume_unique : bool, optional
        If True, the input arrays are both assumed to be unique, which
        can speed up the calculation.  Default is False.
    invert : bool, optional
        If True, the values in the returned array are inverted (that is,
        False where an element of `ar1` is in `ar2` and True otherwise).
        Default is False. ``np.in1d(a, b, invert=True)`` is equivalent
        to (but is faster than) ``np.invert(in1d(a, b))``.
    kind : {None, 'sort', 'table'}, optional
        The algorithm to use. This will not affect the final result,
        but will affect the speed and memory use. The default, None,
        will select automatically based on memory considerations.

        * If 'sort', will use a mergesort-based approach. This will have
          a memory usage of roughly 6 times the sum of the sizes of
          `ar1` and `ar2`, not accounting for size of dtypes.
        * If 'table', will use a lookup table approach similar
          to a counting sort. This is only available for boolean and
          integer arrays. This will have a memory usage of the
          size of `ar1` plus the max-min value of `ar2`. `assume_unique`
          has no effect when the 'table' option is used.
        * If None, will automatically choose 'table' if
          the required memory allocation is less than or equal to
          6 times the sum of the sizes of `ar1` and `ar2`,
          otherwise will use 'sort'. This is done to not use
          a large amount of memory by default, even though
          'table' may be faster in most cases. If 'table' is chosen,
          `assume_unique` will have no effect.

    Returns
    -------
    in1d : (M,) ndarray, bool
        The values `ar1[in1d]` are in `ar2`.

    See Also
    --------
    isin                  : Version of this function that preserves the
                            shape of ar1.

    Notes
    -----
    `in1d` can be considered as an element-wise function version of the
    python keyword `in`, for 1-D sequences. ``in1d(a, b)`` is roughly
    equivalent to ``np.array([item in b for item in a])``.
    However, this idea fails if `ar2` is a set, or similar (non-sequence)
    container:  As ``ar2`` is converted to an array, in those cases
    ``asarray(ar2)`` is an object array rather than the expected array of
    contained values.

    Using ``kind='table'`` tends to be faster than `kind='sort'` if the
    following relationship is true:
    ``log10(len(ar2)) > (log10(max(ar2)-min(ar2)) - 2.27) / 0.927``,
    but may use greater memory. The default value for `kind` will
    be automatically selected based only on memory usage, so one may
    manually set ``kind='table'`` if memory constraints can be relaxed.

    Examples
    --------
    >>> import numpy as np
    >>> test = np.array([0, 1, 2, 5, 0])
    >>> states = [0, 2]
    >>> mask = np.in1d(test, states)
    >>> mask
    array([ True, False,  True, False,  True])
    >>> test[mask]
    array([0, 2, 0])
    >>> mask = np.in1d(test, states, invert=True)
    >>> mask
    array([False,  True, False,  True, False])
    >>> test[mask]
    array([1, 5])
    """

    # Deprecated in NumPy 2.0, 2023-08-18
    warnings.warn(
        "`in1d` is deprecated. Use `np.isin` instead.",
        DeprecationWarning,
        stacklevel=2
    )

    return _in1d(ar1, ar2, assume_unique, invert, kind=kind)


def _in1d(ar1, ar2, assume_unique=False, invert=False, *, kind=None):
    # Ravel both arrays, behavior for the first array could be different
    ar1 = np.asarray(ar1).ravel()
    ar2 = np.asarray(ar2).ravel()

    # Ensure that iteration through object arrays yields size-1 arrays
    if ar2.dtype == object:
        ar2 = ar2.reshape(-1, 1)

    if kind not in {None, 'sort', 'table'}:
        raise ValueError(
            f"Invalid kind: '{kind}'. Please use None, 'sort' or 'table'.")

    # Can use the table method if all arrays are integers or boolean:
    is_int_arrays = all(ar.dtype.kind in ("u", "i", "b") for ar in (ar1, ar2))
    use_table_method = is_int_arrays and kind in {None, 'table'}

    if use_table_method:
        if ar2.size == 0:
            if invert:
                return np.ones_like(ar1, dtype=bool)
            else:
                return np.zeros_like(ar1, dtype=bool)

        # Convert booleans to uint8 so we can use the fast integer algorithm
        if ar1.dtype == bool:
            ar1 = ar1.astype(np.uint8)
        if ar2.dtype == bool:
            ar2 = ar2.astype(np.uint8)

        ar2_min = int(np.min(ar2))
        ar2_max = int(np.max(ar2))

        ar2_range = ar2_max - ar2_min

        # Constraints on whether we can actually use the table method:
        #  1. Assert memory usage is not too large
        below_memory_constraint = ar2_range <= 6 * (ar1.size + ar2.size)
        #  2. Check overflows for (ar2 - ar2_min); dtype=ar2.dtype
        range_safe_from_overflow = ar2_range <= np.iinfo(ar2.dtype).max

        # Optimal performance is for approximately
        # log10(size) > (log10(range) - 2.27) / 0.927.
        # However, here we set the requirement that by default
        # the intermediate array can only be 6x
        # the combined memory allocation of the original
        # arrays. See discussion on
        # https://github.com/numpy/numpy/pull/12065.

        if (
            range_safe_from_overflow and
            (below_memory_constraint or kind == 'table')
        ):

            if invert:
                outgoing_array = np.ones_like(ar1, dtype=bool)
            else:
                outgoing_array = np.zeros_like(ar1, dtype=bool)

            # Make elements 1 where the integer exists in ar2
            if invert:
                isin_helper_ar = np.ones(ar2_range + 1, dtype=bool)
                isin_helper_ar[ar2 - ar2_min] = 0
            else:
                isin_helper_ar = np.zeros(ar2_range + 1, dtype=bool)
                isin_helper_ar[ar2 - ar2_min] = 1

            # Mask out elements we know won't work
            basic_mask = (ar1 <= ar2_max) & (ar1 >= ar2_min)
            in_range_ar1 = ar1[basic_mask]
            if in_range_ar1.size == 0:
                # Nothing more to do, since all values are out of range.
                return outgoing_array

            # Unfortunately, ar2_min can be out of range for `intp` even
            # if the calculation result must fit in range (and be positive).
            # In that case, use ar2.dtype which must work for all unmasked
            # values.
            try:
                ar2_min = np.array(ar2_min, dtype=np.intp)
                dtype = np.intp
            except OverflowError:
                dtype = ar2.dtype

            out = np.empty_like(in_range_ar1, dtype=np.intp)
            outgoing_array[basic_mask] = isin_helper_ar[
                    np.subtract(in_range_ar1, ar2_min, dtype=dtype,
                                out=out, casting="unsafe")]

            return outgoing_array
        elif kind == 'table':  # not range_safe_from_overflow
            raise RuntimeError(
                "You have specified kind='table', "
                "but the range of values in `ar2` or `ar1` exceed the "
                "maximum integer of the datatype. "
                "Please set `kind` to None or 'sort'."
            )
    elif kind == 'table':
        raise ValueError(
            "The 'table' method is only "
            "supported for boolean or integer arrays. "
            "Please select 'sort' or None for kind."
        )

    # Check if one of the arrays may contain arbitrary objects
    contains_object = ar1.dtype.hasobject or ar2.dtype.hasobject

    # This code is run when
    # a) the first condition is true, making the code significantly faster
    # b) the second condition is true (i.e. `ar1` or `ar2` may contain
    #    arbitrary objects), since then sorting is not guaranteed to work
    if len(ar2) < 10 * len(ar1) ** 0.145 or contains_object:
        if invert:
            mask = np.ones(len(ar1), dtype=bool)
            for a in ar2:
                mask &= (ar1 != a)
        else:
            mask = np.zeros(len(ar1), dtype=bool)
            for a in ar2:
                mask |= (ar1 == a)
        return mask

    # Otherwise use sorting
    if not assume_unique:
        ar1, rev_idx = np.unique(ar1, return_inverse=True)
        ar2 = np.unique(ar2)

    ar = np.concatenate((ar1, ar2))
    # We need this to be a stable sort, so always use 'mergesort'
    # here. The values from the first array should always come before
    # the values from the second array.
    order = ar.argsort(kind='mergesort')
    sar = ar[order]
    if invert:
        bool_ar = (sar[1:] != sar[:-1])
    else:
        bool_ar = (sar[1:] == sar[:-1])
    flag = np.concatenate((bool_ar, [invert]))
    ret = np.empty(ar.shape, dtype=bool)
    ret[order] = flag

    if assume_unique:
        return ret[:len(ar1)]
    else:
        return ret[rev_idx]


def _isin_dispatcher(element, test_elements, assume_unique=None, invert=None,
                     *, kind=None):
    return (element, test_elements)


@array_function_dispatch(_isin_dispatcher)
def isin(element, test_elements, assume_unique=False, invert=False, *,
         kind=None):
    """
    Calculates ``element in test_elements``, broadcasting over `element` only.
    Returns a boolean array of the same shape as `element` that is True
    where an element of `element` is in `test_elements` and False otherwise.

    Parameters
    ----------
    element : array_like
        Input array.
    test_elements : array_like
        The values against which to test each value of `element`.
        This argument is flattened if it is an array or array_like.
        See notes for behavior with non-array-like parameters.
    assume_unique : bool, optional
        If True, the input arrays are both assumed to be unique, which
        can speed up the calculation.  Default is False.
    invert : bool, optional
        If True, the values in the returned array are inverted, as if
        calculating `element not in test_elements`. Default is False.
        ``np.isin(a, b, invert=True)`` is equivalent to (but faster
        than) ``np.invert(np.isin(a, b))``.
    kind : {None, 'sort', 'table'}, optional
        The algorithm to use. This will not affect the final result,
        but will affect the speed and memory use. The default, None,
        will select automatically based on memory considerations.

        * If 'sort', will use a mergesort-based approach. This will have
          a memory usage of roughly 6 times the sum of the sizes of
          `element` and `test_elements`, not accounting for size of dtypes.
        * If 'table', will use a lookup table approach similar
          to a counting sort. This is only available for boolean and
          integer arrays. This will have a memory usage of the
          size of `element` plus the max-min value of `test_elements`.
          `assume_unique` has no effect when the 'table' option is used.
        * If None, will automatically choose 'table' if
          the required memory allocation is less than or equal to
          6 times the sum of the sizes of `element` and `test_elements`,
          otherwise will use 'sort'. This is done to not use
          a large amount of memory by default, even though
          'table' may be faster in most cases. If 'table' is chosen,
          `assume_unique` will have no effect.


    Returns
    -------
    isin : ndarray, bool
        Has the same shape as `element`. The values `element[isin]`
        are in `test_elements`.

    Notes
    -----
    `isin` is an element-wise function version of the python keyword `in`.
    ``isin(a, b)`` is roughly equivalent to
    ``np.array([item in b for item in a])`` if `a` and `b` are 1-D sequences.

    `element` and `test_elements` are converted to arrays if they are not
    already. If `test_elements` is a set (or other non-sequence collection)
    it will be converted to an object array with one element, rather than an
    array of the values contained in `test_elements`. This is a consequence
    of the `array` constructor's way of handling non-sequence collections.
    Converting the set to a list usually gives the desired behavior.

    Using ``kind='table'`` tends to be faster than `kind='sort'` if the
    following relationship is true:
    ``log10(len(test_elements)) >
    (log10(max(test_elements)-min(test_elements)) - 2.27) / 0.927``,
    but may use greater memory. The default value for `kind` will
    be automatically selected based only on memory usage, so one may
    manually set ``kind='table'`` if memory constraints can be relaxed.

    Examples
    --------
    >>> import numpy as np
    >>> element = 2*np.arange(4).reshape((2, 2))
    >>> element
    array([[0, 2],
           [4, 6]])
    >>> test_elements = [1, 2, 4, 8]
    >>> mask = np.isin(element, test_elements)
    >>> mask
    array([[False,  True],
           [ True, False]])
    >>> element[mask]
    array([2, 4])

    The indices of the matched values can be obtained with `nonzero`:

    >>> np.nonzero(mask)
    (array([0, 1]), array([1, 0]))

    The test can also be inverted:

    >>> mask = np.isin(element, test_elements, invert=True)
    >>> mask
    array([[ True, False],
           [False,  True]])
    >>> element[mask]
    array([0, 6])

    Because of how `array` handles sets, the following does not
    work as expected:

    >>> test_set = {1, 2, 4, 8}
    >>> np.isin(element, test_set)
    array([[False, False],
           [False, False]])

    Casting the set to a list gives the expected result:

    >>> np.isin(element, list(test_set))
    array([[False,  True],
           [ True, False]])
    """
    element = np.asarray(element)
    return _in1d(element, test_elements, assume_unique=assume_unique,
                 invert=invert, kind=kind).reshape(element.shape)


def _union1d_dispatcher(ar1, ar2):
    return (ar1, ar2)


@array_function_dispatch(_union1d_dispatcher)
def union1d(ar1, ar2):
    """
    Find the union of two arrays.

    Return the unique, sorted array of values that are in either of the two
    input arrays.

    Parameters
    ----------
    ar1, ar2 : array_like
        Input arrays. They are flattened if they are not already 1D.

    Returns
    -------
    union1d : ndarray
        Unique, sorted union of the input arrays.

    Examples
    --------
    >>> import numpy as np
    >>> np.union1d([-1, 0, 1], [-2, 0, 2])
    array([-2, -1,  0,  1,  2])

    To find the union of more than two arrays, use functools.reduce:

    >>> from functools import reduce
    >>> reduce(np.union1d, ([1, 3, 4, 3], [3, 1, 2, 1], [6, 3, 4, 2]))
    array([1, 2, 3, 4, 6])
    """
    return unique(np.concatenate((ar1, ar2), axis=None))


def _setdiff1d_dispatcher(ar1, ar2, assume_unique=None):
    return (ar1, ar2)


@array_function_dispatch(_setdiff1d_dispatcher)
def setdiff1d(ar1, ar2, assume_unique=False):
    """
    Find the set difference of two arrays.

    Return the unique values in `ar1` that are not in `ar2`.

    Parameters
    ----------
    ar1 : array_like
        Input array.
    ar2 : array_like
        Input comparison array.
    assume_unique : bool
        If True, the input arrays are both assumed to be unique, which
        can speed up the calculation.  Default is False.

    Returns
    -------
    setdiff1d : ndarray
        1D array of values in `ar1` that are not in `ar2`. The result
        is sorted when `assume_unique=False`, but otherwise only sorted
        if the input is sorted.

    Examples
    --------
    >>> import numpy as np
    >>> a = np.array([1, 2, 3, 2, 4, 1])
    >>> b = np.array([3, 4, 5, 6])
    >>> np.setdiff1d(a, b)
    array([1, 2])

    """
    if assume_unique:
        ar1 = np.asarray(ar1).ravel()
    else:
        ar1 = unique(ar1)
        ar2 = unique(ar2)
    return ar1[_in1d(ar1, ar2, assume_unique=True, invert=True)]<|MERGE_RESOLUTION|>--- conflicted
+++ resolved
@@ -294,87 +294,14 @@
     ar = np.asanyarray(ar)
     orig_shape = ar.shape
     if axis is None:
-<<<<<<< HEAD
         ar = ar.flatten()
-=======
-        ret = _unique1d(ar, return_index, return_inverse, return_counts,
-                        equal_nan=equal_nan, inverse_shape=ar.shape, axis=None)
-        return _unpack_tuple(ret)
-
-    # axis was specified and not None
-    try:
-        ar = np.moveaxis(ar, axis, 0)
-    except np.exceptions.AxisError:
-        # this removes the "axis1" or "axis2" prefix from the error message
-        raise np.exceptions.AxisError(axis, ar.ndim) from None
-    inverse_shape = [1] * ar.ndim
-    inverse_shape[axis] = ar.shape[0]
-
-    # Must reshape to a contiguous 2D array for this to work...
-    orig_shape, orig_dtype = ar.shape, ar.dtype
-    ar = ar.reshape(orig_shape[0], np.prod(orig_shape[1:], dtype=np.intp))
-    ar = np.ascontiguousarray(ar)
-    dtype = [('f{i}'.format(i=i), ar.dtype) for i in range(ar.shape[1])]
-
-    # At this point, `ar` has shape `(n, m)`, and `dtype` is a structured
-    # data type with `m` fields where each field has the data type of `ar`.
-    # In the following, we create the array `consolidated`, which has
-    # shape `(n,)` with data type `dtype`.
-    try:
-        if ar.shape[1] > 0:
-            consolidated = ar.view(dtype)
-        else:
-            # If ar.shape[1] == 0, then dtype will be `np.dtype([])`, which is
-            # a data type with itemsize 0, and the call `ar.view(dtype)` will
-            # fail.  Instead, we'll use `np.empty` to explicitly create the
-            # array with shape `(len(ar),)`.  Because `dtype` in this case has
-            # itemsize 0, the total size of the result is still 0 bytes.
-            consolidated = np.empty(len(ar), dtype=dtype)
-    except TypeError as e:
-        # There's no good way to do this for object arrays, etc...
-        msg = 'The axis argument to unique is not supported for dtype {dt}'
-        raise TypeError(msg.format(dt=ar.dtype)) from e
-
-    def reshape_uniq(uniq):
-        n = len(uniq)
-        uniq = uniq.view(orig_dtype)
-        uniq = uniq.reshape(n, *orig_shape[1:])
-        uniq = np.moveaxis(uniq, 0, axis)
-        return uniq
-
-    output = _unique1d(consolidated, return_index,
-                       return_inverse, return_counts,
-                       equal_nan=equal_nan, inverse_shape=inverse_shape,
-                       axis=axis)
-    output = (reshape_uniq(output[0]),) + output[1:]
-    return _unpack_tuple(output)
-
-
-def _unique1d(ar, return_index=False, return_inverse=False,
-              return_counts=False, *, equal_nan=True, inverse_shape=None,
-              axis=None):
-    """
-    Find the unique elements of an array, ignoring shape.
-    """
-    ar = np.asanyarray(ar).flatten()
-    if len(ar.shape) != 1:
-        # np.matrix, and maybe some other array subclasses, insist on keeping
-        # two dimensions for all operations. Coerce to an ndarray in such cases.
-        ar = np.asarray(ar).flatten()
-
-    optional_indices = return_index or return_inverse
-
-    if optional_indices:
-        perm = ar.argsort(kind='mergesort' if return_index else 'quicksort')
-        aux = ar[perm]
->>>>>>> 3b423b5f
     else:
         try:
             ar = np.moveaxis(ar, axis, 0)
         except np.exceptions.AxisError:
             # this removes the "axis1" or "axis2" prefix from the error message
             raise np.exceptions.AxisError(axis, ar.ndim) from None
-    
+
     if ar.size == 0:
         perm = np.arange(len(ar))
         mask = perm == 0  # True for the first (if any)
@@ -411,28 +338,28 @@
     """
     Sort lexicographically the rows of the table that would be obtained by
     concatenating the provided arrays horizontally.
-    
+
     Returns the indices of the sorted rows and optionally a boolean mask indicating
     the indices that correspond to unique rows.
-    
+
     Parameters
     ----------
 
     arrays : (first-array, second-array, ...) array_like
         One or more arrays of the same length (first axis). The arrays can be
         multi-dimensional, structured, masked, or have dtype=object.
-        
+
         The first array is the most significant for sorting.
         Then, for multi-dimensional arrays, the second to last axes are flattened,
         producing a 2D table in which the first column is the most significant.
         Then, for structured arrays, the first field is the most significant.
         Then, for masked arrays, masked elements are considered equal and largest.
         Finally, the usual order of elements in each non-structured 1D column is used.
-    
+
     equal_nan : bool, optional
         Whether to treat all nan types as equal or as different elements.
         This parameter matters both for sorting and for detecting unique elements.
-    
+
     objects : {'compare', 'different', 'equal', 'compare-no-nan'}, optional
         Rule for comparing objects. The possible options are to treat all objects
         as different ('different'), as equal ('equal'), or to compare them with
@@ -441,19 +368,19 @@
         a nan object. To disable this check, use 'compare-no-nan'.
         The default is 'compare'.
         This parameter matters both for sorting and for detecting unique elements.
-    
+
     Returns
     -------
     index_array : ndarray of ints
         Array of indices that sort lexicographically the rows of table.
         If ``cols = table.T`` where ``table`` is two-dimensional array, then
         ``table[index_array]`` is sorted lexicographically.
-    
+
     is_unique : boolean ndarray, optional
         Boolean mask with the same shape as `index_array` that indicates what indices
         correspond to unique rows. Only the first occurrence is marked as `True`.
         If ``table[index_array]`` is sorted lexicographically, then
-        ``table[index_array[is_unique]]`` contains unique rows.        
+        ``table[index_array[is_unique]]`` contains unique rows.
 
     See Also
     --------
@@ -482,7 +409,7 @@
         For sorting, all nan values are considered equal, e.g. 1+nanj=nan-3j, and their
         order is given by the order in which they appear in the input.
         Since all nan values are equal, only the first occurrence is marked as unique.
-    
+
     Examples
     --------
 
@@ -493,7 +420,7 @@
     array([['Bouvier', 'Marge'],
            ['Simpson', 'Bart'],
            ['Simpson', 'Homer']], dtype='<U7')
-         
+
     Mixed dtypes, strings and numbers:
 
     >>> country = ['Germany', 'France', 'Germany', 'Colombia']
@@ -511,9 +438,9 @@
     array([('Colombia', 'Laura', 35), ('France', 'Pierre', 25),
            ('Germany', 'Laura', 35), ('Germany', 'Lukas', 35)],
           dtype=[('country', '<U10'), ('name', '<U10'), ('age', '<i8')])
-       
+
     Masked arrays and nan support:
-    
+
     >>> a = np.array([complex(np.nan, -1), np.nan, complex(3, np.nan), np.nan])
     >>> idx1, mask1 = _lexargsort(a, equal_nan=True, return_is_unique=True)
     >>> idx2, mask2 = _lexargsort(a, equal_nan=False, return_is_unique=True)
@@ -535,10 +462,10 @@
             [False, False],
             [False,  True]],
       fill_value=1e+20)
-    
+
     Custom objects (doctest disabled because the function is not exposed to the user
     and doctest generates a warning with __eq__ and __lt__ methods)
-    
+
     >>> class Person:  # doctest: +SKIP
     ...     def __init__(self, name, age):
     ...         self.name = name
@@ -610,7 +537,7 @@
 
     perm = np.arange(n)
     blocks = [(0, n)] if n > 1 else []
-    
+
     # Loop invariant: (Conceptual explanation)
     # C[perm] is sorted and all groups C[perm[start:stop]] of 2 or more equal
     # consecutuve elements  appear as (start, stop) in the list blocks.
@@ -634,18 +561,18 @@
         # display(C[perm[start:stop]])  # Invariant
         if not blocks:
             break
-    
+
     for start, stop in blocks:
         idx = np.argsort(perm[start:stop], kind="stable")
         perm[start:stop] = perm[start:stop][idx]
-    
+
     out = (perm,)
     if return_is_unique:
         is_unique = np.ones(n, dtype=bool)
         for start, stop in blocks:
             is_unique[start + 1:stop] = False
         out += (is_unique,)
-    
+
     return out[0] if len(out) == 1 else out
 
 
