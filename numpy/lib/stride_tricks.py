"""
Utilities that manipulate strides to achieve desirable effects.

An explanation of strides can be found in the "ndarray.rst" file in the
NumPy reference guide.

"""
from __future__ import division, absolute_import, print_function

import numpy as np

__all__ = ['broadcast_arrays', 'rolling_window']

class DummyArray(object):
    """Dummy object that just exists to hang __array_interface__ dictionaries
    and possibly keep alive a reference to a base array.
    """

    def __init__(self, interface, base=None):
        self.__array_interface__ = interface
        self.base = base

def as_strided(x, shape=None, strides=None, subok=False):
    """ Make an ndarray from the given array with the given shape and strides.
    """
    # first convert input to array, possibly keeping subclass
    x = np.array(x, copy=False, subok=subok)
    interface = dict(x.__array_interface__)
    if shape is not None:
        interface['shape'] = tuple(shape)
    if strides is not None:
        interface['strides'] = tuple(strides)
    array = np.asarray(DummyArray(interface, base=x))
    # Make sure dtype is correct in case of custom dtype
    if array.dtype.kind == 'V':
        array.dtype = x.dtype
    if type(x) is not type(array):
        # if input was an ndarray subclass and subclasses were OK,
        # then view the result as that subclass.
        array = array.view(type=type(x))
        # Since we have done something akin to a view from x, we should let
        # the subclass finalize (if it has it implemented, i.e., is not None).
        if array.__array_finalize__:
            array.__array_finalize__(x)
    return array

def broadcast_arrays(*args, **kwargs):
    """
    Broadcast any number of arrays against each other.

    Parameters
    ----------
    `*args` : array_likes
        The arrays to broadcast.

    subok : bool, optional
        If True, then sub-classes will be passed-through, otherwise
        the returned arrays will be forced to be a base-class array (default).

    Returns
    -------
    broadcasted : list of arrays
        These arrays are views on the original arrays.  They are typically
        not contiguous.  Furthermore, more than one element of a
        broadcasted array may refer to a single memory location.  If you
        need to write to the arrays, make copies first.

    Examples
    --------
    >>> x = np.array([[1,2,3]])
    >>> y = np.array([[1],[2],[3]])
    >>> np.broadcast_arrays(x, y)
    [array([[1, 2, 3],
           [1, 2, 3],
           [1, 2, 3]]), array([[1, 1, 1],
           [2, 2, 2],
           [3, 3, 3]])]

    Here is a useful idiom for getting contiguous copies instead of
    non-contiguous views.

    >>> [np.array(a) for a in np.broadcast_arrays(x, y)]
    [array([[1, 2, 3],
           [1, 2, 3],
           [1, 2, 3]]), array([[1, 1, 1],
           [2, 2, 2],
           [3, 3, 3]])]

    """
    subok = kwargs.pop('subok', False)
    if kwargs:
        raise TypeError('broadcast_arrays() got an unexpected keyword '
                        'argument {}'.format(kwargs.pop()))
    args = [np.array(_m, copy=False, subok=subok) for _m in args]
    shapes = [x.shape for x in args]
    if len(set(shapes)) == 1:
        # Common case where nothing needs to be broadcasted.
        return args
    shapes = [list(s) for s in shapes]
    strides = [list(x.strides) for x in args]
    nds = [len(s) for s in shapes]
    biggest = max(nds)
    # Go through each array and prepend dimensions of length 1 to each of
    # the shapes in order to make the number of dimensions equal.
    for i in range(len(args)):
        diff = biggest - nds[i]
        if diff > 0:
            shapes[i] = [1] * diff + shapes[i]
            strides[i] = [0] * diff + strides[i]
    # Chech each dimension for compatibility. A dimension length of 1 is
    # accepted as compatible with any other length.
    common_shape = []
    for axis in range(biggest):
        lengths = [s[axis] for s in shapes]
        unique = set(lengths + [1])
        if len(unique) > 2:
            # There must be at least two non-1 lengths for this axis.
            raise ValueError("shape mismatch: two or more arrays have "
                "incompatible dimensions on axis %r." % (axis,))
        elif len(unique) == 2:
            # There is exactly one non-1 length. The common shape will take
            # this value.
            unique.remove(1)
            new_length = unique.pop()
            common_shape.append(new_length)
            # For each array, if this axis is being broadcasted from a
            # length of 1, then set its stride to 0 so that it repeats its
            # data.
            for i in range(len(args)):
                if shapes[i][axis] == 1:
                    shapes[i][axis] = new_length
                    strides[i][axis] = 0
        else:
            # Every array has a length of 1 on this axis. Strides can be
            # left alone as nothing is broadcasted.
            common_shape.append(1)

    # Construct the new arrays.
<<<<<<< HEAD
    broadcasted = [as_strided(x, shape=sh, strides=st, subok=subok)
                   for (x, sh, st) in zip(args, shapes, strides)]
    return broadcasted
=======
    broadcasted = [as_strided(x, shape=sh, strides=st) for (x,sh,st) in
        zip(args, shapes, strides)]
    return broadcasted

def rolling_window(a, window):
    """
    Make an ndarray with a rolling window of the last dimension

    Parameters
    ----------
    a : array_like
        Array to add rolling window to
    window : int
        Size of rolling window

    Returns
    -------
    Array that is a view of the original array with a added dimension
    of size w.

    Examples
    --------
    >>> x=np.arange(10).reshape((2,5))
    >>> np.rolling_window(x, 3)
    array([[[0, 1, 2], [1, 2, 3], [2, 3, 4]],
           [[5, 6, 7], [6, 7, 8], [7, 8, 9]]])
    
    Calculate rolling mean of last dimension:
    >>> np.mean(np.rolling_window(x, 3), -1)
    array([[ 1.,  2.,  3.],
           [ 6.,  7.,  8.]])

    """
    if window < 1:  
        raise ValueError, "`window` must be at least 1."
    if window > a.shape[-1]:
        raise ValueError, "`window` is too long."
    shape = a.shape[:-1] + (a.shape[-1] - window + 1, window)
    strides = a.strides + (a.strides[-1],)
    return as_strided(a, shape=shape, strides=strides)
>>>>>>> 0eff7d04
<|MERGE_RESOLUTION|>--- conflicted
+++ resolved
@@ -136,13 +136,8 @@
             common_shape.append(1)
 
     # Construct the new arrays.
-<<<<<<< HEAD
     broadcasted = [as_strided(x, shape=sh, strides=st, subok=subok)
                    for (x, sh, st) in zip(args, shapes, strides)]
-    return broadcasted
-=======
-    broadcasted = [as_strided(x, shape=sh, strides=st) for (x,sh,st) in
-        zip(args, shapes, strides)]
     return broadcasted
 
 def rolling_window(a, window):
@@ -180,5 +175,4 @@
         raise ValueError, "`window` is too long."
     shape = a.shape[:-1] + (a.shape[-1] - window + 1, window)
     strides = a.strides + (a.strides[-1],)
-    return as_strided(a, shape=shape, strides=strides)
->>>>>>> 0eff7d04
+    return as_strided(a, shape=shape, strides=strides)