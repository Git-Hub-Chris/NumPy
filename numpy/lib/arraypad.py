--- conflicted
+++ resolved
@@ -584,15 +584,7 @@
     return np.broadcast_to(x, (ndim, 2)).tolist()
 
 
-<<<<<<< HEAD
-def _pad_dispatcher(array, pad_width, mode, **kwargs):
-=======
-###############################################################################
-# Public functions
-
-
 def _pad_dispatcher(array, pad_width, mode=None, **kwargs):
->>>>>>> 5e9c419a
     return (array,)
 
 
