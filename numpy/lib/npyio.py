__all__ = ['savetxt', 'loadtxt', 'genfromtxt', 'ndfromtxt', 'mafromtxt',
           'recfromtxt', 'recfromcsv', 'load', 'loads', 'save', 'savez',
           'savez_compressed', 'packbits', 'unpackbits', 'fromregex', 'DataSource']

import numpy as np
import format
import sys
import os
import re
import sys
import itertools
import warnings
from operator import itemgetter

from cPickle import load as _cload, loads
from _datasource import DataSource
from _compiled_base import packbits, unpackbits

from _iotools import LineSplitter, NameValidator, StringConverter, \
                     ConverterError, ConverterLockError, ConversionWarning, \
                     _is_string_like, has_nested_fields, flatten_dtype, \
                     easy_dtype, _bytes_to_name

from numpy.compat import asbytes, asstr, asbytes_nested, bytes

if sys.version_info[0] >= 3:
    from io import BytesIO
else:
    from cStringIO import StringIO as BytesIO

_string_like = _is_string_like

def seek_gzip_factory(f):
    """Use this factory to produce the class so that we can do a lazy
    import on gzip.

    """
    import gzip

    class GzipFile(gzip.GzipFile):

        def seek(self, offset, whence=0):
            # figure out new position (we can only seek forwards)
            if whence == 1:
                offset = self.offset + offset

            if whence not in [0, 1]:
                raise IOError("Illegal argument")

            if offset < self.offset:
                # for negative seek, rewind and do positive seek
                self.rewind()
                count = offset - self.offset
                for i in range(count // 1024):
                    self.read(1024)
                self.read(count % 1024)

        def tell(self):
            return self.offset


    if isinstance(f, str):
        f = GzipFile(f)
    elif isinstance(f, gzip.GzipFile):
        # cast to our GzipFile if its already a gzip.GzipFile

        try:
            name = f.name
        except AttributeError:
            # Backward compatibility for <= 2.5
            name = f.filename
        mode = f.mode

        f = GzipFile(fileobj=f.fileobj, filename=name)
        f.mode = mode

    return f



class BagObj(object):
    """
    BagObj(obj)

    Convert attribute look-ups to getitems on the object passed in.

    Parameters
    ----------
    obj : class instance
        Object on which attribute look-up is performed.

    Examples
    --------
    >>> from numpy.lib.npyio import BagObj as BO
    >>> class BagDemo(object):
    ...     def __getitem__(self, key): # An instance of BagObj(BagDemo)
    ...                                 # will call this method when any
    ...                                 # attribute look-up is required
    ...         result = "Doesn't matter what you want, "
    ...         return result + "you're gonna get this"
    ...
    >>> demo_obj = BagDemo()
    >>> bagobj = BO(demo_obj)
    >>> bagobj.hello_there
    "Doesn't matter what you want, you're gonna get this"
    >>> bagobj.I_can_be_anything
    "Doesn't matter what you want, you're gonna get this"

    """
    def __init__(self, obj):
        self._obj = obj
    def __getattribute__(self, key):
        try:
            return object.__getattribute__(self, '_obj')[key]
        except KeyError:
            raise AttributeError(key)

def zipfile_factory(*args, **kwargs):
    import zipfile
    if sys.version_info >= (2, 5):
        kwargs['allowZip64'] = True
    return zipfile.ZipFile(*args, **kwargs)

class NpzFile(object):
    """
    NpzFile(fid)

    A dictionary-like object with lazy-loading of files in the zipped
    archive provided on construction.

    `NpzFile` is used to load files in the NumPy ``.npz`` data archive
    format. It assumes that files in the archive have a ".npy" extension,
    other files are ignored.

    The arrays and file strings are lazily loaded on either
    getitem access using ``obj['key']`` or attribute lookup using
    ``obj.f.key``. A list of all files (without ".npy" extensions) can
    be obtained with ``obj.files`` and the ZipFile object itself using
    ``obj.zip``.

    Attributes
    ----------
    files : list of str
        List of all files in the archive with a ".npy" extension.
    zip : ZipFile instance
        The ZipFile object initialized with the zipped archive.
    f : BagObj instance
        An object on which attribute can be performed as an alternative
        to getitem access on the `NpzFile` instance itself.

    Parameters
    ----------
    fid : file or str
        The zipped archive to open. This is either a file-like object
        or a string containing the path to the archive.
    own_fid : bool, optional
        Whether NpzFile should close the file handle.
        Requires that `fid` is a file-like object.

    Examples
    --------
    >>> from tempfile import TemporaryFile
    >>> outfile = TemporaryFile()
    >>> x = np.arange(10)
    >>> y = np.sin(x)
    >>> np.savez(outfile, x=x, y=y)
    >>> outfile.seek(0)

    >>> npz = np.load(outfile)
    >>> isinstance(npz, np.lib.io.NpzFile)
    True
    >>> npz.files
    ['y', 'x']
    >>> npz['x']  # getitem access
    array([0, 1, 2, 3, 4, 5, 6, 7, 8, 9])
    >>> npz.f.x  # attribute lookup
    array([0, 1, 2, 3, 4, 5, 6, 7, 8, 9])

    """
    def __init__(self, fid, own_fid=False):
        # Import is postponed to here since zipfile depends on gzip, an optional
        # component of the so-called standard library.
        _zip = zipfile_factory(fid)
        self._files = _zip.namelist()
        self.files = []
        for x in self._files:
            if x.endswith('.npy'):
                self.files.append(x[:-4])
            else:
                self.files.append(x)
        self.zip = _zip
        self.f = BagObj(self)
        if own_fid:
            self.fid = fid
        else:
            self.fid = None

    def __enter__(self):
        return self

    def __exit__(self, exc_type, exc_value, traceback):
        self.close()

    def close(self):
        """
        Close the file.

        """
        if self.zip is not None:
            self.zip.close()
            self.zip = None
        if self.fid is not None:
            self.fid.close()
            self.fid = None

    def __del__(self):
        self.close()

    def __getitem__(self, key):
        # FIXME: This seems like it will copy strings around
        #   more than is strictly necessary.  The zipfile
        #   will read the string and then
        #   the format.read_array will copy the string
        #   to another place in memory.
        #   It would be better if the zipfile could read
        #   (or at least uncompress) the data
        #   directly into the array memory.
        member = 0
        if key in self._files:
            member = 1
        elif key in self.files:
            member = 1
            key += '.npy'
        if member:
            bytes = self.zip.read(key)
            if bytes.startswith(format.MAGIC_PREFIX):
                value = BytesIO(bytes)
                return format.read_array(value)
            else:
                return bytes
        else:
            raise KeyError("%s is not a file in the archive" % key)


    def __iter__(self):
        return iter(self.files)

    def items(self):
        """
        Return a list of tuples, with each tuple (filename, array in file).

        """
        return [(f, self[f]) for f in self.files]

    def iteritems(self):
        """Generator that returns tuples (filename, array in file)."""
        for f in self.files:
            yield (f, self[f])

    def keys(self):
        """Return files in the archive with a ".npy" extension."""
        return self.files

    def iterkeys(self):
        """Return an iterator over the files in the archive."""
        return self.__iter__()

    def __contains__(self, key):
        return self.files.__contains__(key)


def load(file, mmap_mode=None):
    """
    Load a pickled, ``.npy``, or ``.npz`` binary file.

    Parameters
    ----------
    file : file-like object or string
        The file to read.  It must support ``seek()`` and ``read()`` methods.
        If the filename extension is ``.gz``, the file is first decompressed.
    mmap_mode: {None, 'r+', 'r', 'w+', 'c'}, optional
        If not None, then memory-map the file, using the given mode
        (see `numpy.memmap`).  The mode has no effect for pickled or
        zipped files.
        A memory-mapped array is stored on disk, and not directly loaded
        into memory.  However, it can be accessed and sliced like any
        ndarray.  Memory mapping is especially useful for accessing
        small fragments of large files without reading the entire file
        into memory.

    Returns
    -------
    result : array, tuple, dict, etc.
        Data stored in the file. For '.npz' files, the returned instance of
        NpzFile class must be closed to avoid leaking file descriptors.

    Raises
    ------
    IOError
        If the input file does not exist or cannot be read.

    See Also
    --------
    save, savez, loadtxt
    memmap : Create a memory-map to an array stored in a file on disk.

    Notes
    -----
    - If the file contains pickle data, then whatever is stored in the
      pickle is returned.
    - If the file is a ``.npy`` file, then an array is returned.
    - If the file is a ``.npz`` file, then a dictionary-like object is
      returned, containing ``{filename: array}`` key-value pairs, one for
      each file in the archive.
    - If the file is a ``.npz`` file, the returned value supports the context
      manager protocol in a similar fashion to the open function::

        with load('foo.npz') as data:
            a = data['a']

      The underlyling file descriptor is always closed when exiting the with block.

    Examples
    --------
    Store data to disk, and load it again:

    >>> np.save('/tmp/123', np.array([[1, 2, 3], [4, 5, 6]]))
    >>> np.load('/tmp/123.npy')
    array([[1, 2, 3],
           [4, 5, 6]])

    Store compressed data to disk, and load it again:

    >>> np.savez('/tmp/123.npz', a=np.array([[1, 2, 3], [4, 5, 6]]), b=np.array([1, 2]))
    >>> data = np.load('/tmp/123.npy')
    >>> data['a']
    array([[1, 2, 3],
           [4, 5, 6]])
    >>> data['b']
    array([1, 2])
    >>> data.close()

    Mem-map the stored array, and then access the second row
    directly from disk:

    >>> X = np.load('/tmp/123.npy', mmap_mode='r')
    >>> X[1, :]
    memmap([4, 5, 6])

    """
    import gzip

    own_fid = False
    if isinstance(file, basestring):
        fid = open(file, "rb")
        own_fid = True
    elif isinstance(file, gzip.GzipFile):
        fid = seek_gzip_factory(file)
        own_fid = True
    else:
        fid = file

    try:
        # Code to distinguish from NumPy binary files and pickles.
        _ZIP_PREFIX = asbytes('PK\x03\x04')
        N = len(format.MAGIC_PREFIX)
        magic = fid.read(N)
        fid.seek(-N, 1) # back-up
        if magic.startswith(_ZIP_PREFIX):  # zip-file (assume .npz)
            own_fid = False
            return NpzFile(fid, own_fid=True)
        elif magic == format.MAGIC_PREFIX: # .npy file
            if mmap_mode:
                return format.open_memmap(file, mode=mmap_mode)
            else:
                return format.read_array(fid)
        else:  # Try a pickle
            try:
                return _cload(fid)
            except:
                raise IOError(
                    "Failed to interpret file %s as a pickle" % repr(file))
    finally:
        if own_fid:
            fid.close()

def save(file, arr):
    """
    Save an array to a binary file in NumPy ``.npy`` format.

    Parameters
    ----------
    file : file or str
        File or filename to which the data is saved.  If file is a file-object,
        then the filename is unchanged.  If file is a string, a ``.npy``
        extension will be appended to the file name if it does not already
        have one.
    arr : array_like
        Array data to be saved.

    See Also
    --------
    savez : Save several arrays into a ``.npz`` archive
    savetxt, load

    Notes
    -----
    For a description of the ``.npy`` format, see `format`.

    Examples
    --------
    >>> from tempfile import TemporaryFile
    >>> outfile = TemporaryFile()

    >>> x = np.arange(10)
    >>> np.save(outfile, x)

    >>> outfile.seek(0) # Only needed here to simulate closing & reopening file
    >>> np.load(outfile)
    array([0, 1, 2, 3, 4, 5, 6, 7, 8, 9])

    """
    own_fid = False
    if isinstance(file, basestring):
        if not file.endswith('.npy'):
            file = file + '.npy'
        fid = open(file, "wb")
        own_fid = True
    else:
        fid = file

    try:
        arr = np.asanyarray(arr)
        format.write_array(fid, arr)
    finally:
        if own_fid:
            fid.close()

def savez(file, *args, **kwds):
    """
    Save several arrays into a single file in uncompressed ``.npz`` format.

    If arguments are passed in with no keywords, the corresponding variable
    names, in the .npz file, are 'arr_0', 'arr_1', etc. If keyword arguments
    are given, the corresponding variable names, in the ``.npz`` file will
    match the keyword names.

    Parameters
    ----------
    file : str or file
        Either the file name (string) or an open file (file-like object)
        where the data will be saved. If file is a string, the ``.npz``
        extension will be appended to the file name if it is not already there.
    *args : Arguments, optional
        Arrays to save to the file. Since it is not possible for Python to
        know the names of the arrays outside `savez`, the arrays will be saved
        with names "arr_0", "arr_1", and so on. These arguments can be any
        expression.
    **kwds : Keyword arguments, optional
        Arrays to save to the file. Arrays will be saved in the file with the
        keyword names.

    Returns
    -------
    None

    See Also
    --------
    save : Save a single array to a binary file in NumPy format.
    savetxt : Save an array to a file as plain text.

    Notes
    -----
    The ``.npz`` file format is a zipped archive of files named after the
    variables they contain.  The archive is not compressed and each file
    in the archive contains one variable in ``.npy`` format. For a
    description of the ``.npy`` format, see `format`.

    When opening the saved ``.npz`` file with `load` a `NpzFile` object is
    returned. This is a dictionary-like object which can be queried for
    its list of arrays (with the ``.files`` attribute), and for the arrays
    themselves.

    Examples
    --------
    >>> from tempfile import TemporaryFile
    >>> outfile = TemporaryFile()
    >>> x = np.arange(10)
    >>> y = np.sin(x)

    Using `savez` with *args, the arrays are saved with default names.

    >>> np.savez(outfile, x, y)
    >>> outfile.seek(0) # Only needed here to simulate closing & reopening file
    >>> npzfile = np.load(outfile)
    >>> npzfile.files
    ['arr_1', 'arr_0']
    >>> npzfile['arr_0']
    array([0, 1, 2, 3, 4, 5, 6, 7, 8, 9])

    Using `savez` with **kwds, the arrays are saved with the keyword names.

    >>> outfile = TemporaryFile()
    >>> np.savez(outfile, x=x, y=y)
    >>> outfile.seek(0)
    >>> npzfile = np.load(outfile)
    >>> npzfile.files
    ['y', 'x']
    >>> npzfile['x']
    array([0, 1, 2, 3, 4, 5, 6, 7, 8, 9])

    See Also
    --------
    numpy.savez_compressed : Save several arrays into a compressed .npz file format

    """
    _savez(file, args, kwds, False)

def savez_compressed(file, *args, **kwds):
    """
    Save several arrays into a single file in compressed ``.npz`` format.

    If keyword arguments are given, then filenames are taken from the keywords.
    If arguments are passed in with no keywords, then stored file names are
    arr_0, arr_1, etc.

    Parameters
    ----------
    file : str
        File name of .npz file.
    args : Arguments
        Function arguments.
    kwds : Keyword arguments
        Keywords.

    See Also
    --------
    numpy.savez : Save several arrays into an uncompressed .npz file format

    """
    _savez(file, args, kwds, True)

def _savez(file, args, kwds, compress):
    # Import is postponed to here since zipfile depends on gzip, an optional
    # component of the so-called standard library.
    import zipfile
    # Import deferred for startup time improvement
    import tempfile

    if isinstance(file, basestring):
        if not file.endswith('.npz'):
            file = file + '.npz'

    namedict = kwds
    for i, val in enumerate(args):
        key = 'arr_%d' % i
        if key in namedict.keys():
            raise ValueError("Cannot use un-named variables and keyword %s" % key)
        namedict[key] = val

    if compress:
        compression = zipfile.ZIP_DEFLATED
    else:
        compression = zipfile.ZIP_STORED

    zip = zipfile_factory(file, mode="w", compression=compression)

    # Stage arrays in a temporary file on disk, before writing to zip.
    fd, tmpfile = tempfile.mkstemp(suffix='-numpy.npy')
    os.close(fd)
    try:
        for key, val in namedict.iteritems():
            fname = key + '.npy'
            fid = open(tmpfile, 'wb')
            try:
                format.write_array(fid, np.asanyarray(val))
                fid.close()
                fid = None
                zip.write(tmpfile, arcname=fname)
            finally:
                if fid:
                    fid.close()
    finally:
        os.remove(tmpfile)

    zip.close()

# Adapted from matplotlib

def _getconv(dtype):
    typ = dtype.type
    if issubclass(typ, np.bool_):
        return lambda x: bool(int(x))
    if issubclass(typ, np.uint64):
        return np.uint64
    if issubclass(typ, np.int64):
        return np.int64
    if issubclass(typ, np.integer):
        return lambda x: int(float(x))
    elif issubclass(typ, np.floating):
        return float
    elif issubclass(typ, np.complex):
        return complex
    elif issubclass(typ, np.bytes_):
        return bytes
    else:
        return str



def loadtxt(fname, dtype=float, comments='#', delimiter=None,
            converters=None, skiprows=0, usecols=None, unpack=False,
            ndmin=0):
    """
    Load data from a text file.

    Each row in the text file must have the same number of values.

    Parameters
    ----------
    fname : file or str
        File, filename, or generator to read.  If the filename extension is
        ``.gz`` or ``.bz2``, the file is first decompressed. Note that
        generators should return byte strings for Python 3k.
    dtype : data-type, optional
        Data-type of the resulting array; default: float.  If this is a
        record data-type, the resulting array will be 1-dimensional, and
        each row will be interpreted as an element of the array.  In this
        case, the number of columns used must match the number of fields in
        the data-type.
    comments : str, optional
        The character used to indicate the start of a comment;
        default: '#'.
    delimiter : str, optional
        The string used to separate values.  By default, this is any
        whitespace.
    converters : dict, optional
        A dictionary mapping column number to a function that will convert
        that column to a float.  E.g., if column 0 is a date string:
        ``converters = {0: datestr2num}``.  Converters can also be used to
        provide a default value for missing data (but see also `genfromtxt`):
        ``converters = {3: lambda s: float(s.strip() or 0)}``.  Default: None.
    skiprows : int, optional
        Skip the first `skiprows` lines; default: 0.
    usecols : sequence, optional
        Which columns to read, with 0 being the first.  For example,
        ``usecols = (1,4,5)`` will extract the 2nd, 5th and 6th columns.
        The default, None, results in all columns being read.
    unpack : bool, optional
        If True, the returned array is transposed, so that arguments may be
        unpacked using ``x, y, z = loadtxt(...)``.  When used with a record
        data-type, arrays are returned for each field.  Default is False.
    ndmin : int, optional
        The returned array will have at least `ndmin` dimensions.
        Otherwise mono-dimensional axes will be squeezed.
        Legal values: 0 (default), 1 or 2.
        .. versionadded:: 1.6.0

    Returns
    -------
    out : ndarray
        Data read from the text file.

    See Also
    --------
    load, fromstring, fromregex
    genfromtxt : Load data with missing values handled as specified.
    scipy.io.loadmat : reads MATLAB data files

    Notes
    -----
    This function aims to be a fast reader for simply formatted files.  The
    `genfromtxt` function provides more sophisticated handling of, e.g.,
    lines with missing values.

    Examples
    --------
    >>> from StringIO import StringIO   # StringIO behaves like a file object
    >>> c = StringIO("0 1\\n2 3")
    >>> np.loadtxt(c)
    array([[ 0.,  1.],
           [ 2.,  3.]])

    >>> d = StringIO("M 21 72\\nF 35 58")
    >>> np.loadtxt(d, dtype={'names': ('gender', 'age', 'weight'),
    ...                      'formats': ('S1', 'i4', 'f4')})
    array([('M', 21, 72.0), ('F', 35, 58.0)],
          dtype=[('gender', '|S1'), ('age', '<i4'), ('weight', '<f4')])

    >>> c = StringIO("1,0,2\\n3,0,4")
    >>> x, y = np.loadtxt(c, delimiter=',', usecols=(0, 2), unpack=True)
    >>> x
    array([ 1.,  3.])
    >>> y
    array([ 2.,  4.])

    """
    # Type conversions for Py3 convenience
    comments = asbytes(comments)
    user_converters = converters
    if delimiter is not None:
        delimiter = asbytes(delimiter)
    if usecols is not None:
        usecols = list(usecols)

    fown = False
    try:
        if _is_string_like(fname):
            fown = True
            if fname.endswith('.gz'):
                fh = iter(seek_gzip_factory(fname))
            elif fname.endswith('.bz2'):
                import bz2
                fh = iter(bz2.BZ2File(fname))
            else:
                fh = iter(open(fname, 'U'))
        else:
            fh = iter(fname)
    except TypeError:
        raise ValueError('fname must be a string, file handle, or generator')
    X = []

    def flatten_dtype(dt):
        """Unpack a structured data-type, and produce re-packing info."""
        if dt.names is None:
            # If the dtype is flattened, return.
            # If the dtype has a shape, the dtype occurs
            # in the list more than once.
            shape = dt.shape
            if len(shape) == 0:
                return ([dt.base], None)
            else:
                packing = [(shape[-1], list)]
                if len(shape) > 1:
                    for dim in dt.shape[-2::-1]:
                        packing = [(dim*packing[0][0], packing*dim)]
                return ([dt.base] * int(np.prod(dt.shape)), packing)
        else:
            types = []
            packing = []
            for field in dt.names:
                tp, bytes = dt.fields[field]
                flat_dt, flat_packing = flatten_dtype(tp)
                types.extend(flat_dt)
                # Avoid extra nesting for subarrays
                if len(tp.shape) > 0:
                    packing.extend(flat_packing)
                else:
                    packing.append((len(flat_dt), flat_packing))
            return (types, packing)

    def pack_items(items, packing):
        """Pack items into nested lists based on re-packing info."""
        if packing == None:
            return items[0]
        elif packing is tuple:
            return tuple(items)
        elif packing is list:
            return list(items)
        else:
            start = 0
            ret = []
            for length, subpacking in packing:
                ret.append(pack_items(items[start:start+length], subpacking))
                start += length
            return tuple(ret)

    def split_line(line):
        """Chop off comments, strip, and split at delimiter."""
        line = asbytes(line).split(comments)[0].strip(asbytes('\r\n'))
        if line:
            return line.split(delimiter)
        else:
            return []

    try:
        # Make sure we're dealing with a proper dtype
        dtype = np.dtype(dtype)
        defconv = _getconv(dtype)

        # Skip the first `skiprows` lines
        for i in xrange(skiprows):
            fh.next()

        # Read until we find a line with some values, and use
        # it to estimate the number of columns, N.
        first_vals = None
        try:
            while not first_vals:
                first_line = fh.next()
                first_vals = split_line(first_line)
        except StopIteration:
            # End of lines reached
            first_line = ''
            first_vals = []
            warnings.warn('loadtxt: Empty input file: "%s"' % fname)
        N = len(usecols or first_vals)

        dtype_types, packing = flatten_dtype(dtype)
        if len(dtype_types) > 1:
            # We're dealing with a structured array, each field of
            # the dtype matches a column
            converters = [_getconv(dt) for dt in dtype_types]
        else:
            # All fields have the same dtype
            converters = [defconv for i in xrange(N)]
            if N > 1:
                packing = [(N, tuple)]

        # By preference, use the converters specified by the user
        for i, conv in (user_converters or {}).iteritems():
            if usecols:
                try:
                    i = usecols.index(i)
                except ValueError:
                    # Unused converter specified
                    continue
            converters[i] = conv

        # Parse each line, including the first
        for i, line in enumerate(itertools.chain([first_line], fh)):
            vals = split_line(line)
            if len(vals) == 0:
                continue
            if usecols:
                vals = [vals[i] for i in usecols]
            # Convert each value according to its column and store
            items = [conv(val) for (conv, val) in zip(converters, vals)]
            # Then pack it according to the dtype's nesting
            items = pack_items(items, packing)
            X.append(items)
    finally:
        if fown:
            fh.close()

    X = np.array(X, dtype)
    # Multicolumn data are returned with shape (1, N, M), i.e.
    # (1, 1, M) for a single row - remove the singleton dimension there
    if X.ndim == 3 and X.shape[:2] == (1, 1):
        X.shape = (1, -1)

    # Verify that the array has at least dimensions `ndmin`.
    # Check correctness of the values of `ndmin`
    if not ndmin in [0, 1, 2]:
        raise ValueError('Illegal value of ndmin keyword: %s' % ndmin)
    # Tweak the size and shape of the arrays - remove extraneous dimensions
    if X.ndim > ndmin:
        X = np.squeeze(X)
    # and ensure we have the minimum number of dimensions asked for
    # - has to be in this order for the odd case ndmin=1, X.squeeze().ndim=0
    if X.ndim < ndmin:
        if ndmin == 1:
            X = np.atleast_1d(X)
        elif ndmin == 2:
            X = np.atleast_2d(X).T

    if unpack:
        if len(dtype_types) > 1:
            # For structured arrays, return an array for each field.
            return [X[field] for field in dtype.names]
        else:
            return X.T
    else:
        return X


def savetxt(fname, X, fmt='%.18e', delimiter=' ', newline='\n', header='',
        footer='', comments='# '):
    """
    Save an array to a text file.

    Parameters
    ----------
    fname : filename or file handle
        If the filename ends in ``.gz``, the file is automatically saved in
        compressed gzip format.  `loadtxt` understands gzipped files
        transparently.
    X : array_like
        Data to be saved to a text file.
    fmt : str or sequence of strs, optional
        A single format (%10.5f), a sequence of formats, or a
        multi-format string, e.g. 'Iteration %d -- %10.5f', in which
<<<<<<< HEAD
        case `delimiter` is ignored. For complex `X`, the legal options
        for `fmt` are:
            a) a single specifier, `fmt='%.4e'`, resulting in numbers formatted
                like `' (%s+%sj)' % (fmt, fmt)`
            b) a full string specifying every real and imaginary part, e.g.
                `' %.4e %+.4j %.4e %+.4j %.4e %+.4j'` for 3 columns
            c) a list of specifiers, one per column - in this case, the real
                and imaginary part must have separate specifiers,
                e.g. `['%.3e + %.3ej', '(%.15e%+.15ej)']` for 2 columns
    delimiter : str
=======
        case `delimiter` is ignored.
    delimiter : str, optional
>>>>>>> 04d225af
        Character separating columns.
    newline : str, optional
        .. versionadded:: 1.5.0
    header : str, optional
        String that will be written at the beginning of the file.
        .. versionadded:: 2.0.0
    footer : str, optional
        String that will be written at the end of the file.
        .. versionadded:: 2.0.0
    comments : str, optional
        String that will be prepended to the ``header`` and ``footer`` strings,
        to mark them as comments. Default: '# ',  as expected by e.g.
        ``numpy.loadtxt``.
        .. versionadded:: 2.0.0

        Character separating lines.


    See Also
    --------
    save : Save an array to a binary file in NumPy ``.npy`` format
    savez : Save several arrays into a ``.npz`` compressed archive

    Notes
    -----
    Further explanation of the `fmt` parameter
    (``%[flag]width[.precision]specifier``):

    flags:
        ``-`` : left justify

        ``+`` : Forces to preceed result with + or -.

        ``0`` : Left pad the number with zeros instead of space (see width).

    width:
        Minimum number of characters to be printed. The value is not truncated
        if it has more characters.

    precision:
        - For integer specifiers (eg. ``d,i,o,x``), the minimum number of
          digits.
        - For ``e, E`` and ``f`` specifiers, the number of digits to print
          after the decimal point.
        - For ``g`` and ``G``, the maximum number of significant digits.
        - For ``s``, the maximum number of characters.

    specifiers:
        ``c`` : character

        ``d`` or ``i`` : signed decimal integer

        ``e`` or ``E`` : scientific notation with ``e`` or ``E``.

        ``f`` : decimal floating point

        ``g,G`` : use the shorter of ``e,E`` or ``f``

        ``o`` : signed octal

        ``s`` : string of characters

        ``u`` : unsigned decimal integer

        ``x,X`` : unsigned hexadecimal integer

    This explanation of ``fmt`` is not complete, for an exhaustive
    specification see [1]_.

    References
    ----------
    .. [1] `Format Specification Mini-Language
           <http://docs.python.org/library/string.html#
           format-specification-mini-language>`_, Python Documentation.

    Examples
    --------
    >>> x = y = z = np.arange(0.0,5.0,1.0)
    >>> np.savetxt('test.out', x, delimiter=',')   # X is an array
    >>> np.savetxt('test.out', (x,y,z))   # x,y,z equal sized 1D arrays
    >>> np.savetxt('test.out', x, fmt='%1.4e')   # use exponential notation

    """

    # Py3 conversions first
    if isinstance(fmt, bytes):
        fmt = asstr(fmt)
    delimiter = asstr(delimiter)

    own_fh = False
    if _is_string_like(fname):
        own_fh = True
        if fname.endswith('.gz'):
            import gzip
            fh = gzip.open(fname, 'wb')
        else:
            if sys.version_info[0] >= 3:
                fh = open(fname, 'wb')
            else:
                fh = open(fname, 'w')
    elif hasattr(fname, 'seek'):
        fh = fname
    else:
        raise ValueError('fname must be a string or file handle')

    try:
        X = np.asarray(X)

        # Handle 1-dimensional arrays
        if X.ndim == 1:
            # Common case -- 1d array of numbers
            if X.dtype.names is None:
                X = np.atleast_2d(X).T
                ncol = 1

            # Complex dtype -- each field indicates a separate column
            else:
                ncol = len(X.dtype.descr)
        else:
            ncol = X.shape[1]

        iscomplex_X = np.iscomplexobj(X)
        # `fmt` can be a string with multiple insertion points or a
        # list of formats.  E.g. '%10.5f\t%10d' or ('%10.5f', '$10d')
        if type(fmt) in (list, tuple):
            if len(fmt) != ncol:
                raise AttributeError('fmt has wrong shape.  %s' % str(fmt))
            format = asstr(delimiter).join(map(asstr, fmt))
        elif type(fmt) is str:
            n_fmt_chars = fmt.count('%')
            error = ValueError('fmt has wrong number of %% formats:  %s' % fmt)
            if n_fmt_chars == 1:
                if iscomplex_X:
                    fmt = [' (%s+%sj)' % (fmt, fmt),] * ncol
                else:
                    fmt = [fmt, ] * ncol
                format = delimiter.join(fmt)
            elif iscomplex_X and n_fmt_chars != (2 * ncol):
                raise error
            elif ((not iscomplex_X) and n_fmt_chars != ncol):
                raise error
            else:
                format = fmt

<<<<<<< HEAD
        if iscomplex_X:
            for row in X:
                row2 = []
                for number in row:
                    row2.append(number.real)
                    row2.append(number.imag)
                fh.write(asbytes(format % tuple(row2) + newline))
        else:
            for row in X:
                fh.write(asbytes(format % tuple(row) + newline))
=======
        if len(header) > 0:
            header = header.replace('\n', '\n' + comments)
            fh.write(asbytes(comments + header + newline))
        for row in X:
            fh.write(asbytes(format % tuple(row) + newline))
        if len(footer) > 0:
            footer = footer.replace('\n', '\n' + comments)
            fh.write(asbytes(comments + footer + newline))
>>>>>>> 04d225af
    finally:
        if own_fh:
            fh.close()

def fromregex(file, regexp, dtype):
    """
    Construct an array from a text file, using regular expression parsing.

    The returned array is always a structured array, and is constructed from
    all matches of the regular expression in the file. Groups in the regular
    expression are converted to fields of the structured array.

    Parameters
    ----------
    file : str or file
        File name or file object to read.
    regexp : str or regexp
        Regular expression used to parse the file.
        Groups in the regular expression correspond to fields in the dtype.
    dtype : dtype or list of dtypes
        Dtype for the structured array.

    Returns
    -------
    output : ndarray
        The output array, containing the part of the content of `file` that
        was matched by `regexp`. `output` is always a structured array.

    Raises
    ------
    TypeError
        When `dtype` is not a valid dtype for a structured array.

    See Also
    --------
    fromstring, loadtxt

    Notes
    -----
    Dtypes for structured arrays can be specified in several forms, but all
    forms specify at least the data type and field name. For details see
    `doc.structured_arrays`.

    Examples
    --------
    >>> f = open('test.dat', 'w')
    >>> f.write("1312 foo\\n1534  bar\\n444   qux")
    >>> f.close()

    >>> regexp = r"(\\d+)\\s+(...)"  # match [digits, whitespace, anything]
    >>> output = np.fromregex('test.dat', regexp,
    ...                       [('num', np.int64), ('key', 'S3')])
    >>> output
    array([(1312L, 'foo'), (1534L, 'bar'), (444L, 'qux')],
          dtype=[('num', '<i8'), ('key', '|S3')])
    >>> output['num']
    array([1312, 1534,  444], dtype=int64)

    """
    own_fh = False
    if not hasattr(file, "read"):
        file = open(file, 'rb')
        own_fh = True

    try:
        if not hasattr(regexp, 'match'):
            regexp = re.compile(asbytes(regexp))
        if not isinstance(dtype, np.dtype):
            dtype = np.dtype(dtype)

        seq = regexp.findall(file.read())
        if seq and not isinstance(seq[0], tuple):
            # Only one group is in the regexp.
            # Create the new array as a single data-type and then
            #   re-interpret as a single-field structured array.
            newdtype = np.dtype(dtype[dtype.names[0]])
            output = np.array(seq, dtype=newdtype)
            output.dtype = dtype
        else:
            output = np.array(seq, dtype=dtype)

        return output
    finally:
        if own_fh:
            file.close()




#####--------------------------------------------------------------------------
#---- --- ASCII functions ---
#####--------------------------------------------------------------------------



def genfromtxt(fname, dtype=float, comments='#', delimiter=None,
               skiprows=0, skip_header=0, skip_footer=0, converters=None,
               missing='', missing_values=None, filling_values=None,
               usecols=None, names=None,
               excludelist=None, deletechars=None, replace_space='_',
               autostrip=False, case_sensitive=True, defaultfmt="f%i",
               unpack=None, usemask=False, loose=True, invalid_raise=True):
    """
    Load data from a text file, with missing values handled as specified.

    Each line past the first `skip_header` lines is split at the `delimiter`
    character, and characters following the `comments` character are discarded.

    Parameters
    ----------
    fname : file or str
        File, filename, or generator to read.  If the filename extension is
        `.gz` or `.bz2`, the file is first decompressed. Note that
        generators must return byte strings in Python 3k.
    dtype : dtype, optional
        Data type of the resulting array.
        If None, the dtypes will be determined by the contents of each
        column, individually.
    comments : str, optional
        The character used to indicate the start of a comment.
        All the characters occurring on a line after a comment are discarded
    delimiter : str, int, or sequence, optional
        The string used to separate values.  By default, any consecutive
        whitespaces act as delimiter.  An integer or sequence of integers
        can also be provided as width(s) of each field.
    skip_header : int, optional
        The numbers of lines to skip at the beginning of the file.
    skip_footer : int, optional
        The numbers of lines to skip at the end of the file
    converters : variable, optional
        The set of functions that convert the data of a column to a value.
        The converters can also be used to provide a default value
        for missing data: ``converters = {3: lambda s: float(s or 0)}``.
    missing_values : variable, optional
        The set of strings corresponding to missing data.
    filling_values : variable, optional
        The set of values to be used as default when the data are missing.
    usecols : sequence, optional
        Which columns to read, with 0 being the first.  For example,
        ``usecols = (1, 4, 5)`` will extract the 2nd, 5th and 6th columns.
    names : {None, True, str, sequence}, optional
        If `names` is True, the field names are read from the first valid line
        after the first `skip_header` lines.
        If `names` is a sequence or a single-string of comma-separated names,
        the names will be used to define the field names in a structured dtype.
        If `names` is None, the names of the dtype fields will be used, if any.
    excludelist : sequence, optional
        A list of names to exclude. This list is appended to the default list
        ['return','file','print']. Excluded names are appended an underscore:
        for example, `file` would become `file_`.
    deletechars : str, optional
        A string combining invalid characters that must be deleted from the
        names.
    defaultfmt : str, optional
        A format used to define default field names, such as "f%i" or "f_%02i".
    autostrip : bool, optional
        Whether to automatically strip white spaces from the variables.
    replace_space : char, optional
        Character(s) used in replacement of white spaces in the variables names.
        By default, use a '_'.
    case_sensitive : {True, False, 'upper', 'lower'}, optional
        If True, field names are case sensitive.
        If False or 'upper', field names are converted to upper case.
        If 'lower', field names are converted to lower case.
    unpack : bool, optional
        If True, the returned array is transposed, so that arguments may be
        unpacked using ``x, y, z = loadtxt(...)``
    usemask : bool, optional
        If True, return a masked array.
        If False, return a regular array.
    invalid_raise : bool, optional
        If True, an exception is raised if an inconsistency is detected in the
        number of columns.
        If False, a warning is emitted and the offending lines are skipped.

    Returns
    -------
    out : ndarray
        Data read from the text file. If `usemask` is True, this is a
        masked array.

    See Also
    --------
    numpy.loadtxt : equivalent function when no data is missing.

    Notes
    -----
    * When spaces are used as delimiters, or when no delimiter has been given
      as input, there should not be any missing data between two fields.
    * When the variables are named (either by a flexible dtype or with `names`,
      there must not be any header in the file (else a ValueError
      exception is raised).
    * Individual values are not stripped of spaces by default.
      When using a custom converter, make sure the function does remove spaces.

    Examples
    ---------
    >>> from StringIO import StringIO
    >>> import numpy as np

    Comma delimited file with mixed dtype

    >>> s = StringIO("1,1.3,abcde")
    >>> data = np.genfromtxt(s, dtype=[('myint','i8'),('myfloat','f8'),
    ... ('mystring','S5')], delimiter=",")
    >>> data
    array((1, 1.3, 'abcde'),
          dtype=[('myint', '<i8'), ('myfloat', '<f8'), ('mystring', '|S5')])

    Using dtype = None

    >>> s.seek(0) # needed for StringIO example only
    >>> data = np.genfromtxt(s, dtype=None,
    ... names = ['myint','myfloat','mystring'], delimiter=",")
    >>> data
    array((1, 1.3, 'abcde'),
          dtype=[('myint', '<i8'), ('myfloat', '<f8'), ('mystring', '|S5')])

    Specifying dtype and names

    >>> s.seek(0)
    >>> data = np.genfromtxt(s, dtype="i8,f8,S5",
    ... names=['myint','myfloat','mystring'], delimiter=",")
    >>> data
    array((1, 1.3, 'abcde'),
          dtype=[('myint', '<i8'), ('myfloat', '<f8'), ('mystring', '|S5')])

    An example with fixed-width columns

    >>> s = StringIO("11.3abcde")
    >>> data = np.genfromtxt(s, dtype=None, names=['intvar','fltvar','strvar'],
    ...     delimiter=[1,3,5])
    >>> data
    array((1, 1.3, 'abcde'),
          dtype=[('intvar', '<i8'), ('fltvar', '<f8'), ('strvar', '|S5')])

    """
    # Py3 data conversions to bytes, for convenience
    comments = asbytes(comments)
    if isinstance(delimiter, unicode):
        delimiter = asbytes(delimiter)
    if isinstance(missing, unicode):
        missing = asbytes(missing)
    if isinstance(missing_values, (unicode, list, tuple)):
        missing_values = asbytes_nested(missing_values)

    #
    if usemask:
        from numpy.ma import MaskedArray, make_mask_descr
    # Check the input dictionary of converters
    user_converters = converters or {}
    if not isinstance(user_converters, dict):
        errmsg = "The input argument 'converter' should be a valid dictionary "\
            "(got '%s' instead)"
        raise TypeError(errmsg % type(user_converters))

    # Initialize the filehandle, the LineSplitter and the NameValidator
    own_fhd = False
    try:
        if isinstance(fname, basestring):
            fhd = iter(np.lib._datasource.open(fname, 'rbU'))
            own_fhd = True
        else:
            fhd = iter(fname)
    except TypeError:
        raise TypeError("fname mustbe a string, filehandle, or generator. "\
                        "(got %s instead)" % type(fname))

    split_line = LineSplitter(delimiter=delimiter, comments=comments,
                              autostrip=autostrip)._handyman
    validate_names = NameValidator(excludelist=excludelist,
                                   deletechars=deletechars,
                                   case_sensitive=case_sensitive,
                                   replace_space=replace_space)

    # Get the first valid lines after the first skiprows ones ..
    if skiprows:
        warnings.warn(\
            "The use of `skiprows` is deprecated, it will be removed in numpy 2.0.\n" \
            "Please use `skip_header` instead.",
            DeprecationWarning)
        skip_header = skiprows
    # Skip the first `skip_header` rows
    for i in xrange(skip_header):
        fhd.next()

    # Keep on until we find the first valid values
    first_values = None
    try:
        while not first_values:
            first_line = fhd.next()
            if names is True:
                if comments in first_line:
                    first_line = asbytes('').join(first_line.split(comments)[1:])
            first_values = split_line(first_line)
    except StopIteration:
        # return an empty array if the datafile is empty
        first_line = asbytes('')
        first_values = []
        warnings.warn('genfromtxt: Empty input file: "%s"' % fname)

    # Should we take the first values as names ?
    if names is True:
        fval = first_values[0].strip()
        if fval in comments:
            del first_values[0]

    # Check the columns to use: make sure `usecols` is a list
    if usecols is not None:
        try:
            usecols = [_.strip() for _ in usecols.split(",")]
        except AttributeError:
            try:
                usecols = list(usecols)
            except TypeError:
                usecols = [usecols, ]
    nbcols = len(usecols or first_values)

    # Check the names and overwrite the dtype.names if needed
    if names is True:
        names = validate_names([_bytes_to_name(_.strip())
                                for _ in first_values])
        first_line = asbytes('')
    elif _is_string_like(names):
        names = validate_names([_.strip() for _ in names.split(',')])
    elif names:
        names = validate_names(names)
    # Get the dtype
    if dtype is not None:
        dtype = easy_dtype(dtype, defaultfmt=defaultfmt, names=names)
    # Make sure the names is a list (for 2.5)
    if names is not None:
        names = list(names)


    if usecols:
        for (i, current) in enumerate(usecols):
            # if usecols is a list of names, convert to a list of indices
            if _is_string_like(current):
                usecols[i] = names.index(current)
            elif current < 0:
                usecols[i] = current + len(first_values)
        # If the dtype is not None, make sure we update it
        if (dtype is not None) and (len(dtype) > nbcols):
            descr = dtype.descr
            dtype = np.dtype([descr[_] for _ in usecols])
            names = list(dtype.names)
        # If `names` is not None, update the names
        elif (names is not None) and (len(names) > nbcols):
            names = [names[_] for _ in usecols]
    elif (names is not None) and (dtype is not None):
        names = list(dtype.names)


    # Process the missing values ...............................
    # Rename missing_values for convenience
    user_missing_values = missing_values or ()

    # Define the list of missing_values (one column: one list)
    missing_values = [list([asbytes('')]) for _ in range(nbcols)]

    # We have a dictionary: process it field by field
    if isinstance(user_missing_values, dict):
        # Loop on the items
        for (key, val) in user_missing_values.items():
            # Is the key a string ?
            if _is_string_like(key):
                try:
                    # Transform it into an integer
                    key = names.index(key)
                except ValueError:
                    # We couldn't find it: the name must have been dropped, then
                    continue
            # Redefine the key as needed if it's a column number
            if usecols:
                try:
                    key = usecols.index(key)
                except ValueError:
                    pass
            # Transform the value as a list of string
            if isinstance(val, (list, tuple)):
                val = [str(_) for _ in val]
            else:
                val = [str(val), ]
            # Add the value(s) to the current list of missing
            if key is None:
                # None acts as default
                for miss in missing_values:
                    miss.extend(val)
            else:
                missing_values[key].extend(val)
    # We have a sequence : each item matches a column
    elif isinstance(user_missing_values, (list, tuple)):
        for (value, entry) in zip(user_missing_values, missing_values):
            value = str(value)
            if value not in entry:
                entry.append(value)
    # We have a string : apply it to all entries
    elif isinstance(user_missing_values, bytes):
        user_value = user_missing_values.split(asbytes(","))
        for entry in missing_values:
            entry.extend(user_value)
    # We have something else: apply it to all entries
    else:
        for entry in missing_values:
            entry.extend([str(user_missing_values)])

    # Process the deprecated `missing`
    if missing != asbytes(''):
        warnings.warn(\
            "The use of `missing` is deprecated, it will be removed in Numpy 2.0.\n" \
            "Please use `missing_values` instead.",
            DeprecationWarning)
        values = [str(_) for _ in missing.split(asbytes(","))]
        for entry in missing_values:
            entry.extend(values)

    # Process the filling_values ...............................
    # Rename the input for convenience
    user_filling_values = filling_values or []
    # Define the default
    filling_values = [None] * nbcols
    # We have a dictionary : update each entry individually
    if isinstance(user_filling_values, dict):
        for (key, val) in user_filling_values.items():
            if _is_string_like(key):
                try:
                    # Transform it into an integer
                    key = names.index(key)
                except ValueError:
                    # We couldn't find it: the name must have been dropped, then
                    continue
            # Redefine the key if it's a column number and usecols is defined
            if usecols:
                try:
                    key = usecols.index(key)
                except ValueError:
                    pass
            # Add the value to the list
            filling_values[key] = val
    # We have a sequence : update on a one-to-one basis
    elif isinstance(user_filling_values, (list, tuple)):
        n = len(user_filling_values)
        if (n <= nbcols):
            filling_values[:n] = user_filling_values
        else:
            filling_values = user_filling_values[:nbcols]
    # We have something else : use it for all entries
    else:
        filling_values = [user_filling_values] * nbcols

    # Initialize the converters ................................
    if dtype is None:
        # Note: we can't use a [...]*nbcols, as we would have 3 times the same
        # ... converter, instead of 3 different converters.
        converters = [StringConverter(None, missing_values=miss, default=fill)
                      for (miss, fill) in zip(missing_values, filling_values)]
    else:
        dtype_flat = flatten_dtype(dtype, flatten_base=True)
        # Initialize the converters
        if len(dtype_flat) > 1:
            # Flexible type : get a converter from each dtype
            zipit = zip(dtype_flat, missing_values, filling_values)
            converters = [StringConverter(dt, locked=True,
                                          missing_values=miss, default=fill)
                           for (dt, miss, fill) in zipit]
        else:
            # Set to a default converter (but w/ different missing values)
            zipit = zip(missing_values, filling_values)
            converters = [StringConverter(dtype, locked=True,
                                          missing_values=miss, default=fill)
                          for (miss, fill) in zipit]
    # Update the converters to use the user-defined ones
    uc_update = []
    for (i, conv) in user_converters.items():
        # If the converter is specified by column names, use the index instead
        if _is_string_like(i):
            try:
                i = names.index(i)
            except ValueError:
                continue
        elif usecols:
            try:
                i = usecols.index(i)
            except ValueError:
                # Unused converter specified
                continue
        # Find the value to test:
        if len(first_line):
            testing_value = first_values[i]
        else:
            testing_value = None
        converters[i].update(conv, locked=True,
                             testing_value=testing_value,
                             default=filling_values[i],
                             missing_values=missing_values[i],)
        uc_update.append((i, conv))
    # Make sure we have the corrected keys in user_converters...
    user_converters.update(uc_update)

    miss_chars = [_.missing_values for _ in converters]


    # Initialize the output lists ...
    # ... rows
    rows = []
    append_to_rows = rows.append
    # ... masks
    if usemask:
        masks = []
        append_to_masks = masks.append
    # ... invalid
    invalid = []
    append_to_invalid = invalid.append

    # Parse each line
    for (i, line) in enumerate(itertools.chain([first_line, ], fhd)):
        values = split_line(line)
        nbvalues = len(values)
        # Skip an empty line
        if nbvalues == 0:
            continue
        # Select only the columns we need
        if usecols:
            try:
                values = [values[_] for _ in usecols]
            except IndexError:
                append_to_invalid((i + skip_header + 1, nbvalues))
                continue
        elif nbvalues != nbcols:
            append_to_invalid((i + skip_header + 1, nbvalues))
            continue
        # Store the values
        append_to_rows(tuple(values))
        if usemask:
            append_to_masks(tuple([v.strip() in m
                                   for (v, m) in zip(values, missing_values)]))

    if own_fhd:
        fhd.close()

    # Upgrade the converters (if needed)
    if dtype is None:
        for (i, converter) in enumerate(converters):
            current_column = map(itemgetter(i), rows)
            try:
                converter.iterupgrade(current_column)
            except ConverterLockError:
                errmsg = "Converter #%i is locked and cannot be upgraded: " % i
                current_column = itertools.imap(itemgetter(i), rows)
                for (j, value) in enumerate(current_column):
                    try:
                        converter.upgrade(value)
                    except (ConverterError, ValueError):
                        errmsg += "(occurred line #%i for value '%s')"
                        errmsg %= (j + 1 + skip_header, value)
                        raise ConverterError(errmsg)

    # Check that we don't have invalid values
    nbinvalid = len(invalid)
    if nbinvalid > 0:
        nbrows = len(rows) + nbinvalid - skip_footer
        # Construct the error message
        template = "    Line #%%i (got %%i columns instead of %i)" % nbcols
        if skip_footer > 0:
            nbinvalid_skipped = len([_ for _ in invalid
                                     if _[0] > nbrows + skip_header])
            invalid = invalid[:nbinvalid - nbinvalid_skipped]
            skip_footer -= nbinvalid_skipped
#
#            nbrows -= skip_footer
#            errmsg = [template % (i, nb)
#                      for (i, nb) in invalid if i < nbrows]
#        else:
        errmsg = [template % (i, nb)
                  for (i, nb) in invalid]
        if len(errmsg):
            errmsg.insert(0, "Some errors were detected !")
            errmsg = "\n".join(errmsg)
            # Raise an exception ?
            if invalid_raise:
                raise ValueError(errmsg)
            # Issue a warning ?
            else:
                warnings.warn(errmsg, ConversionWarning)

    # Strip the last skip_footer data
    if skip_footer > 0:
        rows = rows[:-skip_footer]
        if usemask:
            masks = masks[:-skip_footer]


    # Convert each value according to the converter:
    # We want to modify the list in place to avoid creating a new one...
#    if loose:
#        conversionfuncs = [conv._loose_call for conv in converters]
#    else:
#        conversionfuncs = [conv._strict_call for conv in converters]
#    for (i, vals) in enumerate(rows):
#        rows[i] = tuple([convert(val)
#                         for (convert, val) in zip(conversionfuncs, vals)])
    if loose:
        rows = zip(*[map(converter._loose_call, map(itemgetter(i), rows))
                     for (i, converter) in enumerate(converters)])
    else:
        rows = zip(*[map(converter._strict_call, map(itemgetter(i), rows))
                     for (i, converter) in enumerate(converters)])
    # Reset the dtype
    data = rows
    if dtype is None:
        # Get the dtypes from the types of the converters
        column_types = [conv.type for conv in converters]
        # Find the columns with strings...
        strcolidx = [i for (i, v) in enumerate(column_types)
                     if v in (type('S'), np.string_)]
        # ... and take the largest number of chars.
        for i in strcolidx:
            column_types[i] = "|S%i" % max(len(row[i]) for row in data)
        #
        if names is None:
            # If the dtype is uniform, don't define names, else use ''
            base = set([c.type for c in converters if c._checked])
            if len(base) == 1:
                (ddtype, mdtype) = (list(base)[0], np.bool)
            else:
                ddtype = [(defaultfmt % i, dt)
                          for (i, dt) in enumerate(column_types)]
                if usemask:
                    mdtype = [(defaultfmt % i, np.bool)
                              for (i, dt) in enumerate(column_types)]
        else:
            ddtype = zip(names, column_types)
            mdtype = zip(names, [np.bool] * len(column_types))
        output = np.array(data, dtype=ddtype)
        if usemask:
            outputmask = np.array(masks, dtype=mdtype)
    else:
        # Overwrite the initial dtype names if needed
        if names and dtype.names:
            dtype.names = names
        # Case 1. We have a structured type
        if len(dtype_flat) > 1:
            # Nested dtype, eg  [('a', int), ('b', [('b0', int), ('b1', 'f4')])]
            # First, create the array using a flattened dtype:
            # [('a', int), ('b1', int), ('b2', float)]
            # Then, view the array using the specified dtype.
            if 'O' in (_.char for _ in dtype_flat):
                if has_nested_fields(dtype):
                    errmsg = "Nested fields involving objects "\
                             "are not supported..."
                    raise NotImplementedError(errmsg)
                else:
                    output = np.array(data, dtype=dtype)
            else:
                rows = np.array(data, dtype=[('', _) for _ in dtype_flat])
                output = rows.view(dtype)
            # Now, process the rowmasks the same way
            if usemask:
                rowmasks = np.array(masks,
                                    dtype=np.dtype([('', np.bool)
                                    for t in dtype_flat]))
                # Construct the new dtype
                mdtype = make_mask_descr(dtype)
                outputmask = rowmasks.view(mdtype)
        # Case #2. We have a basic dtype
        else:
            # We used some user-defined converters
            if user_converters:
                ishomogeneous = True
                descr = []
                for (i, ttype) in enumerate([conv.type for conv in converters]):
                    # Keep the dtype of the current converter
                    if i in user_converters:
                        ishomogeneous &= (ttype == dtype.type)
                        if ttype == np.string_:
                            ttype = "|S%i" % max(len(row[i]) for row in data)
                        descr.append(('', ttype))
                    else:
                        descr.append(('', dtype))
                # So we changed the dtype ?
                if not ishomogeneous:
                    # We have more than one field
                    if len(descr) > 1:
                        dtype = np.dtype(descr)
                    # We have only one field: drop the name if not needed.
                    else:
                        dtype = np.dtype(ttype)
            #
            output = np.array(data, dtype)
            if usemask:
                if dtype.names:
                    mdtype = [(_, np.bool) for _ in dtype.names]
                else:
                    mdtype = np.bool
                outputmask = np.array(masks, dtype=mdtype)
    # Try to take care of the missing data we missed
    names = output.dtype.names
    if usemask and names:
        for (name, conv) in zip(names or (), converters):
            missing_values = [conv(_) for _ in conv.missing_values
                              if _ != asbytes('')]
            for mval in missing_values:
                outputmask[name] |= (output[name] == mval)
    # Construct the final array
    if usemask:
        output = output.view(MaskedArray)
        output._mask = outputmask
    if unpack:
        return output.squeeze().T
    return output.squeeze()



def ndfromtxt(fname, **kwargs):
    """
    Load ASCII data stored in a file and return it as a single array.

    Complete description of all the optional input parameters is available in
    the docstring of the `genfromtxt` function.

    See Also
    --------
    numpy.genfromtxt : generic function.

    """
    kwargs['usemask'] = False
    return genfromtxt(fname, **kwargs)


def mafromtxt(fname, **kwargs):
    """
    Load ASCII data stored in a text file and return a masked array.

    For a complete description of all the input parameters, see `genfromtxt`.

    See Also
    --------
    numpy.genfromtxt : generic function to load ASCII data.

    """
    kwargs['usemask'] = True
    return genfromtxt(fname, **kwargs)


def recfromtxt(fname, **kwargs):
    """
    Load ASCII data from a file and return it in a record array.

    If ``usemask=False`` a standard `recarray` is returned,
    if ``usemask=True`` a MaskedRecords array is returned.

    Complete description of all the optional input parameters is available in
    the docstring of the `genfromtxt` function.

    See Also
    --------
    numpy.genfromtxt : generic function

    Notes
    -----
    By default, `dtype` is None, which means that the data-type of the output
    array will be determined from the data.

    """
    kwargs.update(dtype=kwargs.get('dtype', None))
    usemask = kwargs.get('usemask', False)
    output = genfromtxt(fname, **kwargs)
    if usemask:
        from numpy.ma.mrecords import MaskedRecords
        output = output.view(MaskedRecords)
    else:
        output = output.view(np.recarray)
    return output


def recfromcsv(fname, **kwargs):
    """
    Load ASCII data stored in a comma-separated file.

    The returned array is a record array (if ``usemask=False``, see
    `recarray`) or a masked record array (if ``usemask=True``,
    see `ma.mrecords.MaskedRecords`).

    For a complete description of all the input parameters, see `genfromtxt`.

    See Also
    --------
    numpy.genfromtxt : generic function to load ASCII data.

    """
    case_sensitive = kwargs.get('case_sensitive', "lower") or "lower"
    names = kwargs.get('names', True)
    if names is None:
        names = True
    kwargs.update(dtype=kwargs.get('update', None),
                  delimiter=kwargs.get('delimiter', ",") or ",",
                  names=names,
                  case_sensitive=case_sensitive)
    usemask = kwargs.get("usemask", False)
    output = genfromtxt(fname, **kwargs)
    if usemask:
        from numpy.ma.mrecords import MaskedRecords
        output = output.view(MaskedRecords)
    else:
        output = output.view(np.recarray)
    return output<|MERGE_RESOLUTION|>--- conflicted
+++ resolved
@@ -880,7 +880,6 @@
     fmt : str or sequence of strs, optional
         A single format (%10.5f), a sequence of formats, or a
         multi-format string, e.g. 'Iteration %d -- %10.5f', in which
-<<<<<<< HEAD
         case `delimiter` is ignored. For complex `X`, the legal options
         for `fmt` are:
             a) a single specifier, `fmt='%.4e'`, resulting in numbers formatted
@@ -890,11 +889,7 @@
             c) a list of specifiers, one per column - in this case, the real
                 and imaginary part must have separate specifiers,
                 e.g. `['%.3e + %.3ej', '(%.15e%+.15ej)']` for 2 columns
-    delimiter : str
-=======
-        case `delimiter` is ignored.
     delimiter : str, optional
->>>>>>> 04d225af
         Character separating columns.
     newline : str, optional
         .. versionadded:: 1.5.0
@@ -1039,7 +1034,9 @@
             else:
                 format = fmt
 
-<<<<<<< HEAD
+        if len(header) > 0:
+            header = header.replace('\n', '\n' + comments)
+            fh.write(asbytes(comments + header + newline))
         if iscomplex_X:
             for row in X:
                 row2 = []
@@ -1050,16 +1047,9 @@
         else:
             for row in X:
                 fh.write(asbytes(format % tuple(row) + newline))
-=======
-        if len(header) > 0:
-            header = header.replace('\n', '\n' + comments)
-            fh.write(asbytes(comments + header + newline))
-        for row in X:
-            fh.write(asbytes(format % tuple(row) + newline))
         if len(footer) > 0:
             footer = footer.replace('\n', '\n' + comments)
             fh.write(asbytes(comments + footer + newline))
->>>>>>> 04d225af
     finally:
         if own_fh:
             fh.close()
