import sys
import os
import re
import functools
import itertools
import warnings
import weakref
import contextlib
from operator import itemgetter, index as opindex
from collections.abc import Mapping

import numpy as np
from . import format
from ._datasource import DataSource
from numpy.core import overrides
from numpy.core.multiarray import packbits, unpackbits
from numpy.core.overrides import set_array_function_like_doc, set_module
from numpy.core._internal import recursive
from ._iotools import (
    LineSplitter, NameValidator, StringConverter, ConverterError,
    ConverterLockError, ConversionWarning, _is_string_like,
    has_nested_fields, flatten_dtype, easy_dtype, _decode_line
    )

from numpy.compat import (
    asbytes, asstr, asunicode, os_fspath, os_PathLike,
    pickle, contextlib_nullcontext
    )


@set_module('numpy')
def loads(*args, **kwargs):
    # NumPy 1.15.0, 2017-12-10
    warnings.warn(
        "np.loads is deprecated, use pickle.loads instead",
        DeprecationWarning, stacklevel=2)
    return pickle.loads(*args, **kwargs)


__all__ = [
    'savetxt', 'loadtxt', 'genfromtxt', 'ndfromtxt', 'mafromtxt',
    'recfromtxt', 'recfromcsv', 'load', 'loads', 'save', 'savez',
    'savez_compressed', 'packbits', 'unpackbits', 'fromregex', 'DataSource'
    ]


array_function_dispatch = functools.partial(
    overrides.array_function_dispatch, module='numpy')


class BagObj:
    """
    BagObj(obj)

    Convert attribute look-ups to getitems on the object passed in.

    Parameters
    ----------
    obj : class instance
        Object on which attribute look-up is performed.

    Examples
    --------
    >>> from numpy.lib.npyio import BagObj as BO
    >>> class BagDemo:
    ...     def __getitem__(self, key): # An instance of BagObj(BagDemo)
    ...                                 # will call this method when any
    ...                                 # attribute look-up is required
    ...         result = "Doesn't matter what you want, "
    ...         return result + "you're gonna get this"
    ...
    >>> demo_obj = BagDemo()
    >>> bagobj = BO(demo_obj)
    >>> bagobj.hello_there
    "Doesn't matter what you want, you're gonna get this"
    >>> bagobj.I_can_be_anything
    "Doesn't matter what you want, you're gonna get this"

    """

    def __init__(self, obj):
        # Use weakref to make NpzFile objects collectable by refcount
        self._obj = weakref.proxy(obj)

    def __getattribute__(self, key):
        try:
            return object.__getattribute__(self, '_obj')[key]
        except KeyError as e:
            raise AttributeError(key) from e

    def __dir__(self):
        """
        Enables dir(bagobj) to list the files in an NpzFile.

        This also enables tab-completion in an interpreter or IPython.
        """
        return list(object.__getattribute__(self, '_obj').keys())


def zipfile_factory(file, *args, **kwargs):
    """
    Create a ZipFile.

    Allows for Zip64, and the `file` argument can accept file, str, or
    pathlib.Path objects. `args` and `kwargs` are passed to the zipfile.ZipFile
    constructor.
    """
    if not hasattr(file, 'read'):
        file = os_fspath(file)
    import zipfile
    kwargs['allowZip64'] = True
    return zipfile.ZipFile(file, *args, **kwargs)


class NpzFile(Mapping):
    """
    NpzFile(fid)

    A dictionary-like object with lazy-loading of files in the zipped
    archive provided on construction.

    `NpzFile` is used to load files in the NumPy ``.npz`` data archive
    format. It assumes that files in the archive have a ``.npy`` extension,
    other files are ignored.

    The arrays and file strings are lazily loaded on either
    getitem access using ``obj['key']`` or attribute lookup using
    ``obj.f.key``. A list of all files (without ``.npy`` extensions) can
    be obtained with ``obj.files`` and the ZipFile object itself using
    ``obj.zip``.

    Attributes
    ----------
    files : list of str
        List of all files in the archive with a ``.npy`` extension.
    zip : ZipFile instance
        The ZipFile object initialized with the zipped archive.
    f : BagObj instance
        An object on which attribute can be performed as an alternative
        to getitem access on the `NpzFile` instance itself.
    allow_pickle : bool, optional
        Allow loading pickled data. Default: False

        .. versionchanged:: 1.16.3
            Made default False in response to CVE-2019-6446.

    pickle_kwargs : dict, optional
        Additional keyword arguments to pass on to pickle.load.
        These are only useful when loading object arrays saved on
        Python 2 when using Python 3.

    Parameters
    ----------
    fid : file or str
        The zipped archive to open. This is either a file-like object
        or a string containing the path to the archive.
    own_fid : bool, optional
        Whether NpzFile should close the file handle.
        Requires that `fid` is a file-like object.

    Examples
    --------
    >>> from tempfile import TemporaryFile
    >>> outfile = TemporaryFile()
    >>> x = np.arange(10)
    >>> y = np.sin(x)
    >>> np.savez(outfile, x=x, y=y)
    >>> _ = outfile.seek(0)

    >>> npz = np.load(outfile)
    >>> isinstance(npz, np.lib.io.NpzFile)
    True
    >>> sorted(npz.files)
    ['x', 'y']
    >>> npz['x']  # getitem access
    array([0, 1, 2, 3, 4, 5, 6, 7, 8, 9])
    >>> npz.f.x  # attribute lookup
    array([0, 1, 2, 3, 4, 5, 6, 7, 8, 9])

    """
    # Make __exit__ safe if zipfile_factory raises an exception
    zip = None
    fid = None

    def __init__(self, fid, own_fid=False, allow_pickle=False,
                 pickle_kwargs=None):
        # Import is postponed to here since zipfile depends on gzip, an
        # optional component of the so-called standard library.
        _zip = zipfile_factory(fid)
        self._files = _zip.namelist()
        self.files = []
        self.allow_pickle = allow_pickle
        self.pickle_kwargs = pickle_kwargs
        for x in self._files:
            if x.endswith('.npy'):
                self.files.append(x[:-4])
            else:
                self.files.append(x)
        self.zip = _zip
        self.f = BagObj(self)
        if own_fid:
            self.fid = fid

    def __enter__(self):
        return self

    def __exit__(self, exc_type, exc_value, traceback):
        self.close()

    def close(self):
        """
        Close the file.

        """
        if self.zip is not None:
            self.zip.close()
            self.zip = None
        if self.fid is not None:
            self.fid.close()
            self.fid = None
        self.f = None  # break reference cycle

    def __del__(self):
        self.close()

    # Implement the Mapping ABC
    def __iter__(self):
        return iter(self.files)

    def __len__(self):
        return len(self.files)

    def __getitem__(self, key):
        # FIXME: This seems like it will copy strings around
        #   more than is strictly necessary.  The zipfile
        #   will read the string and then
        #   the format.read_array will copy the string
        #   to another place in memory.
        #   It would be better if the zipfile could read
        #   (or at least uncompress) the data
        #   directly into the array memory.
        member = False
        if key in self._files:
            member = True
        elif key in self.files:
            member = True
            key += '.npy'
        if member:
            bytes = self.zip.open(key)
            magic = bytes.read(len(format.MAGIC_PREFIX))
            bytes.close()
            if magic == format.MAGIC_PREFIX:
                bytes = self.zip.open(key)
                return format.read_array(bytes,
                                         allow_pickle=self.allow_pickle,
                                         pickle_kwargs=self.pickle_kwargs)
            else:
                return self.zip.read(key)
        else:
            raise KeyError("%s is not a file in the archive" % key)


    # deprecate the python 2 dict apis that we supported by accident in
    # python 3. We forgot to implement itervalues() at all in earlier
    # versions of numpy, so no need to deprecated it here.

    def iteritems(self):
        # Numpy 1.15, 2018-02-20
        warnings.warn(
            "NpzFile.iteritems is deprecated in python 3, to match the "
            "removal of dict.itertems. Use .items() instead.",
            DeprecationWarning, stacklevel=2)
        return self.items()

    def iterkeys(self):
        # Numpy 1.15, 2018-02-20
        warnings.warn(
            "NpzFile.iterkeys is deprecated in python 3, to match the "
            "removal of dict.iterkeys. Use .keys() instead.",
            DeprecationWarning, stacklevel=2)
        return self.keys()


@set_module('numpy')
def load(file, mmap_mode=None, allow_pickle=False, fix_imports=True,
         encoding='ASCII'):
    """
    Load arrays or pickled objects from ``.npy``, ``.npz`` or pickled files.

    .. warning:: Loading files that contain object arrays uses the ``pickle``
                 module, which is not secure against erroneous or maliciously
                 constructed data. Consider passing ``allow_pickle=False`` to
                 load data that is known not to contain object arrays for the
                 safer handling of untrusted sources.

    Parameters
    ----------
    file : file-like object, string, or pathlib.Path
        The file to read. File-like objects must support the
        ``seek()`` and ``read()`` methods. Pickled files require that the
        file-like object support the ``readline()`` method as well.
    mmap_mode : {None, 'r+', 'r', 'w+', 'c'}, optional
        If not None, then memory-map the file, using the given mode (see
        `numpy.memmap` for a detailed description of the modes).  A
        memory-mapped array is kept on disk. However, it can be accessed
        and sliced like any ndarray.  Memory mapping is especially useful
        for accessing small fragments of large files without reading the
        entire file into memory.
    allow_pickle : bool, optional
        Allow loading pickled object arrays stored in npy files. Reasons for
        disallowing pickles include security, as loading pickled data can
        execute arbitrary code. If pickles are disallowed, loading object
        arrays will fail. Default: False

        .. versionchanged:: 1.16.3
            Made default False in response to CVE-2019-6446.

    fix_imports : bool, optional
        Only useful when loading Python 2 generated pickled files on Python 3,
        which includes npy/npz files containing object arrays. If `fix_imports`
        is True, pickle will try to map the old Python 2 names to the new names
        used in Python 3.
    encoding : str, optional
        What encoding to use when reading Python 2 strings. Only useful when
        loading Python 2 generated pickled files in Python 3, which includes
        npy/npz files containing object arrays. Values other than 'latin1',
        'ASCII', and 'bytes' are not allowed, as they can corrupt numerical
        data. Default: 'ASCII'

    Returns
    -------
    result : array, tuple, dict, etc.
        Data stored in the file. For ``.npz`` files, the returned instance
        of NpzFile class must be closed to avoid leaking file descriptors.

    Raises
    ------
    IOError
        If the input file does not exist or cannot be read.
    ValueError
        The file contains an object array, but allow_pickle=False given.

    See Also
    --------
    save, savez, savez_compressed, loadtxt
    memmap : Create a memory-map to an array stored in a file on disk.
    lib.format.open_memmap : Create or load a memory-mapped ``.npy`` file.

    Notes
    -----
    - If the file contains pickle data, then whatever object is stored
      in the pickle is returned.
    - If the file is a ``.npy`` file, then a single array is returned.
    - If the file is a ``.npz`` file, then a dictionary-like object is
      returned, containing ``{filename: array}`` key-value pairs, one for
      each file in the archive.
    - If the file is a ``.npz`` file, the returned value supports the
      context manager protocol in a similar fashion to the open function::

        with load('foo.npz') as data:
            a = data['a']

      The underlying file descriptor is closed when exiting the 'with'
      block.

    Examples
    --------
    Store data to disk, and load it again:

    >>> np.save('/tmp/123', np.array([[1, 2, 3], [4, 5, 6]]))
    >>> np.load('/tmp/123.npy')
    array([[1, 2, 3],
           [4, 5, 6]])

    Store compressed data to disk, and load it again:

    >>> a=np.array([[1, 2, 3], [4, 5, 6]])
    >>> b=np.array([1, 2])
    >>> np.savez('/tmp/123.npz', a=a, b=b)
    >>> data = np.load('/tmp/123.npz')
    >>> data['a']
    array([[1, 2, 3],
           [4, 5, 6]])
    >>> data['b']
    array([1, 2])
    >>> data.close()

    Mem-map the stored array, and then access the second row
    directly from disk:

    >>> X = np.load('/tmp/123.npy', mmap_mode='r')
    >>> X[1, :]
    memmap([4, 5, 6])

    """
    if encoding not in ('ASCII', 'latin1', 'bytes'):
        # The 'encoding' value for pickle also affects what encoding
        # the serialized binary data of NumPy arrays is loaded
        # in. Pickle does not pass on the encoding information to
        # NumPy. The unpickling code in numpy.core.multiarray is
        # written to assume that unicode data appearing where binary
        # should be is in 'latin1'. 'bytes' is also safe, as is 'ASCII'.
        #
        # Other encoding values can corrupt binary data, and we
        # purposefully disallow them. For the same reason, the errors=
        # argument is not exposed, as values other than 'strict'
        # result can similarly silently corrupt numerical data.
        raise ValueError("encoding must be 'ASCII', 'latin1', or 'bytes'")

    pickle_kwargs = dict(encoding=encoding, fix_imports=fix_imports)

    with contextlib.ExitStack() as stack:
        if hasattr(file, 'read'):
            fid = file
            own_fid = False
        else:
            fid = stack.enter_context(open(os_fspath(file), "rb"))
            own_fid = True

        # Code to distinguish from NumPy binary files and pickles.
        _ZIP_PREFIX = b'PK\x03\x04'
        _ZIP_SUFFIX = b'PK\x05\x06' # empty zip files start with this
        N = len(format.MAGIC_PREFIX)
        magic = fid.read(N)
        # If the file size is less than N, we need to make sure not
        # to seek past the beginning of the file
        fid.seek(-min(N, len(magic)), 1)  # back-up
        if magic.startswith(_ZIP_PREFIX) or magic.startswith(_ZIP_SUFFIX):
            # zip-file (assume .npz)
            # Potentially transfer file ownership to NpzFile
            stack.pop_all()
            ret = NpzFile(fid, own_fid=own_fid, allow_pickle=allow_pickle,
                          pickle_kwargs=pickle_kwargs)
            return ret
        elif magic == format.MAGIC_PREFIX:
            # .npy file
            if mmap_mode:
                return format.open_memmap(file, mode=mmap_mode)
            else:
                return format.read_array(fid, allow_pickle=allow_pickle,
                                         pickle_kwargs=pickle_kwargs)
        else:
            # Try a pickle
            if not allow_pickle:
                raise ValueError("Cannot load file containing pickled data "
                                 "when allow_pickle=False")
            try:
                return pickle.load(fid, **pickle_kwargs)
            except Exception as e:
                raise IOError(
                    "Failed to interpret file %s as a pickle" % repr(file)) from e


def _save_dispatcher(file, arr, allow_pickle=None, fix_imports=None):
    return (arr,)


@array_function_dispatch(_save_dispatcher)
def save(file, arr, allow_pickle=True, fix_imports=True):
    """
    Save an array to a binary file in NumPy ``.npy`` format.

    Parameters
    ----------
    file : file, str, or pathlib.Path
        File or filename to which the data is saved.  If file is a file-object,
        then the filename is unchanged.  If file is a string or Path, a ``.npy``
        extension will be appended to the filename if it does not already
        have one.
    arr : array_like
        Array data to be saved.
    allow_pickle : bool, optional
        Allow saving object arrays using Python pickles. Reasons for disallowing
        pickles include security (loading pickled data can execute arbitrary
        code) and portability (pickled objects may not be loadable on different
        Python installations, for example if the stored objects require libraries
        that are not available, and not all pickled data is compatible between
        Python 2 and Python 3).
        Default: True
    fix_imports : bool, optional
        Only useful in forcing objects in object arrays on Python 3 to be
        pickled in a Python 2 compatible way. If `fix_imports` is True, pickle
        will try to map the new Python 3 names to the old module names used in
        Python 2, so that the pickle data stream is readable with Python 2.

    See Also
    --------
    savez : Save several arrays into a ``.npz`` archive
    savetxt, load

    Notes
    -----
    For a description of the ``.npy`` format, see :py:mod:`numpy.lib.format`.

    Any data saved to the file is appended to the end of the file.

    Examples
    --------
    >>> from tempfile import TemporaryFile
    >>> outfile = TemporaryFile()

    >>> x = np.arange(10)
    >>> np.save(outfile, x)

    >>> _ = outfile.seek(0) # Only needed here to simulate closing & reopening file
    >>> np.load(outfile)
    array([0, 1, 2, 3, 4, 5, 6, 7, 8, 9])


    >>> with open('test.npy', 'wb') as f:
    ...     np.save(f, np.array([1, 2]))
    ...     np.save(f, np.array([1, 3]))
    >>> with open('test.npy', 'rb') as f:
    ...     a = np.load(f)
    ...     b = np.load(f)
    >>> print(a, b)
    # [1 2] [1 3]
    """
    if hasattr(file, 'write'):
        file_ctx = contextlib_nullcontext(file)
    else:
        file = os_fspath(file)
        if not file.endswith('.npy'):
            file = file + '.npy'
        file_ctx = open(file, "wb")

    with file_ctx as fid:
        arr = np.asanyarray(arr)
        format.write_array(fid, arr, allow_pickle=allow_pickle,
                           pickle_kwargs=dict(fix_imports=fix_imports))


def _savez_dispatcher(file, *args, **kwds):
    yield from args
    yield from kwds.values()


@array_function_dispatch(_savez_dispatcher)
def savez(file, *args, **kwds):
    """Save several arrays into a single file in uncompressed ``.npz`` format.

    If arguments are passed in with no keywords, the corresponding variable
    names, in the ``.npz`` file, are 'arr_0', 'arr_1', etc. If keyword
    arguments are given, the corresponding variable names, in the ``.npz``
    file will match the keyword names.

    Parameters
    ----------
    file : str or file
        Either the filename (string) or an open file (file-like object)
        where the data will be saved. If file is a string or a Path, the
        ``.npz`` extension will be appended to the filename if it is not
        already there.
    args : Arguments, optional
        Arrays to save to the file. Since it is not possible for Python to
        know the names of the arrays outside `savez`, the arrays will be saved
        with names "arr_0", "arr_1", and so on. These arguments can be any
        expression.
    kwds : Keyword arguments, optional
        Arrays to save to the file. Arrays will be saved in the file with the
        keyword names.

    Returns
    -------
    None

    See Also
    --------
    save : Save a single array to a binary file in NumPy format.
    savetxt : Save an array to a file as plain text.
    savez_compressed : Save several arrays into a compressed ``.npz`` archive

    Notes
    -----
    The ``.npz`` file format is a zipped archive of files named after the
    variables they contain.  The archive is not compressed and each file
    in the archive contains one variable in ``.npy`` format. For a
    description of the ``.npy`` format, see :py:mod:`numpy.lib.format`.

    When opening the saved ``.npz`` file with `load` a `NpzFile` object is
    returned. This is a dictionary-like object which can be queried for
    its list of arrays (with the ``.files`` attribute), and for the arrays
    themselves.

    When saving dictionaries, the dictionary keys become filenames
    inside the ZIP archive. Therefore, keys should be valid filenames.
    E.g., avoid keys that begin with ``/`` or contain ``.``.

    Examples
    --------
    >>> from tempfile import TemporaryFile
    >>> outfile = TemporaryFile()
    >>> x = np.arange(10)
    >>> y = np.sin(x)

    Using `savez` with \\*args, the arrays are saved with default names.

    >>> np.savez(outfile, x, y)
    >>> _ = outfile.seek(0) # Only needed here to simulate closing & reopening file
    >>> npzfile = np.load(outfile)
    >>> npzfile.files
    ['arr_0', 'arr_1']
    >>> npzfile['arr_0']
    array([0, 1, 2, 3, 4, 5, 6, 7, 8, 9])

    Using `savez` with \\**kwds, the arrays are saved with the keyword names.

    >>> outfile = TemporaryFile()
    >>> np.savez(outfile, x=x, y=y)
    >>> _ = outfile.seek(0)
    >>> npzfile = np.load(outfile)
    >>> sorted(npzfile.files)
    ['x', 'y']
    >>> npzfile['x']
    array([0, 1, 2, 3, 4, 5, 6, 7, 8, 9])
    """
    _savez(file, args, kwds, False)


def _savez_compressed_dispatcher(file, *args, **kwds):
    yield from args
    yield from kwds.values()


@array_function_dispatch(_savez_compressed_dispatcher)
def savez_compressed(file, *args, **kwds):
    """
    Save several arrays into a single file in compressed ``.npz`` format.

    If keyword arguments are given, then filenames are taken from the keywords.
    If arguments are passed in with no keywords, then stored filenames are
    arr_0, arr_1, etc.

    Parameters
    ----------
    file : str or file
        Either the filename (string) or an open file (file-like object)
        where the data will be saved. If file is a string or a Path, the
        ``.npz`` extension will be appended to the filename if it is not
        already there.
    args : Arguments, optional
        Arrays to save to the file. Since it is not possible for Python to
        know the names of the arrays outside `savez`, the arrays will be saved
        with names "arr_0", "arr_1", and so on. These arguments can be any
        expression.
    kwds : Keyword arguments, optional
        Arrays to save to the file. Arrays will be saved in the file with the
        keyword names.

    Returns
    -------
    None

    See Also
    --------
    numpy.save : Save a single array to a binary file in NumPy format.
    numpy.savetxt : Save an array to a file as plain text.
    numpy.savez : Save several arrays into an uncompressed ``.npz`` file format
    numpy.load : Load the files created by savez_compressed.

    Notes
    -----
    The ``.npz`` file format is a zipped archive of files named after the
    variables they contain.  The archive is compressed with
    ``zipfile.ZIP_DEFLATED`` and each file in the archive contains one variable
    in ``.npy`` format. For a description of the ``.npy`` format, see
    :py:mod:`numpy.lib.format`.


    When opening the saved ``.npz`` file with `load` a `NpzFile` object is
    returned. This is a dictionary-like object which can be queried for
    its list of arrays (with the ``.files`` attribute), and for the arrays
    themselves.

    Examples
    --------
    >>> test_array = np.random.rand(3, 2)
    >>> test_vector = np.random.rand(4)
    >>> np.savez_compressed('/tmp/123', a=test_array, b=test_vector)
    >>> loaded = np.load('/tmp/123.npz')
    >>> print(np.array_equal(test_array, loaded['a']))
    True
    >>> print(np.array_equal(test_vector, loaded['b']))
    True

    """
    _savez(file, args, kwds, True)


def _savez(file, args, kwds, compress, allow_pickle=True, pickle_kwargs=None):
    # Import is postponed to here since zipfile depends on gzip, an optional
    # component of the so-called standard library.
    import zipfile

    if not hasattr(file, 'write'):
        file = os_fspath(file)
        if not file.endswith('.npz'):
            file = file + '.npz'

    namedict = kwds
    for i, val in enumerate(args):
        key = 'arr_%d' % i
        if key in namedict.keys():
            raise ValueError(
                "Cannot use un-named variables and keyword %s" % key)
        namedict[key] = val

    if compress:
        compression = zipfile.ZIP_DEFLATED
    else:
        compression = zipfile.ZIP_STORED

    zipf = zipfile_factory(file, mode="w", compression=compression)

    for key, val in namedict.items():
        fname = key + '.npy'
        val = np.asanyarray(val)
        # always force zip64, gh-10776
        with zipf.open(fname, 'w', force_zip64=True) as fid:
            format.write_array(fid, val,
                               allow_pickle=allow_pickle,
                               pickle_kwargs=pickle_kwargs)

    zipf.close()


def _getconv(dtype):
    """ Find the correct dtype converter. Adapted from matplotlib """

    def floatconv(x):
        x.lower()
        if '0x' in x:
            return float.fromhex(x)
        return float(x)

    typ = dtype.type
    if issubclass(typ, np.bool_):
        return lambda x: bool(int(x))
    if issubclass(typ, np.uint64):
        return np.uint64
    if issubclass(typ, np.int64):
        return np.int64
    if issubclass(typ, np.integer):
        return lambda x: int(float(x))
    elif issubclass(typ, np.longdouble):
        return np.longdouble
    elif issubclass(typ, np.floating):
        return floatconv
    elif issubclass(typ, complex):
        return lambda x: complex(asstr(x).replace('+-', '-'))
    elif issubclass(typ, np.bytes_):
        return asbytes
    elif issubclass(typ, np.unicode_):
        return asunicode
    else:
        return asstr


# amount of lines loadtxt reads in one chunk, can be overridden for testing
_loadtxt_chunksize = 50000


def _loadtxt_dispatcher(fname, dtype=None, comments=None, delimiter=None,
                        converters=None, skiprows=None, usecols=None, unpack=None,
                        ndmin=None, encoding=None, max_rows=None, *, like=None):
    return (like,)


@set_array_function_like_doc
@set_module('numpy')
def loadtxt(fname, dtype=float, comments='#', delimiter=None,
            converters=None, skiprows=0, usecols=None, unpack=False,
            ndmin=0, encoding='bytes', max_rows=None, *, like=None):
    r"""
    Load data from a text file.

    Each row in the text file must have the same number of values.

    Parameters
    ----------
    fname : file, str, or pathlib.Path
        File, filename, or generator to read.  If the filename extension is
        ``.gz`` or ``.bz2``, the file is first decompressed. Note that
        generators should return byte strings.
    dtype : data-type, optional
        Data-type of the resulting array; default: float.  If this is a
        structured data-type, the resulting array will be 1-dimensional, and
        each row will be interpreted as an element of the array.  In this
        case, the number of columns used must match the number of fields in
        the data-type.
    comments : str or sequence of str, optional
        The characters or list of characters used to indicate the start of a
        comment. None implies no comments. For backwards compatibility, byte
        strings will be decoded as 'latin1'. The default is '#'.
    delimiter : str, optional
        The string used to separate values. For backwards compatibility, byte
        strings will be decoded as 'latin1'. The default is whitespace.
    converters : dict, optional
        A dictionary mapping column number to a function that will parse the
        column string into the desired value.  E.g., if column 0 is a date
        string: ``converters = {0: datestr2num}``.  Converters can also be
        used to provide a default value for missing data (but see also
        `genfromtxt`): ``converters = {3: lambda s: float(s.strip() or 0)}``.
        Default: None.
    skiprows : int, optional
        Skip the first `skiprows` lines, including comments; default: 0.
    usecols : int or sequence, optional
        Which columns to read, with 0 being the first. For example,
        ``usecols = (1,4,5)`` will extract the 2nd, 5th and 6th columns.
        The default, None, results in all columns being read.

        .. versionchanged:: 1.11.0
            When a single column has to be read it is possible to use
            an integer instead of a tuple. E.g ``usecols = 3`` reads the
            fourth column the same way as ``usecols = (3,)`` would.
    unpack : bool, optional
        If True, the returned array is transposed, so that arguments may be
        unpacked using ``x, y, z = loadtxt(...)``.  When used with a
        structured data-type, arrays are returned for each field.
        Default is False.
    ndmin : int, optional
        The returned array will have at least `ndmin` dimensions.
        Otherwise mono-dimensional axes will be squeezed.
        Legal values: 0 (default), 1 or 2.

        .. versionadded:: 1.6.0
    encoding : str, optional
        Encoding used to decode the inputfile. Does not apply to input streams.
        The special value 'bytes' enables backward compatibility workarounds
        that ensures you receive byte arrays as results if possible and passes
        'latin1' encoded strings to converters. Override this value to receive
        unicode arrays and pass strings as input to converters.  If set to None
        the system default is used. The default value is 'bytes'.

        .. versionadded:: 1.14.0
    max_rows : int, optional
        Read `max_rows` lines of content after `skiprows` lines. The default
        is to read all the lines.

        .. versionadded:: 1.16.0
    ${ARRAY_FUNCTION_LIKE}

        .. versionadded:: 1.20.0

    Returns
    -------
    out : ndarray
        Data read from the text file.

    See Also
    --------
    load, fromstring, fromregex
    genfromtxt : Load data with missing values handled as specified.
    scipy.io.loadmat : reads MATLAB data files

    Notes
    -----
    This function aims to be a fast reader for simply formatted files.  The
    `genfromtxt` function provides more sophisticated handling of, e.g.,
    lines with missing values.

    .. versionadded:: 1.10.0

    The strings produced by the Python float.hex method can be used as
    input for floats.

    Examples
    --------
    >>> from io import StringIO   # StringIO behaves like a file object
    >>> c = StringIO("0 1\n2 3")
    >>> np.loadtxt(c)
    array([[0., 1.],
           [2., 3.]])

    >>> d = StringIO("M 21 72\nF 35 58")
    >>> np.loadtxt(d, dtype={'names': ('gender', 'age', 'weight'),
    ...                      'formats': ('S1', 'i4', 'f4')})
    array([(b'M', 21, 72.), (b'F', 35, 58.)],
          dtype=[('gender', 'S1'), ('age', '<i4'), ('weight', '<f4')])

    >>> c = StringIO("1,0,2\n3,0,4")
    >>> x, y = np.loadtxt(c, delimiter=',', usecols=(0, 2), unpack=True)
    >>> x
    array([1., 3.])
    >>> y
    array([2., 4.])

    This example shows how `converters` can be used to convert a field
    with a trailing minus sign into a negative number.

    >>> s = StringIO('10.01 31.25-\n19.22 64.31\n17.57- 63.94')
    >>> def conv(fld):
    ...     return -float(fld[:-1]) if fld.endswith(b'-') else float(fld)
    ...
    >>> np.loadtxt(s, converters={0: conv, 1: conv})
    array([[ 10.01, -31.25],
           [ 19.22,  64.31],
           [-17.57,  63.94]])
    """

<<<<<<< HEAD
    fown = False
    try:
        if isinstance(fname, os_PathLike):
            fname = os_fspath(fname)
        if _is_string_like(fname):
            fh = np.lib._datasource.open(fname, 'rt', encoding=encoding)
            fencoding = getattr(fh, 'encoding', 'latin1')
            fh = iter(fh)
            fown = True
        else:
            fh = iter(fname)
            fencoding = getattr(fname, 'encoding', 'latin1')
    except TypeError as e:
        raise ValueError('fname must be a string, file handle, or generator') from e
=======
    if like is not None:
        return _loadtxt_with_like(
            fname, dtype=dtype, comments=comments, delimiter=delimiter,
            converters=converters, skiprows=skiprows, usecols=usecols,
            unpack=unpack, ndmin=ndmin, encoding=encoding,
            max_rows=max_rows, like=like
        )
>>>>>>> bd263912

    # - - - - - - - - - - - - - - - - - - - - - - - - - - - - - - - - - - - -
    # Nested functions used by loadtxt.
    # - - - - - - - - - - - - - - - - - - - - - - - - - - - - - - - - - - - -

    # not to be confused with the flatten_dtype we import...
    @recursive
    def flatten_dtype_internal(self, dt):
        """Unpack a structured data-type, and produce re-packing info."""
        if dt.names is None:
            # If the dtype is flattened, return.
            # If the dtype has a shape, the dtype occurs
            # in the list more than once.
            shape = dt.shape
            if len(shape) == 0:
                return ([dt.base], None)
            else:
                packing = [(shape[-1], list)]
                if len(shape) > 1:
                    for dim in dt.shape[-2::-1]:
                        packing = [(dim*packing[0][0], packing*dim)]
                return ([dt.base] * int(np.prod(dt.shape)), packing)
        else:
            types = []
            packing = []
            for field in dt.names:
                tp, bytes = dt.fields[field]
                flat_dt, flat_packing = self(tp)
                types.extend(flat_dt)
                # Avoid extra nesting for subarrays
                if tp.ndim > 0:
                    packing.extend(flat_packing)
                else:
                    packing.append((len(flat_dt), flat_packing))
            return (types, packing)

    @recursive
    def pack_items(self, items, packing):
        """Pack items into nested lists based on re-packing info."""
        if packing is None:
            return items[0]
        elif packing is tuple:
            return tuple(items)
        elif packing is list:
            return list(items)
        else:
            start = 0
            ret = []
            for length, subpacking in packing:
                ret.append(self(items[start:start+length], subpacking))
                start += length
            return tuple(ret)

    def split_line(line):
        """Chop off comments, strip, and split at delimiter. """
        line = _decode_line(line, encoding=encoding)

        if comments is not None:
            line = regex_comments.split(line, maxsplit=1)[0]
        line = line.strip('\r\n')
        if line:
            return line.split(delimiter)
        else:
            return []

    def read_data(chunk_size):
        """Parse each line, including the first.

        The file read, `fh`, is a global defined above.

        Parameters
        ----------
        chunk_size : int
            At most `chunk_size` lines are read at a time, with iteration
            until all lines are read.

        """
        X = []
        line_iter = itertools.chain([first_line], fh)
        line_iter = itertools.islice(line_iter, max_rows)
        for i, line in enumerate(line_iter):
            vals = split_line(line)
            if len(vals) == 0:
                continue
            if usecols:
                vals = [vals[j] for j in usecols]
            if len(vals) != N:
                line_num = i + skiprows + 1
                raise ValueError("Wrong number of columns at line %d"
                                 % line_num)

            # Convert each value according to its column and store
            items = [conv(val) for (conv, val) in zip(converters, vals)]

            # Then pack it according to the dtype's nesting
            items = pack_items(items, packing)
            X.append(items)
            if len(X) > chunk_size:
                yield X
                X = []
        if X:
            yield X

    # - - - - - - - - - - - - - - - - - - - - - - - - - - - - - - - - - - - -
    # Main body of loadtxt.
    # - - - - - - - - - - - - - - - - - - - - - - - - - - - - - - - - - - - -

    # Check correctness of the values of `ndmin`
    if ndmin not in [0, 1, 2]:
        raise ValueError('Illegal value of ndmin keyword: %s' % ndmin)

    # Type conversions for Py3 convenience
    if comments is not None:
        if isinstance(comments, (str, bytes)):
            comments = [comments]
        comments = [_decode_line(x) for x in comments]
        # Compile regex for comments beforehand
        comments = (re.escape(comment) for comment in comments)
        regex_comments = re.compile('|'.join(comments))

    if delimiter is not None:
        delimiter = _decode_line(delimiter)

    user_converters = converters

    if encoding == 'bytes':
        encoding = None
        byte_converters = True
    else:
        byte_converters = False

    if usecols is not None:
        # Allow usecols to be a single int or a sequence of ints
        try:
            usecols_as_list = list(usecols)
        except TypeError:
            usecols_as_list = [usecols]
        for col_idx in usecols_as_list:
            try:
                opindex(col_idx)
            except TypeError as e:
                e.args = (
                    "usecols must be an int or a sequence of ints but "
                    "it contains at least one element of type %s" %
                    type(col_idx),
                    )
                raise
        # Fall back to existing code
        usecols = usecols_as_list

    # Make sure we're dealing with a proper dtype
    dtype = np.dtype(dtype)
    defconv = _getconv(dtype)

    dtype_types, packing = flatten_dtype_internal(dtype)

    fown = False
    try:
        if isinstance(fname, os_PathLike):
            fname = os_fspath(fname)
        if _is_string_like(fname):
            fh = np.lib._datasource.open(fname, 'rt', encoding=encoding)
            fencoding = getattr(fh, 'encoding', 'latin1')
            fh = iter(fh)
            fown = True
        else:
            fh = iter(fname)
            fencoding = getattr(fname, 'encoding', 'latin1')
    except TypeError as e:
        raise ValueError(
            'fname must be a string, file handle, or generator'
        ) from e

    # input may be a python2 io stream
    if encoding is not None:
        fencoding = encoding
    # we must assume local encoding
    # TODO emit portability warning?
    elif fencoding is None:
        import locale
        fencoding = locale.getpreferredencoding()

    try:
        # Skip the first `skiprows` lines
        for i in range(skiprows):
            next(fh)

        # Read until we find a line with some values, and use
        # it to estimate the number of columns, N.
        first_vals = None
        try:
            while not first_vals:
                first_line = next(fh)
                first_vals = split_line(first_line)
        except StopIteration:
            # End of lines reached
            first_line = ''
            first_vals = []
            warnings.warn('loadtxt: Empty input file: "%s"' % fname,
                          stacklevel=2)
        N = len(usecols or first_vals)

        # Now that we know N, create the default converters list, and
        # set packing, if necessary.
        if len(dtype_types) > 1:
            # We're dealing with a structured array, each field of
            # the dtype matches a column
            converters = [_getconv(dt) for dt in dtype_types]
        else:
            # All fields have the same dtype
            converters = [defconv for i in range(N)]
            if N > 1:
                packing = [(N, tuple)]

        # By preference, use the converters specified by the user
        for i, conv in (user_converters or {}).items():
            if usecols:
                try:
                    i = usecols.index(i)
                except ValueError:
                    # Unused converter specified
                    continue
            if byte_converters:
                # converters may use decode to workaround numpy's old
                # behaviour, so encode the string again before passing to
                # the user converter
                def tobytes_first(x, conv):
                    if type(x) is bytes:
                        return conv(x)
                    return conv(x.encode("latin1"))
                converters[i] = functools.partial(tobytes_first, conv=conv)
            else:
                converters[i] = conv

        converters = [conv if conv is not bytes else
                      lambda x: x.encode(fencoding) for conv in converters]

        # read data in chunks and fill it into an array via resize
        # over-allocating and shrinking the array later may be faster but is
        # probably not relevant compared to the cost of actually reading and
        # converting the data
        X = None
        for x in read_data(_loadtxt_chunksize):
            if X is None:
                X = np.array(x, dtype)
            else:
                nshape = list(X.shape)
                pos = nshape[0]
                nshape[0] += len(x)
                X.resize(nshape, refcheck=False)
                X[pos:, ...] = x
    finally:
        if fown:
            fh.close()

    if X is None:
        X = np.array([], dtype)

    # Multicolumn data are returned with shape (1, N, M), i.e.
    # (1, 1, M) for a single row - remove the singleton dimension there
    if X.ndim == 3 and X.shape[:2] == (1, 1):
        X.shape = (1, -1)

    # Verify that the array has at least dimensions `ndmin`.
    # Tweak the size and shape of the arrays - remove extraneous dimensions
    if X.ndim > ndmin:
        X = np.squeeze(X)
    # and ensure we have the minimum number of dimensions asked for
    # - has to be in this order for the odd case ndmin=1, X.squeeze().ndim=0
    if X.ndim < ndmin:
        if ndmin == 1:
            X = np.atleast_1d(X)
        elif ndmin == 2:
            X = np.atleast_2d(X).T

    if unpack:
        if len(dtype_types) > 1:
            # For structured arrays, return an array for each field.
            return [X[field] for field in dtype.names]
        else:
            return X.T
    else:
        return X


_loadtxt_with_like = array_function_dispatch(
    _loadtxt_dispatcher
)(loadtxt)


def _savetxt_dispatcher(fname, X, fmt=None, delimiter=None, newline=None,
                        header=None, footer=None, comments=None,
                        encoding=None):
    return (X,)


@array_function_dispatch(_savetxt_dispatcher)
def savetxt(fname, X, fmt='%.18e', delimiter=' ', newline='\n', header='',
            footer='', comments='# ', encoding=None):
    """
    Save an array to a text file.

    Parameters
    ----------
    fname : filename or file handle
        If the filename ends in ``.gz``, the file is automatically saved in
        compressed gzip format.  `loadtxt` understands gzipped files
        transparently.
    X : 1D or 2D array_like
        Data to be saved to a text file.
    fmt : str or sequence of strs, optional
        A single format (%10.5f), a sequence of formats, or a
        multi-format string, e.g. 'Iteration %d -- %10.5f', in which
        case `delimiter` is ignored. For complex `X`, the legal options
        for `fmt` are:

        * a single specifier, `fmt='%.4e'`, resulting in numbers formatted
          like `' (%s+%sj)' % (fmt, fmt)`
        * a full string specifying every real and imaginary part, e.g.
          `' %.4e %+.4ej %.4e %+.4ej %.4e %+.4ej'` for 3 columns
        * a list of specifiers, one per column - in this case, the real
          and imaginary part must have separate specifiers,
          e.g. `['%.3e + %.3ej', '(%.15e%+.15ej)']` for 2 columns
    delimiter : str, optional
        String or character separating columns.
    newline : str, optional
        String or character separating lines.

        .. versionadded:: 1.5.0
    header : str, optional
        String that will be written at the beginning of the file.

        .. versionadded:: 1.7.0
    footer : str, optional
        String that will be written at the end of the file.

        .. versionadded:: 1.7.0
    comments : str, optional
        String that will be prepended to the ``header`` and ``footer`` strings,
        to mark them as comments. Default: '# ',  as expected by e.g.
        ``numpy.loadtxt``.

        .. versionadded:: 1.7.0
    encoding : {None, str}, optional
        Encoding used to encode the outputfile. Does not apply to output
        streams. If the encoding is something other than 'bytes' or 'latin1'
        you will not be able to load the file in NumPy versions < 1.14. Default
        is 'latin1'.

        .. versionadded:: 1.14.0


    See Also
    --------
    save : Save an array to a binary file in NumPy ``.npy`` format
    savez : Save several arrays into an uncompressed ``.npz`` archive
    savez_compressed : Save several arrays into a compressed ``.npz`` archive

    Notes
    -----
    Further explanation of the `fmt` parameter
    (``%[flag]width[.precision]specifier``):

    flags:
        ``-`` : left justify

        ``+`` : Forces to precede result with + or -.

        ``0`` : Left pad the number with zeros instead of space (see width).

    width:
        Minimum number of characters to be printed. The value is not truncated
        if it has more characters.

    precision:
        - For integer specifiers (eg. ``d,i,o,x``), the minimum number of
          digits.
        - For ``e, E`` and ``f`` specifiers, the number of digits to print
          after the decimal point.
        - For ``g`` and ``G``, the maximum number of significant digits.
        - For ``s``, the maximum number of characters.

    specifiers:
        ``c`` : character

        ``d`` or ``i`` : signed decimal integer

        ``e`` or ``E`` : scientific notation with ``e`` or ``E``.

        ``f`` : decimal floating point

        ``g,G`` : use the shorter of ``e,E`` or ``f``

        ``o`` : signed octal

        ``s`` : string of characters

        ``u`` : unsigned decimal integer

        ``x,X`` : unsigned hexadecimal integer

    This explanation of ``fmt`` is not complete, for an exhaustive
    specification see [1]_.

    References
    ----------
    .. [1] `Format Specification Mini-Language
           <https://docs.python.org/library/string.html#format-specification-mini-language>`_,
           Python Documentation.

    Examples
    --------
    >>> x = y = z = np.arange(0.0,5.0,1.0)
    >>> np.savetxt('test.out', x, delimiter=',')   # X is an array
    >>> np.savetxt('test.out', (x,y,z))   # x,y,z equal sized 1D arrays
    >>> np.savetxt('test.out', x, fmt='%1.4e')   # use exponential notation

    """

    # Py3 conversions first
    if isinstance(fmt, bytes):
        fmt = asstr(fmt)
    delimiter = asstr(delimiter)

    class WriteWrap:
        """Convert to bytes on bytestream inputs.

        """
        def __init__(self, fh, encoding):
            self.fh = fh
            self.encoding = encoding
            self.do_write = self.first_write

        def close(self):
            self.fh.close()

        def write(self, v):
            self.do_write(v)

        def write_bytes(self, v):
            if isinstance(v, bytes):
                self.fh.write(v)
            else:
                self.fh.write(v.encode(self.encoding))

        def write_normal(self, v):
            self.fh.write(asunicode(v))

        def first_write(self, v):
            try:
                self.write_normal(v)
                self.write = self.write_normal
            except TypeError:
                # input is probably a bytestream
                self.write_bytes(v)
                self.write = self.write_bytes

    own_fh = False
    if isinstance(fname, os_PathLike):
        fname = os_fspath(fname)
    if _is_string_like(fname):
        # datasource doesn't support creating a new file ...
        open(fname, 'wt').close()
        fh = np.lib._datasource.open(fname, 'wt', encoding=encoding)
        own_fh = True
    elif hasattr(fname, 'write'):
        # wrap to handle byte output streams
        fh = WriteWrap(fname, encoding or 'latin1')
    else:
        raise ValueError('fname must be a string or file handle')

    try:
        X = np.asarray(X)

        # Handle 1-dimensional arrays
        if X.ndim == 0 or X.ndim > 2:
            raise ValueError(
                "Expected 1D or 2D array, got %dD array instead" % X.ndim)
        elif X.ndim == 1:
            # Common case -- 1d array of numbers
            if X.dtype.names is None:
                X = np.atleast_2d(X).T
                ncol = 1

            # Complex dtype -- each field indicates a separate column
            else:
                ncol = len(X.dtype.names)
        else:
            ncol = X.shape[1]

        iscomplex_X = np.iscomplexobj(X)
        # `fmt` can be a string with multiple insertion points or a
        # list of formats.  E.g. '%10.5f\t%10d' or ('%10.5f', '$10d')
        if type(fmt) in (list, tuple):
            if len(fmt) != ncol:
                raise AttributeError('fmt has wrong shape.  %s' % str(fmt))
            format = asstr(delimiter).join(map(asstr, fmt))
        elif isinstance(fmt, str):
            n_fmt_chars = fmt.count('%')
            error = ValueError('fmt has wrong number of %% formats:  %s' % fmt)
            if n_fmt_chars == 1:
                if iscomplex_X:
                    fmt = [' (%s+%sj)' % (fmt, fmt), ] * ncol
                else:
                    fmt = [fmt, ] * ncol
                format = delimiter.join(fmt)
            elif iscomplex_X and n_fmt_chars != (2 * ncol):
                raise error
            elif ((not iscomplex_X) and n_fmt_chars != ncol):
                raise error
            else:
                format = fmt
        else:
            raise ValueError('invalid fmt: %r' % (fmt,))

        if len(header) > 0:
            header = header.replace('\n', '\n' + comments)
            fh.write(comments + header + newline)
        if iscomplex_X:
            for row in X:
                row2 = []
                for number in row:
                    row2.append(number.real)
                    row2.append(number.imag)
                s = format % tuple(row2) + newline
                fh.write(s.replace('+-', '-'))
        else:
            for row in X:
                try:
                    v = format % tuple(row) + newline
                except TypeError as e:
                    raise TypeError("Mismatch between array dtype ('%s') and "
                                    "format specifier ('%s')"
                                    % (str(X.dtype), format)) from e
                fh.write(v)

        if len(footer) > 0:
            footer = footer.replace('\n', '\n' + comments)
            fh.write(comments + footer + newline)
    finally:
        if own_fh:
            fh.close()


@set_module('numpy')
def fromregex(file, regexp, dtype, encoding=None):
    """
    Construct an array from a text file, using regular expression parsing.

    The returned array is always a structured array, and is constructed from
    all matches of the regular expression in the file. Groups in the regular
    expression are converted to fields of the structured array.

    Parameters
    ----------
    file : str or file
        Filename or file object to read.
    regexp : str or regexp
        Regular expression used to parse the file.
        Groups in the regular expression correspond to fields in the dtype.
    dtype : dtype or list of dtypes
        Dtype for the structured array.
    encoding : str, optional
        Encoding used to decode the inputfile. Does not apply to input streams.

        .. versionadded:: 1.14.0

    Returns
    -------
    output : ndarray
        The output array, containing the part of the content of `file` that
        was matched by `regexp`. `output` is always a structured array.

    Raises
    ------
    TypeError
        When `dtype` is not a valid dtype for a structured array.

    See Also
    --------
    fromstring, loadtxt

    Notes
    -----
    Dtypes for structured arrays can be specified in several forms, but all
    forms specify at least the data type and field name. For details see
    `basics.rec`.

    Examples
    --------
    >>> f = open('test.dat', 'w')
    >>> _ = f.write("1312 foo\\n1534  bar\\n444   qux")
    >>> f.close()

    >>> regexp = r"(\\d+)\\s+(...)"  # match [digits, whitespace, anything]
    >>> output = np.fromregex('test.dat', regexp,
    ...                       [('num', np.int64), ('key', 'S3')])
    >>> output
    array([(1312, b'foo'), (1534, b'bar'), ( 444, b'qux')],
          dtype=[('num', '<i8'), ('key', 'S3')])
    >>> output['num']
    array([1312, 1534,  444])

    """
    own_fh = False
    if not hasattr(file, "read"):
        file = np.lib._datasource.open(file, 'rt', encoding=encoding)
        own_fh = True

    try:
        if not isinstance(dtype, np.dtype):
            dtype = np.dtype(dtype)

        content = file.read()
        if isinstance(content, bytes) and isinstance(regexp, np.compat.unicode):
            regexp = asbytes(regexp)
        elif isinstance(content, np.compat.unicode) and isinstance(regexp, bytes):
            regexp = asstr(regexp)

        if not hasattr(regexp, 'match'):
            regexp = re.compile(regexp)
        seq = regexp.findall(content)
        if seq and not isinstance(seq[0], tuple):
            # Only one group is in the regexp.
            # Create the new array as a single data-type and then
            #   re-interpret as a single-field structured array.
            newdtype = np.dtype(dtype[dtype.names[0]])
            output = np.array(seq, dtype=newdtype)
            output.dtype = dtype
        else:
            output = np.array(seq, dtype=dtype)

        return output
    finally:
        if own_fh:
            file.close()


#####--------------------------------------------------------------------------
#---- --- ASCII functions ---
#####--------------------------------------------------------------------------


def _genfromtxt_dispatcher(fname, dtype=None, comments=None, delimiter=None,
                           skip_header=None, skip_footer=None, converters=None,
                           missing_values=None, filling_values=None, usecols=None,
                           names=None, excludelist=None, deletechars=None,
                           replace_space=None, autostrip=None, case_sensitive=None,
                           defaultfmt=None, unpack=None, usemask=None, loose=None,
                           invalid_raise=None, max_rows=None, encoding=None, *,
                           like=None):
    return (like,)


@set_array_function_like_doc
@set_module('numpy')
def genfromtxt(fname, dtype=float, comments='#', delimiter=None,
               skip_header=0, skip_footer=0, converters=None,
               missing_values=None, filling_values=None, usecols=None,
               names=None, excludelist=None,
               deletechars=''.join(sorted(NameValidator.defaultdeletechars)),
               replace_space='_', autostrip=False, case_sensitive=True,
               defaultfmt="f%i", unpack=None, usemask=False, loose=True,
               invalid_raise=True, max_rows=None, encoding='bytes', *,
               like=None):
    """
    Load data from a text file, with missing values handled as specified.

    Each line past the first `skip_header` lines is split at the `delimiter`
    character, and characters following the `comments` character are discarded.

    Parameters
    ----------
    fname : file, str, pathlib.Path, list of str, generator
        File, filename, list, or generator to read.  If the filename
        extension is `.gz` or `.bz2`, the file is first decompressed. Note
        that generators must return byte strings. The strings
        in a list or produced by a generator are treated as lines.
    dtype : dtype, optional
        Data type of the resulting array.
        If None, the dtypes will be determined by the contents of each
        column, individually.
    comments : str, optional
        The character used to indicate the start of a comment.
        All the characters occurring on a line after a comment are discarded
    delimiter : str, int, or sequence, optional
        The string used to separate values.  By default, any consecutive
        whitespaces act as delimiter.  An integer or sequence of integers
        can also be provided as width(s) of each field.
    skiprows : int, optional
        `skiprows` was removed in numpy 1.10. Please use `skip_header` instead.
    skip_header : int, optional
        The number of lines to skip at the beginning of the file.
    skip_footer : int, optional
        The number of lines to skip at the end of the file.
    converters : variable, optional
        The set of functions that convert the data of a column to a value.
        The converters can also be used to provide a default value
        for missing data: ``converters = {3: lambda s: float(s or 0)}``.
    missing : variable, optional
        `missing` was removed in numpy 1.10. Please use `missing_values`
        instead.
    missing_values : variable, optional
        The set of strings corresponding to missing data.
    filling_values : variable, optional
        The set of values to be used as default when the data are missing.
    usecols : sequence, optional
        Which columns to read, with 0 being the first.  For example,
        ``usecols = (1, 4, 5)`` will extract the 2nd, 5th and 6th columns.
    names : {None, True, str, sequence}, optional
        If `names` is True, the field names are read from the first line after
        the first `skip_header` lines.  This line can optionally be proceeded
        by a comment delimiter. If `names` is a sequence or a single-string of
        comma-separated names, the names will be used to define the field names
        in a structured dtype. If `names` is None, the names of the dtype
        fields will be used, if any.
    excludelist : sequence, optional
        A list of names to exclude. This list is appended to the default list
        ['return','file','print']. Excluded names are appended an underscore:
        for example, `file` would become `file_`.
    deletechars : str, optional
        A string combining invalid characters that must be deleted from the
        names.
    defaultfmt : str, optional
        A format used to define default field names, such as "f%i" or "f_%02i".
    autostrip : bool, optional
        Whether to automatically strip white spaces from the variables.
    replace_space : char, optional
        Character(s) used in replacement of white spaces in the variables
        names. By default, use a '_'.
    case_sensitive : {True, False, 'upper', 'lower'}, optional
        If True, field names are case sensitive.
        If False or 'upper', field names are converted to upper case.
        If 'lower', field names are converted to lower case.
    unpack : bool, optional
        If True, the returned array is transposed, so that arguments may be
        unpacked using ``x, y, z = genfromtxt(...)``.  When used with a
        structured data-type, arrays are returned for each field.
        Default is False.
    usemask : bool, optional
        If True, return a masked array.
        If False, return a regular array.
    loose : bool, optional
        If True, do not raise errors for invalid values.
    invalid_raise : bool, optional
        If True, an exception is raised if an inconsistency is detected in the
        number of columns.
        If False, a warning is emitted and the offending lines are skipped.
    max_rows : int,  optional
        The maximum number of rows to read. Must not be used with skip_footer
        at the same time.  If given, the value must be at least 1. Default is
        to read the entire file.

        .. versionadded:: 1.10.0
    encoding : str, optional
        Encoding used to decode the inputfile. Does not apply when `fname` is
        a file object.  The special value 'bytes' enables backward compatibility
        workarounds that ensure that you receive byte arrays when possible
        and passes latin1 encoded strings to converters. Override this value to
        receive unicode arrays and pass strings as input to converters.  If set
        to None the system default is used. The default value is 'bytes'.

        .. versionadded:: 1.14.0
    ${ARRAY_FUNCTION_LIKE}

        .. versionadded:: 1.20.0

    Returns
    -------
    out : ndarray
        Data read from the text file. If `usemask` is True, this is a
        masked array.

    See Also
    --------
    numpy.loadtxt : equivalent function when no data is missing.

    Notes
    -----
    * When spaces are used as delimiters, or when no delimiter has been given
      as input, there should not be any missing data between two fields.
    * When the variables are named (either by a flexible dtype or with `names`),
      there must not be any header in the file (else a ValueError
      exception is raised).
    * Individual values are not stripped of spaces by default.
      When using a custom converter, make sure the function does remove spaces.

    References
    ----------
    .. [1] NumPy User Guide, section `I/O with NumPy
           <https://docs.scipy.org/doc/numpy/user/basics.io.genfromtxt.html>`_.

    Examples
    --------
    >>> from io import StringIO
    >>> import numpy as np

    Comma delimited file with mixed dtype

    >>> s = StringIO(u"1,1.3,abcde")
    >>> data = np.genfromtxt(s, dtype=[('myint','i8'),('myfloat','f8'),
    ... ('mystring','S5')], delimiter=",")
    >>> data
    array((1, 1.3, b'abcde'),
          dtype=[('myint', '<i8'), ('myfloat', '<f8'), ('mystring', 'S5')])

    Using dtype = None

    >>> _ = s.seek(0) # needed for StringIO example only
    >>> data = np.genfromtxt(s, dtype=None,
    ... names = ['myint','myfloat','mystring'], delimiter=",")
    >>> data
    array((1, 1.3, b'abcde'),
          dtype=[('myint', '<i8'), ('myfloat', '<f8'), ('mystring', 'S5')])

    Specifying dtype and names

    >>> _ = s.seek(0)
    >>> data = np.genfromtxt(s, dtype="i8,f8,S5",
    ... names=['myint','myfloat','mystring'], delimiter=",")
    >>> data
    array((1, 1.3, b'abcde'),
          dtype=[('myint', '<i8'), ('myfloat', '<f8'), ('mystring', 'S5')])

    An example with fixed-width columns

    >>> s = StringIO(u"11.3abcde")
    >>> data = np.genfromtxt(s, dtype=None, names=['intvar','fltvar','strvar'],
    ...     delimiter=[1,3,5])
    >>> data
    array((1, 1.3, b'abcde'),
          dtype=[('intvar', '<i8'), ('fltvar', '<f8'), ('strvar', 'S5')])

    An example to show comments

    >>> f = StringIO('''
    ... text,# of chars
    ... hello world,11
    ... numpy,5''')
    >>> np.genfromtxt(f, dtype='S12,S12', delimiter=',')
    array([(b'text', b''), (b'hello world', b'11'), (b'numpy', b'5')],
      dtype=[('f0', 'S12'), ('f1', 'S12')])

    """

    if like is not None:
        return _genfromtxt_with_like(
            fname, dtype=dtype, comments=comments, delimiter=delimiter,
            skip_header=skip_header, skip_footer=skip_footer,
            converters=converters, missing_values=missing_values,
            filling_values=filling_values, usecols=usecols, names=names,
            excludelist=excludelist, deletechars=deletechars,
            replace_space=replace_space, autostrip=autostrip,
            case_sensitive=case_sensitive, defaultfmt=defaultfmt,
            unpack=unpack, usemask=usemask, loose=loose,
            invalid_raise=invalid_raise, max_rows=max_rows, encoding=encoding,
            like=like
        )

    if max_rows is not None:
        if skip_footer:
            raise ValueError(
                    "The keywords 'skip_footer' and 'max_rows' can not be "
                    "specified at the same time.")
        if max_rows < 1:
            raise ValueError("'max_rows' must be at least 1.")

    if usemask:
        from numpy.ma import MaskedArray, make_mask_descr
    # Check the input dictionary of converters
    user_converters = converters or {}
    if not isinstance(user_converters, dict):
        raise TypeError(
            "The input argument 'converter' should be a valid dictionary "
            "(got '%s' instead)" % type(user_converters))

    if encoding == 'bytes':
        encoding = None
        byte_converters = True
    else:
        byte_converters = False

    # Initialize the filehandle, the LineSplitter and the NameValidator
    try:
        if isinstance(fname, os_PathLike):
            fname = os_fspath(fname)
        if isinstance(fname, str):
            fid = np.lib._datasource.open(fname, 'rt', encoding=encoding)
            fid_ctx = contextlib.closing(fid)
        else:
            fid = fname
            fid_ctx = contextlib_nullcontext(fid)
        fhd = iter(fid)
    except TypeError as e:
        raise TypeError(
            "fname must be a string, filehandle, list of strings, "
            "or generator. Got %s instead." % type(fname)) from e

    with fid_ctx:
        split_line = LineSplitter(delimiter=delimiter, comments=comments,
                                  autostrip=autostrip, encoding=encoding)
        validate_names = NameValidator(excludelist=excludelist,
                                       deletechars=deletechars,
                                       case_sensitive=case_sensitive,
                                       replace_space=replace_space)

        # Skip the first `skip_header` rows
        try:
            for i in range(skip_header):
                next(fhd)

            # Keep on until we find the first valid values
            first_values = None

            while not first_values:
                first_line = _decode_line(next(fhd), encoding)
                if (names is True) and (comments is not None):
                    if comments in first_line:
                        first_line = (
                            ''.join(first_line.split(comments)[1:]))
                first_values = split_line(first_line)
        except StopIteration:
            # return an empty array if the datafile is empty
            first_line = ''
            first_values = []
            warnings.warn('genfromtxt: Empty input file: "%s"' % fname, stacklevel=2)

        # Should we take the first values as names ?
        if names is True:
            fval = first_values[0].strip()
            if comments is not None:
                if fval in comments:
                    del first_values[0]

        # Check the columns to use: make sure `usecols` is a list
        if usecols is not None:
            try:
                usecols = [_.strip() for _ in usecols.split(",")]
            except AttributeError:
                try:
                    usecols = list(usecols)
                except TypeError:
                    usecols = [usecols, ]
        nbcols = len(usecols or first_values)

        # Check the names and overwrite the dtype.names if needed
        if names is True:
            names = validate_names([str(_.strip()) for _ in first_values])
            first_line = ''
        elif _is_string_like(names):
            names = validate_names([_.strip() for _ in names.split(',')])
        elif names:
            names = validate_names(names)
        # Get the dtype
        if dtype is not None:
            dtype = easy_dtype(dtype, defaultfmt=defaultfmt, names=names,
                               excludelist=excludelist,
                               deletechars=deletechars,
                               case_sensitive=case_sensitive,
                               replace_space=replace_space)
        # Make sure the names is a list (for 2.5)
        if names is not None:
            names = list(names)

        if usecols:
            for (i, current) in enumerate(usecols):
                # if usecols is a list of names, convert to a list of indices
                if _is_string_like(current):
                    usecols[i] = names.index(current)
                elif current < 0:
                    usecols[i] = current + len(first_values)
            # If the dtype is not None, make sure we update it
            if (dtype is not None) and (len(dtype) > nbcols):
                descr = dtype.descr
                dtype = np.dtype([descr[_] for _ in usecols])
                names = list(dtype.names)
            # If `names` is not None, update the names
            elif (names is not None) and (len(names) > nbcols):
                names = [names[_] for _ in usecols]
        elif (names is not None) and (dtype is not None):
            names = list(dtype.names)

        # Process the missing values ...............................
        # Rename missing_values for convenience
        user_missing_values = missing_values or ()
        if isinstance(user_missing_values, bytes):
            user_missing_values = user_missing_values.decode('latin1')

        # Define the list of missing_values (one column: one list)
        missing_values = [list(['']) for _ in range(nbcols)]

        # We have a dictionary: process it field by field
        if isinstance(user_missing_values, dict):
            # Loop on the items
            for (key, val) in user_missing_values.items():
                # Is the key a string ?
                if _is_string_like(key):
                    try:
                        # Transform it into an integer
                        key = names.index(key)
                    except ValueError:
                        # We couldn't find it: the name must have been dropped
                        continue
                # Redefine the key as needed if it's a column number
                if usecols:
                    try:
                        key = usecols.index(key)
                    except ValueError:
                        pass
                # Transform the value as a list of string
                if isinstance(val, (list, tuple)):
                    val = [str(_) for _ in val]
                else:
                    val = [str(val), ]
                # Add the value(s) to the current list of missing
                if key is None:
                    # None acts as default
                    for miss in missing_values:
                        miss.extend(val)
                else:
                    missing_values[key].extend(val)
        # We have a sequence : each item matches a column
        elif isinstance(user_missing_values, (list, tuple)):
            for (value, entry) in zip(user_missing_values, missing_values):
                value = str(value)
                if value not in entry:
                    entry.append(value)
        # We have a string : apply it to all entries
        elif isinstance(user_missing_values, str):
            user_value = user_missing_values.split(",")
            for entry in missing_values:
                entry.extend(user_value)
        # We have something else: apply it to all entries
        else:
            for entry in missing_values:
                entry.extend([str(user_missing_values)])

        # Process the filling_values ...............................
        # Rename the input for convenience
        user_filling_values = filling_values
        if user_filling_values is None:
            user_filling_values = []
        # Define the default
        filling_values = [None] * nbcols
        # We have a dictionary : update each entry individually
        if isinstance(user_filling_values, dict):
            for (key, val) in user_filling_values.items():
                if _is_string_like(key):
                    try:
                        # Transform it into an integer
                        key = names.index(key)
                    except ValueError:
                        # We couldn't find it: the name must have been dropped,
                        continue
                # Redefine the key if it's a column number and usecols is defined
                if usecols:
                    try:
                        key = usecols.index(key)
                    except ValueError:
                        pass
                # Add the value to the list
                filling_values[key] = val
        # We have a sequence : update on a one-to-one basis
        elif isinstance(user_filling_values, (list, tuple)):
            n = len(user_filling_values)
            if (n <= nbcols):
                filling_values[:n] = user_filling_values
            else:
                filling_values = user_filling_values[:nbcols]
        # We have something else : use it for all entries
        else:
            filling_values = [user_filling_values] * nbcols

        # Initialize the converters ................................
        if dtype is None:
            # Note: we can't use a [...]*nbcols, as we would have 3 times the same
            # ... converter, instead of 3 different converters.
            converters = [StringConverter(None, missing_values=miss, default=fill)
                          for (miss, fill) in zip(missing_values, filling_values)]
        else:
            dtype_flat = flatten_dtype(dtype, flatten_base=True)
            # Initialize the converters
            if len(dtype_flat) > 1:
                # Flexible type : get a converter from each dtype
                zipit = zip(dtype_flat, missing_values, filling_values)
                converters = [StringConverter(dt, locked=True,
                                              missing_values=miss, default=fill)
                              for (dt, miss, fill) in zipit]
            else:
                # Set to a default converter (but w/ different missing values)
                zipit = zip(missing_values, filling_values)
                converters = [StringConverter(dtype, locked=True,
                                              missing_values=miss, default=fill)
                              for (miss, fill) in zipit]
        # Update the converters to use the user-defined ones
        uc_update = []
        for (j, conv) in user_converters.items():
            # If the converter is specified by column names, use the index instead
            if _is_string_like(j):
                try:
                    j = names.index(j)
                    i = j
                except ValueError:
                    continue
            elif usecols:
                try:
                    i = usecols.index(j)
                except ValueError:
                    # Unused converter specified
                    continue
            else:
                i = j
            # Find the value to test - first_line is not filtered by usecols:
            if len(first_line):
                testing_value = first_values[j]
            else:
                testing_value = None
            if conv is bytes:
                user_conv = asbytes
            elif byte_converters:
                # converters may use decode to workaround numpy's old behaviour,
                # so encode the string again before passing to the user converter
                def tobytes_first(x, conv):
                    if type(x) is bytes:
                        return conv(x)
                    return conv(x.encode("latin1"))
                user_conv = functools.partial(tobytes_first, conv=conv)
            else:
                user_conv = conv
            converters[i].update(user_conv, locked=True,
                                 testing_value=testing_value,
                                 default=filling_values[i],
                                 missing_values=missing_values[i],)
            uc_update.append((i, user_conv))
        # Make sure we have the corrected keys in user_converters...
        user_converters.update(uc_update)

        # Fixme: possible error as following variable never used.
        # miss_chars = [_.missing_values for _ in converters]

        # Initialize the output lists ...
        # ... rows
        rows = []
        append_to_rows = rows.append
        # ... masks
        if usemask:
            masks = []
            append_to_masks = masks.append
        # ... invalid
        invalid = []
        append_to_invalid = invalid.append

        # Parse each line
        for (i, line) in enumerate(itertools.chain([first_line, ], fhd)):
            values = split_line(line)
            nbvalues = len(values)
            # Skip an empty line
            if nbvalues == 0:
                continue
            if usecols:
                # Select only the columns we need
                try:
                    values = [values[_] for _ in usecols]
                except IndexError:
                    append_to_invalid((i + skip_header + 1, nbvalues))
                    continue
            elif nbvalues != nbcols:
                append_to_invalid((i + skip_header + 1, nbvalues))
                continue
            # Store the values
            append_to_rows(tuple(values))
            if usemask:
                append_to_masks(tuple([v.strip() in m
                                       for (v, m) in zip(values,
                                                         missing_values)]))
            if len(rows) == max_rows:
                break

    # Upgrade the converters (if needed)
    if dtype is None:
        for (i, converter) in enumerate(converters):
            current_column = [itemgetter(i)(_m) for _m in rows]
            try:
                converter.iterupgrade(current_column)
            except ConverterLockError:
                errmsg = "Converter #%i is locked and cannot be upgraded: " % i
                current_column = map(itemgetter(i), rows)
                for (j, value) in enumerate(current_column):
                    try:
                        converter.upgrade(value)
                    except (ConverterError, ValueError):
                        errmsg += "(occurred line #%i for value '%s')"
                        errmsg %= (j + 1 + skip_header, value)
                        raise ConverterError(errmsg)

    # Check that we don't have invalid values
    nbinvalid = len(invalid)
    if nbinvalid > 0:
        nbrows = len(rows) + nbinvalid - skip_footer
        # Construct the error message
        template = "    Line #%%i (got %%i columns instead of %i)" % nbcols
        if skip_footer > 0:
            nbinvalid_skipped = len([_ for _ in invalid
                                     if _[0] > nbrows + skip_header])
            invalid = invalid[:nbinvalid - nbinvalid_skipped]
            skip_footer -= nbinvalid_skipped
#
#            nbrows -= skip_footer
#            errmsg = [template % (i, nb)
#                      for (i, nb) in invalid if i < nbrows]
#        else:
        errmsg = [template % (i, nb)
                  for (i, nb) in invalid]
        if len(errmsg):
            errmsg.insert(0, "Some errors were detected !")
            errmsg = "\n".join(errmsg)
            # Raise an exception ?
            if invalid_raise:
                raise ValueError(errmsg)
            # Issue a warning ?
            else:
                warnings.warn(errmsg, ConversionWarning, stacklevel=2)

    # Strip the last skip_footer data
    if skip_footer > 0:
        rows = rows[:-skip_footer]
        if usemask:
            masks = masks[:-skip_footer]

    # Convert each value according to the converter:
    # We want to modify the list in place to avoid creating a new one...
    if loose:
        rows = list(
            zip(*[[conv._loose_call(_r) for _r in map(itemgetter(i), rows)]
                  for (i, conv) in enumerate(converters)]))
    else:
        rows = list(
            zip(*[[conv._strict_call(_r) for _r in map(itemgetter(i), rows)]
                  for (i, conv) in enumerate(converters)]))

    # Reset the dtype
    data = rows
    if dtype is None:
        # Get the dtypes from the types of the converters
        column_types = [conv.type for conv in converters]
        # Find the columns with strings...
        strcolidx = [i for (i, v) in enumerate(column_types)
                     if v == np.unicode_]

        if byte_converters and strcolidx:
            # convert strings back to bytes for backward compatibility
            warnings.warn(
                "Reading unicode strings without specifying the encoding "
                "argument is deprecated. Set the encoding, use None for the "
                "system default.",
                np.VisibleDeprecationWarning, stacklevel=2)
            def encode_unicode_cols(row_tup):
                row = list(row_tup)
                for i in strcolidx:
                    row[i] = row[i].encode('latin1')
                return tuple(row)

            try:
                data = [encode_unicode_cols(r) for r in data]
            except UnicodeEncodeError:
                pass
            else:
                for i in strcolidx:
                    column_types[i] = np.bytes_

        # Update string types to be the right length
        sized_column_types = column_types[:]
        for i, col_type in enumerate(column_types):
            if np.issubdtype(col_type, np.character):
                n_chars = max(len(row[i]) for row in data)
                sized_column_types[i] = (col_type, n_chars)

        if names is None:
            # If the dtype is uniform (before sizing strings)
            base = {
                c_type
                for c, c_type in zip(converters, column_types)
                if c._checked}
            if len(base) == 1:
                uniform_type, = base
                (ddtype, mdtype) = (uniform_type, bool)
            else:
                ddtype = [(defaultfmt % i, dt)
                          for (i, dt) in enumerate(sized_column_types)]
                if usemask:
                    mdtype = [(defaultfmt % i, bool)
                              for (i, dt) in enumerate(sized_column_types)]
        else:
            ddtype = list(zip(names, sized_column_types))
            mdtype = list(zip(names, [bool] * len(sized_column_types)))
        output = np.array(data, dtype=ddtype)
        if usemask:
            outputmask = np.array(masks, dtype=mdtype)
    else:
        # Overwrite the initial dtype names if needed
        if names and dtype.names is not None:
            dtype.names = names
        # Case 1. We have a structured type
        if len(dtype_flat) > 1:
            # Nested dtype, eg [('a', int), ('b', [('b0', int), ('b1', 'f4')])]
            # First, create the array using a flattened dtype:
            # [('a', int), ('b1', int), ('b2', float)]
            # Then, view the array using the specified dtype.
            if 'O' in (_.char for _ in dtype_flat):
                if has_nested_fields(dtype):
                    raise NotImplementedError(
                        "Nested fields involving objects are not supported...")
                else:
                    output = np.array(data, dtype=dtype)
            else:
                rows = np.array(data, dtype=[('', _) for _ in dtype_flat])
                output = rows.view(dtype)
            # Now, process the rowmasks the same way
            if usemask:
                rowmasks = np.array(
                    masks, dtype=np.dtype([('', bool) for t in dtype_flat]))
                # Construct the new dtype
                mdtype = make_mask_descr(dtype)
                outputmask = rowmasks.view(mdtype)
        # Case #2. We have a basic dtype
        else:
            # We used some user-defined converters
            if user_converters:
                ishomogeneous = True
                descr = []
                for i, ttype in enumerate([conv.type for conv in converters]):
                    # Keep the dtype of the current converter
                    if i in user_converters:
                        ishomogeneous &= (ttype == dtype.type)
                        if np.issubdtype(ttype, np.character):
                            ttype = (ttype, max(len(row[i]) for row in data))
                        descr.append(('', ttype))
                    else:
                        descr.append(('', dtype))
                # So we changed the dtype ?
                if not ishomogeneous:
                    # We have more than one field
                    if len(descr) > 1:
                        dtype = np.dtype(descr)
                    # We have only one field: drop the name if not needed.
                    else:
                        dtype = np.dtype(ttype)
            #
            output = np.array(data, dtype)
            if usemask:
                if dtype.names is not None:
                    mdtype = [(_, bool) for _ in dtype.names]
                else:
                    mdtype = bool
                outputmask = np.array(masks, dtype=mdtype)
    # Try to take care of the missing data we missed
    names = output.dtype.names
    if usemask and names:
        for (name, conv) in zip(names, converters):
            missing_values = [conv(_) for _ in conv.missing_values
                              if _ != '']
            for mval in missing_values:
                outputmask[name] |= (output[name] == mval)
    # Construct the final array
    if usemask:
        output = output.view(MaskedArray)
        output._mask = outputmask
    output = np.squeeze(output)
    if unpack:
        if names is None:
            return output.T
        elif len(names) == 1:
            # squeeze single-name dtypes too
            return output[names[0]]
        else:
            # For structured arrays with multiple fields,
            # return an array for each field.
            return [output[field] for field in names]
    return output


_genfromtxt_with_like = array_function_dispatch(
    _genfromtxt_dispatcher
)(genfromtxt)


def ndfromtxt(fname, **kwargs):
    """
    Load ASCII data stored in a file and return it as a single array.

    .. deprecated:: 1.17
        ndfromtxt` is a deprecated alias of `genfromtxt` which
        overwrites the ``usemask`` argument with `False` even when
        explicitly called as ``ndfromtxt(..., usemask=True)``.
        Use `genfromtxt` instead.

    Parameters
    ----------
    fname, kwargs : For a description of input parameters, see `genfromtxt`.

    See Also
    --------
    numpy.genfromtxt : generic function.

    """
    kwargs['usemask'] = False
    # Numpy 1.17
    warnings.warn(
        "np.ndfromtxt is a deprecated alias of np.genfromtxt, "
        "prefer the latter.",
        DeprecationWarning, stacklevel=2)
    return genfromtxt(fname, **kwargs)


def mafromtxt(fname, **kwargs):
    """
    Load ASCII data stored in a text file and return a masked array.

    .. deprecated:: 1.17
        np.mafromtxt is a deprecated alias of `genfromtxt` which
        overwrites the ``usemask`` argument with `True` even when
        explicitly called as ``mafromtxt(..., usemask=False)``.
        Use `genfromtxt` instead.

    Parameters
    ----------
    fname, kwargs : For a description of input parameters, see `genfromtxt`.

    See Also
    --------
    numpy.genfromtxt : generic function to load ASCII data.

    """
    kwargs['usemask'] = True
    # Numpy 1.17
    warnings.warn(
        "np.mafromtxt is a deprecated alias of np.genfromtxt, "
        "prefer the latter.",
        DeprecationWarning, stacklevel=2)
    return genfromtxt(fname, **kwargs)


def recfromtxt(fname, **kwargs):
    """
    Load ASCII data from a file and return it in a record array.

    If ``usemask=False`` a standard `recarray` is returned,
    if ``usemask=True`` a MaskedRecords array is returned.

    Parameters
    ----------
    fname, kwargs : For a description of input parameters, see `genfromtxt`.

    See Also
    --------
    numpy.genfromtxt : generic function

    Notes
    -----
    By default, `dtype` is None, which means that the data-type of the output
    array will be determined from the data.

    """
    kwargs.setdefault("dtype", None)
    usemask = kwargs.get('usemask', False)
    output = genfromtxt(fname, **kwargs)
    if usemask:
        from numpy.ma.mrecords import MaskedRecords
        output = output.view(MaskedRecords)
    else:
        output = output.view(np.recarray)
    return output


def recfromcsv(fname, **kwargs):
    """
    Load ASCII data stored in a comma-separated file.

    The returned array is a record array (if ``usemask=False``, see
    `recarray`) or a masked record array (if ``usemask=True``,
    see `ma.mrecords.MaskedRecords`).

    Parameters
    ----------
    fname, kwargs : For a description of input parameters, see `genfromtxt`.

    See Also
    --------
    numpy.genfromtxt : generic function to load ASCII data.

    Notes
    -----
    By default, `dtype` is None, which means that the data-type of the output
    array will be determined from the data.

    """
    # Set default kwargs for genfromtxt as relevant to csv import.
    kwargs.setdefault("case_sensitive", "lower")
    kwargs.setdefault("names", True)
    kwargs.setdefault("delimiter", ",")
    kwargs.setdefault("dtype", None)
    output = genfromtxt(fname, **kwargs)

    usemask = kwargs.get("usemask", False)
    if usemask:
        from numpy.ma.mrecords import MaskedRecords
        output = output.view(MaskedRecords)
    else:
        output = output.view(np.recarray)
    return output<|MERGE_RESOLUTION|>--- conflicted
+++ resolved
@@ -898,7 +898,14 @@
            [-17.57,  63.94]])
     """
 
-<<<<<<< HEAD
+    if like is not None:
+        return _loadtxt_with_like(
+            fname, dtype=dtype, comments=comments, delimiter=delimiter,
+            converters=converters, skiprows=skiprows, usecols=usecols,
+            unpack=unpack, ndmin=ndmin, encoding=encoding,
+            max_rows=max_rows, like=like
+        )
+
     fown = False
     try:
         if isinstance(fname, os_PathLike):
@@ -913,15 +920,6 @@
             fencoding = getattr(fname, 'encoding', 'latin1')
     except TypeError as e:
         raise ValueError('fname must be a string, file handle, or generator') from e
-=======
-    if like is not None:
-        return _loadtxt_with_like(
-            fname, dtype=dtype, comments=comments, delimiter=delimiter,
-            converters=converters, skiprows=skiprows, usecols=usecols,
-            unpack=unpack, ndmin=ndmin, encoding=encoding,
-            max_rows=max_rows, like=like
-        )
->>>>>>> bd263912
 
     # - - - - - - - - - - - - - - - - - - - - - - - - - - - - - - - - - - - -
     # Nested functions used by loadtxt.
