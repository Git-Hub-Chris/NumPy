from __future__ import division, absolute_import, print_function

import warnings

import numpy.core.numeric as _nx
from numpy.core.numeric import (
    asarray, zeros, outer, concatenate, isscalar, array, asanyarray
    )
from numpy.core.fromnumeric import product, reshape, transpose
from numpy.core.multiarray import normalize_axis_index
from numpy.core import vstack, atleast_3d
from numpy.lib.index_tricks import ndindex
from numpy.matrixlib.defmatrix import matrix  # this raises all the right alarm bells


__all__ = [
    'column_stack', 'row_stack', 'dstack', 'array_split', 'split',
    'hsplit', 'vsplit', 'dsplit', 'apply_over_axes', 'expand_dims',
    'apply_along_axis', 'kron', 'tile', 'get_array_wrap'
    ]


def apply_along_axis(func1d, axis, arr, *args, **kwargs):
    """
    Apply a function to 1-D slices along the given axis.

    Execute `func1d(a, *args)` where `func1d` operates on 1-D arrays and `a`
    is a 1-D slice of `arr` along `axis`.

    Parameters
    ----------
    func1d : function
        This function should accept 1-D arrays. It is applied to 1-D
        slices of `arr` along the specified axis.
    axis : integer
        Axis along which `arr` is sliced.
    arr : ndarray
        Input array.
    args : any
        Additional arguments to `func1d`.
    kwargs : any
        Additional named arguments to `func1d`.

        .. versionadded:: 1.9.0


    Returns
    -------
    apply_along_axis : ndarray
        The output array. The shape of `outarr` is identical to the shape of
        `arr`, except along the `axis` dimension. This axis is removed, and
        replaced with new dimensions equal to the shape of the return value
        of `func1d`. So if `func1d` returns a scalar `outarr` will have one
        fewer dimensions than `arr`.

    See Also
    --------
    apply_over_axes : Apply a function repeatedly over multiple axes.

    Examples
    --------
    >>> def my_func(a):
    ...     \"\"\"Average first and last element of a 1-D array\"\"\"
    ...     return (a[0] + a[-1]) * 0.5
    >>> b = np.array([[1,2,3], [4,5,6], [7,8,9]])
    >>> np.apply_along_axis(my_func, 0, b)
    array([ 4.,  5.,  6.])
    >>> np.apply_along_axis(my_func, 1, b)
    array([ 2.,  5.,  8.])

    For a function that returns a 1D array, the number of dimensions in
    `outarr` is the same as `arr`.

    >>> b = np.array([[8,1,7], [4,3,9], [5,2,6]])
    >>> np.apply_along_axis(sorted, 1, b)
    array([[1, 7, 8],
           [3, 4, 9],
           [2, 5, 6]])

    For a function that returns a higher dimensional array, those dimensions
    are inserted in place of the `axis` dimension.

    >>> b = np.array([[1,2,3], [4,5,6], [7,8,9]])
    >>> np.apply_along_axis(np.diag, -1, b)
    array([[[1, 0, 0],
            [0, 2, 0],
            [0, 0, 3]],

           [[4, 0, 0],
            [0, 5, 0],
            [0, 0, 6]],

           [[7, 0, 0],
            [0, 8, 0],
            [0, 0, 9]]])
    """
    # handle negative axes
    arr = asanyarray(arr)
    nd = arr.ndim
    axis = normalize_axis_index(axis, nd)

    # arr, with the iteration axis at the end
    in_dims = list(range(nd))
    inarr_view = transpose(arr, in_dims[:axis] + in_dims[axis+1:] + [axis])

    # compute indices for the iteration axes
    inds = ndindex(inarr_view.shape[:-1])

    # invoke the function on the first item
    try:
        ind0 = next(inds)
    except StopIteration:
        raise ValueError('Cannot apply_along_axis when any iteration dimensions are 0')
    res = asanyarray(func1d(inarr_view[ind0], *args, **kwargs))

    # build a buffer for storing evaluations of func1d.
    # remove the requested axis, and add the new ones on the end.
    # laid out so that each write is contiguous.
    # for a tuple index inds, buff[inds] = func1d(inarr_view[inds])
    buff = zeros(inarr_view.shape[:-1] + res.shape, res.dtype)

    # permutation of axes such that out = buff.transpose(buff_permute)
    buff_dims = list(range(buff.ndim))
    buff_permute = (
        buff_dims[0 : axis] +
        buff_dims[buff.ndim-res.ndim : buff.ndim] +
        buff_dims[axis : buff.ndim-res.ndim]
    )

    # matrices have a nasty __array_prepare__ and __array_wrap__
    if not isinstance(res, matrix):
        buff = res.__array_prepare__(buff)

    # save the first result, then compute and save all remaining results
    buff[ind0] = res
    for ind in inds:
        buff[ind] = asanyarray(func1d(inarr_view[ind], *args, **kwargs))

    if not isinstance(res, matrix):
        # wrap the array, to preserve subclasses
        buff = res.__array_wrap__(buff)

        # finally, rotate the inserted axes back to where they belong
        return transpose(buff, buff_permute)

    else:
        # matrices have to be transposed first, because they collapse dimensions!
        out_arr = transpose(buff, buff_permute)
        return res.__array_wrap__(out_arr)


def apply_over_axes(func, a, axes):
    """
    Apply a function repeatedly over multiple axes.

    `func` is called as `res = func(a, axis)`, where `axis` is the first
    element of `axes`.  The result `res` of the function call must have
    either the same dimensions as `a` or one less dimension.  If `res`
    has one less dimension than `a`, a dimension is inserted before
    `axis`.  The call to `func` is then repeated for each axis in `axes`,
    with `res` as the first argument.

    Parameters
    ----------
    func : function
        This function must take two arguments, `func(a, axis)`.
    a : array_like
        Input array.
    axes : array_like
        Axes over which `func` is applied; the elements must be integers.

    Returns
    -------
    apply_over_axis : ndarray
        The output array.  The number of dimensions is the same as `a`,
        but the shape can be different.  This depends on whether `func`
        changes the shape of its output with respect to its input.

    See Also
    --------
    apply_along_axis :
        Apply a function to 1-D slices of an array along the given axis.

    Notes
    ------
    This function is equivalent to tuple axis arguments to reorderable ufuncs
    with keepdims=True. Tuple axis arguments to ufuncs have been availabe since
    version 1.7.0.

    Examples
    --------
    >>> a = np.arange(24).reshape(2,3,4)
    >>> a
    array([[[ 0,  1,  2,  3],
            [ 4,  5,  6,  7],
            [ 8,  9, 10, 11]],
           [[12, 13, 14, 15],
            [16, 17, 18, 19],
            [20, 21, 22, 23]]])

    Sum over axes 0 and 2. The result has same number of dimensions
    as the original array:

    >>> np.apply_over_axes(np.sum, a, [0,2])
    array([[[ 60],
            [ 92],
            [124]]])

    Tuple axis arguments to ufuncs are equivalent:

    >>> np.sum(a, axis=(0,2), keepdims=True)
    array([[[ 60],
            [ 92],
            [124]]])

    """
    val = asarray(a)
    N = a.ndim
    if array(axes).ndim == 0:
        axes = (axes,)
    for axis in axes:
        if axis < 0:
            axis = N + axis
        args = (val, axis)
        res = func(*args)
        if res.ndim == val.ndim:
            val = res
        else:
            res = expand_dims(res, axis)
            if res.ndim == val.ndim:
                val = res
            else:
                raise ValueError("function is not returning "
                        "an array of the correct shape")
    return val

def expand_dims(a, axis):
    """
    Expand the shape of an array.

    Insert a new axis, corresponding to a given position in the array shape.

    Parameters
    ----------
    a : array_like
        Input array.
    axis : int
        Position (amongst axes) where new axis is to be inserted.

    Returns
    -------
    res : ndarray
        Output array. The number of dimensions is one greater than that of
        the input array.

    See Also
    --------
    doc.indexing, atleast_1d, atleast_2d, atleast_3d

    Examples
    --------
    >>> x = np.array([1,2])
    >>> x.shape
    (2,)

    The following is equivalent to ``x[np.newaxis,:]`` or ``x[np.newaxis]``:

    >>> y = np.expand_dims(x, axis=0)
    >>> y
    array([[1, 2]])
    >>> y.shape
    (1, 2)

    >>> y = np.expand_dims(x, axis=1)  # Equivalent to x[:,newaxis]
    >>> y
    array([[1],
           [2]])
    >>> y.shape
    (2, 1)

    Note that some examples may use ``None`` instead of ``np.newaxis``.  These
    are the same objects:

    >>> np.newaxis is None
    True

    """
    a = asarray(a)
    shape = a.shape
    axis = normalize_axis_index(axis, a.ndim + 1)
    return a.reshape(shape[:axis] + (1,) + shape[axis:])

row_stack = vstack

def column_stack(tup):
    """
    Stack 1-D arrays as columns into a 2-D array.

    Take a sequence of 1-D arrays and stack them as columns
    to make a single 2-D array. 2-D arrays are stacked as-is,
    just like with `hstack`.  1-D arrays are turned into 2-D columns
    first.

    Parameters
    ----------
    tup : sequence of 1-D or 2-D arrays.
        Arrays to stack. All of them must have the same first dimension.

    Returns
    -------
    stacked : 2-D array
        The array formed by stacking the given arrays.

    See Also
    --------
    hstack, vstack, concatenate

    Examples
    --------
    >>> a = np.array((1,2,3))
    >>> b = np.array((2,3,4))
    >>> np.column_stack((a,b))
    array([[1, 2],
           [2, 3],
           [3, 4]])

    """
    arrays = []
    for v in tup:
        arr = array(v, copy=False, subok=True)
        if arr.ndim < 2:
            arr = array(arr, copy=False, subok=True, ndmin=2).T
        arrays.append(arr)
    return _nx.concatenate(arrays, 1)

def dstack(tup):
    """
    Stack arrays in sequence depth wise (along third axis).

    Takes a sequence of arrays and stack them along the third axis
    to make a single array. Rebuilds arrays divided by `dsplit`.
    This is a simple way to stack 2D arrays (images) into a single
    3D array for processing.

    This function continues to be supported for backward compatibility, but
    you should prefer ``np.concatenate`` or ``np.stack``. The ``np.stack``
    function was added in NumPy 1.10.

    Parameters
    ----------
    tup : sequence of arrays
        Arrays to stack. All of them must have the same shape along all
        but the third axis.

    Returns
    -------
    stacked : ndarray
        The array formed by stacking the given arrays.

    See Also
    --------
    stack : Join a sequence of arrays along a new axis.
    vstack : Stack along first axis.
    hstack : Stack along second axis.
    concatenate : Join a sequence of arrays along an existing axis.
    dsplit : Split array along third axis.

    Notes
    -----
    Equivalent to ``np.concatenate(tup, axis=2)``.

    Examples
    --------
    >>> a = np.array((1,2,3))
    >>> b = np.array((2,3,4))
    >>> np.dstack((a,b))
    array([[[1, 2],
            [2, 3],
            [3, 4]]])

    >>> a = np.array([[1],[2],[3]])
    >>> b = np.array([[2],[3],[4]])
    >>> np.dstack((a,b))
    array([[[1, 2]],
           [[2, 3]],
           [[3, 4]]])

    """
    return _nx.concatenate([atleast_3d(_m) for _m in tup], 2)

def _replace_zero_by_x_arrays(sub_arys):
    for i in range(len(sub_arys)):
        if _nx.ndim(sub_arys[i]) == 0:
            sub_arys[i] = _nx.empty(0, dtype=sub_arys[i].dtype)
        elif _nx.sometrue(_nx.equal(_nx.shape(sub_arys[i]), 0)):
            sub_arys[i] = _nx.empty(0, dtype=sub_arys[i].dtype)
    return sub_arys

def array_split(ary, chunks=None, axis=0):
    """
    Split an array into multiple sub-arrays.

    Please refer to the ``split`` documentation.  The only difference
    between these functions is that ``array_split`` allows
    `chunks` to be an integer that does *not* equally divide the axis.

    See Also
    --------
    split : Split array into multiple sub-arrays of equal size.

    Examples
    --------
    >>> x = np.arange(8.0)
    >>> np.array_split(x, 3)
        [array([ 0.,  1.,  2.]), array([ 3.,  4.,  5.]), array([ 6.,  7.])]

    """
    try:
        Ntotal = ary.shape[axis]
    except AttributeError:
        Ntotal = len(ary)
    try:
        # handle scalar case.
        Nsections = len(chunks) + 1
        div_points = [0] + list(chunks) + [Ntotal]
    except TypeError:
        # chunks is not iterable
        try:
            Nsections = int(chunks)
        except TypeError:
            # chunks cannot be converted to int
            Nsections = Ntotal
        finally:
            if Nsections <= 0:
                raise ValueError('number sections must be larger than 0.')
            Neach_section, extras = divmod(Ntotal, Nsections)
            section_sizes = ([0] +
                             extras * [Neach_section+1] +
                             (Nsections-extras) * [Neach_section])
            div_points = _nx.array(section_sizes).cumsum()

    sub_arys = []
    sary = _nx.swapaxes(ary, axis, 0)
    for i in range(Nsections):
        st = div_points[i]
        end = div_points[i + 1]
        sub_arys.append(_nx.swapaxes(sary[st:end], axis, 0))

    return sub_arys


def split(ary, chunks=None, axis=0):
    """
    Split an array into multiple sub-arrays.

    Parameters
    ----------
    ary : ndarray
        Array to be divided into sub-arrays.
    chunks : int or 1-D array
        If `chunks` is an integer, N, the array will be divided
        into N equal arrays along `axis`.  If such a split is not possible,
        an error is raised.

        If `chunks` is a 1-D array of sorted integers, the entries
        indicate where along `axis` the array is split.  For example,
        ``[2, 3]`` would, for ``axis=0``, result in

          - ary[:2]
          - ary[2:3]
          - ary[3:]

        If an index exceeds the dimension of the array along `axis`,
        an empty sub-array is returned correspondingly.
    axis : int, optional
        The axis along which to split, default is 0.

    Returns
    -------
    sub-arrays : list of ndarrays
        A list of sub-arrays.

    Raises
    ------
    ValueError
        If `chunks` is given as an integer, but
        a split does not result in equal division.

    See Also
    --------
    array_split : Split an array into multiple sub-arrays of equal or
                  near-equal size.  Does not raise an exception if
                  an equal division cannot be made.
    hsplit : Split array into multiple sub-arrays horizontally (column-wise).
    vsplit : Split array into multiple sub-arrays vertically (row wise).
    dsplit : Split array into multiple sub-arrays along the 3rd axis (depth).
    concatenate : Join a sequence of arrays along an existing axis.
    stack : Join a sequence of arrays along a new axis.
    hstack : Stack arrays in sequence horizontally (column wise).
    vstack : Stack arrays in sequence vertically (row wise).
    dstack : Stack arrays in sequence depth wise (along third dimension).

    Examples
    --------
    >>> x = np.arange(9.0)
    >>> np.split(x, 3)
    [array([ 0.,  1.,  2.]), array([ 3.,  4.,  5.]), array([ 6.,  7.,  8.])]

    >>> x = np.arange(8.0)
    >>> np.split(x, [3, 5, 6, 10])
    [array([ 0.,  1.,  2.]),
     array([ 3.,  4.]),
     array([ 5.]),
     array([ 6.,  7.]),
     array([], dtype=float64)]

    """
    try:
        len(chunks)
    except TypeError:
        sections = chunks
        N = ary.shape[axis]
        if N % sections:
            raise ValueError(
                'array split does not result in an equal division')
    res = array_split(ary, chunks, axis)
    return res

def hsplit(ary, chunks=None):
    """
    Split an array into multiple sub-arrays horizontally (column-wise).

    Please refer to the `split` documentation.  `hsplit` is equivalent
    to `split` with ``axis=1``, the array is always split along the second
    axis regardless of the array dimension.

    See Also
    --------
    split : Split an array into multiple sub-arrays of equal size.

    Examples
    --------
    >>> x = np.arange(16.0).reshape(4, 4)
    >>> x
    array([[  0.,   1.,   2.,   3.],
           [  4.,   5.,   6.,   7.],
           [  8.,   9.,  10.,  11.],
           [ 12.,  13.,  14.,  15.]])
    >>> np.hsplit(x, 2)
    [array([[  0.,   1.],
           [  4.,   5.],
           [  8.,   9.],
           [ 12.,  13.]]),
     array([[  2.,   3.],
           [  6.,   7.],
           [ 10.,  11.],
           [ 14.,  15.]])]
    >>> np.hsplit(x, np.array([3, 6]))
    [array([[  0.,   1.,   2.],
           [  4.,   5.,   6.],
           [  8.,   9.,  10.],
           [ 12.,  13.,  14.]]),
     array([[  3.],
           [  7.],
           [ 11.],
           [ 15.]]),
     array([], dtype=float64)]

    With a higher dimensional array the split is still along the second axis.

    >>> x = np.arange(8.0).reshape(2, 2, 2)
    >>> x
    array([[[ 0.,  1.],
            [ 2.,  3.]],
           [[ 4.,  5.],
            [ 6.,  7.]]])
    >>> np.hsplit(x, 2)
    [array([[[ 0.,  1.]],
           [[ 4.,  5.]]]),
     array([[[ 2.,  3.]],
           [[ 6.,  7.]]])]

    """
    if _nx.ndim(ary) == 0:
        raise ValueError('hsplit only works on arrays of 1 or more dimensions')
<<<<<<< HEAD
    if len(ary.shape) > 1:
        return split(ary, chunks, 1)
=======
    if ary.ndim > 1:
        return split(ary, indices_or_sections, 1)
>>>>>>> 1717114b
    else:
        return split(ary, chunks, 0)

def vsplit(ary, chunks=None):
    """
    Split an array into multiple sub-arrays vertically (row-wise).

    Please refer to the ``split`` documentation.  ``vsplit`` is equivalent
    to ``split`` with `axis=0` (default), the array is always split along the
    first axis regardless of the array dimension.

    See Also
    --------
    split : Split an array into multiple sub-arrays of equal size.

    Examples
    --------
    >>> x = np.arange(16.0).reshape(4, 4)
    >>> x
    array([[  0.,   1.,   2.,   3.],
           [  4.,   5.,   6.,   7.],
           [  8.,   9.,  10.,  11.],
           [ 12.,  13.,  14.,  15.]])
    >>> np.vsplit(x, 2)
    [array([[ 0.,  1.,  2.,  3.],
           [ 4.,  5.,  6.,  7.]]),
     array([[  8.,   9.,  10.,  11.],
           [ 12.,  13.,  14.,  15.]])]
    >>> np.vsplit(x, np.array([3, 6]))
    [array([[  0.,   1.,   2.,   3.],
           [  4.,   5.,   6.,   7.],
           [  8.,   9.,  10.,  11.]]),
     array([[ 12.,  13.,  14.,  15.]]),
     array([], dtype=float64)]

    With a higher dimensional array the split is still along the first axis.

    >>> x = np.arange(8.0).reshape(2, 2, 2)
    >>> x
    array([[[ 0.,  1.],
            [ 2.,  3.]],
           [[ 4.,  5.],
            [ 6.,  7.]]])
    >>> np.vsplit(x, 2)
    [array([[[ 0.,  1.],
            [ 2.,  3.]]]),
     array([[[ 4.,  5.],
            [ 6.,  7.]]])]

    """
    if _nx.ndim(ary) < 2:
        raise ValueError('vsplit only works on arrays of 2 or more dimensions')
    return split(ary, chunks, 0)

def dsplit(ary, chunks=None):
    """
    Split array into multiple sub-arrays along the 3rd axis (depth).

    Please refer to the `split` documentation.  `dsplit` is equivalent
    to `split` with ``axis=2``, the array is always split along the third
    axis provided the array dimension is greater than or equal to 3.

    See Also
    --------
    split : Split an array into multiple sub-arrays of equal size.

    Examples
    --------
    >>> x = np.arange(16.0).reshape(2, 2, 4)
    >>> x
    array([[[  0.,   1.,   2.,   3.],
            [  4.,   5.,   6.,   7.]],
           [[  8.,   9.,  10.,  11.],
            [ 12.,  13.,  14.,  15.]]])
    >>> np.dsplit(x, 2)
    [array([[[  0.,   1.],
            [  4.,   5.]],
           [[  8.,   9.],
            [ 12.,  13.]]]),
     array([[[  2.,   3.],
            [  6.,   7.]],
           [[ 10.,  11.],
            [ 14.,  15.]]])]
    >>> np.dsplit(x, np.array([3, 6]))
    [array([[[  0.,   1.,   2.],
            [  4.,   5.,   6.]],
           [[  8.,   9.,  10.],
            [ 12.,  13.,  14.]]]),
     array([[[  3.],
            [  7.]],
           [[ 11.],
            [ 15.]]]),
     array([], dtype=float64)]

    """
    if _nx.ndim(ary) < 3:
        raise ValueError('dsplit only works on arrays of 3 or more dimensions')
    return split(ary, chunks, 2)

def get_array_prepare(*args):
    """Find the wrapper for the array with the highest priority.

    In case of ties, leftmost wins. If no wrapper is found, return None
    """
    wrappers = sorted((getattr(x, '__array_priority__', 0), -i,
                 x.__array_prepare__) for i, x in enumerate(args)
                                   if hasattr(x, '__array_prepare__'))
    if wrappers:
        return wrappers[-1][-1]
    return None

def get_array_wrap(*args):
    """Find the wrapper for the array with the highest priority.

    In case of ties, leftmost wins. If no wrapper is found, return None
    """
    wrappers = sorted((getattr(x, '__array_priority__', 0), -i,
                 x.__array_wrap__) for i, x in enumerate(args)
                                   if hasattr(x, '__array_wrap__'))
    if wrappers:
        return wrappers[-1][-1]
    return None

def kron(a, b):
    """
    Kronecker product of two arrays.

    Computes the Kronecker product, a composite array made of blocks of the
    second array scaled by the first.

    Parameters
    ----------
    a, b : array_like

    Returns
    -------
    out : ndarray

    See Also
    --------
    outer : The outer product

    Notes
    -----
    The function assumes that the number of dimensions of `a` and `b`
    are the same, if necessary prepending the smallest with ones.
    If `a.shape = (r0,r1,..,rN)` and `b.shape = (s0,s1,...,sN)`,
    the Kronecker product has shape `(r0*s0, r1*s1, ..., rN*SN)`.
    The elements are products of elements from `a` and `b`, organized
    explicitly by::

        kron(a,b)[k0,k1,...,kN] = a[i0,i1,...,iN] * b[j0,j1,...,jN]

    where::

        kt = it * st + jt,  t = 0,...,N

    In the common 2-D case (N=1), the block structure can be visualized::

        [[ a[0,0]*b,   a[0,1]*b,  ... , a[0,-1]*b  ],
         [  ...                              ...   ],
         [ a[-1,0]*b,  a[-1,1]*b, ... , a[-1,-1]*b ]]


    Examples
    --------
    >>> np.kron([1,10,100], [5,6,7])
    array([  5,   6,   7,  50,  60,  70, 500, 600, 700])
    >>> np.kron([5,6,7], [1,10,100])
    array([  5,  50, 500,   6,  60, 600,   7,  70, 700])

    >>> np.kron(np.eye(2), np.ones((2,2)))
    array([[ 1.,  1.,  0.,  0.],
           [ 1.,  1.,  0.,  0.],
           [ 0.,  0.,  1.,  1.],
           [ 0.,  0.,  1.,  1.]])

    >>> a = np.arange(100).reshape((2,5,2,5))
    >>> b = np.arange(24).reshape((2,3,4))
    >>> c = np.kron(a,b)
    >>> c.shape
    (2, 10, 6, 20)
    >>> I = (1,3,0,2)
    >>> J = (0,2,1)
    >>> J1 = (0,) + J             # extend to ndim=4
    >>> S1 = (1,) + b.shape
    >>> K = tuple(np.array(I) * np.array(S1) + np.array(J1))
    >>> c[K] == a[I]*b[J]
    True

    """
    b = asanyarray(b)
    a = array(a, copy=False, subok=True, ndmin=b.ndim)
    ndb, nda = b.ndim, a.ndim
    if (nda == 0 or ndb == 0):
        return _nx.multiply(a, b)
    as_ = a.shape
    bs = b.shape
    if not a.flags.contiguous:
        a = reshape(a, as_)
    if not b.flags.contiguous:
        b = reshape(b, bs)
    nd = ndb
    if (ndb != nda):
        if (ndb > nda):
            as_ = (1,)*(ndb-nda) + as_
        else:
            bs = (1,)*(nda-ndb) + bs
            nd = nda
    result = outer(a, b).reshape(as_+bs)
    axis = nd-1
    for _ in range(nd):
        result = concatenate(result, axis=axis)
    wrapper = get_array_prepare(a, b)
    if wrapper is not None:
        result = wrapper(result)
    wrapper = get_array_wrap(a, b)
    if wrapper is not None:
        result = wrapper(result)
    return result


def tile(A, reps):
    """
    Construct an array by repeating A the number of times given by reps.

    If `reps` has length ``d``, the result will have dimension of
    ``max(d, A.ndim)``.

    If ``A.ndim < d``, `A` is promoted to be d-dimensional by prepending new
    axes. So a shape (3,) array is promoted to (1, 3) for 2-D replication,
    or shape (1, 1, 3) for 3-D replication. If this is not the desired
    behavior, promote `A` to d-dimensions manually before calling this
    function.

    If ``A.ndim > d``, `reps` is promoted to `A`.ndim by pre-pending 1's to it.
    Thus for an `A` of shape (2, 3, 4, 5), a `reps` of (2, 2) is treated as
    (1, 1, 2, 2).

    Note : Although tile may be used for broadcasting, it is strongly
    recommended to use numpy's broadcasting operations and functions.

    Parameters
    ----------
    A : array_like
        The input array.
    reps : array_like
        The number of repetitions of `A` along each axis.

    Returns
    -------
    c : ndarray
        The tiled output array.

    See Also
    --------
    repeat : Repeat elements of an array.
    broadcast_to : Broadcast an array to a new shape

    Examples
    --------
    >>> a = np.array([0, 1, 2])
    >>> np.tile(a, 2)
    array([0, 1, 2, 0, 1, 2])
    >>> np.tile(a, (2, 2))
    array([[0, 1, 2, 0, 1, 2],
           [0, 1, 2, 0, 1, 2]])
    >>> np.tile(a, (2, 1, 2))
    array([[[0, 1, 2, 0, 1, 2]],
           [[0, 1, 2, 0, 1, 2]]])

    >>> b = np.array([[1, 2], [3, 4]])
    >>> np.tile(b, 2)
    array([[1, 2, 1, 2],
           [3, 4, 3, 4]])
    >>> np.tile(b, (2, 1))
    array([[1, 2],
           [3, 4],
           [1, 2],
           [3, 4]])

    >>> c = np.array([1,2,3,4])
    >>> np.tile(c,(4,1))
    array([[1, 2, 3, 4],
           [1, 2, 3, 4],
           [1, 2, 3, 4],
           [1, 2, 3, 4]])
    """
    try:
        tup = tuple(reps)
    except TypeError:
        tup = (reps,)
    d = len(tup)
    if all(x == 1 for x in tup) and isinstance(A, _nx.ndarray):
        # Fixes the problem that the function does not make a copy if A is a
        # numpy array and the repetitions are 1 in all dimensions
        return _nx.array(A, copy=True, subok=True, ndmin=d)
    else:
        # Note that no copy of zero-sized arrays is made. However since they
        # have no data there is no risk of an inadvertent overwrite.
        c = _nx.array(A, copy=False, subok=True, ndmin=d)
    if (d < c.ndim):
        tup = (1,)*(c.ndim-d) + tup
    shape_out = tuple(s*t for s, t in zip(c.shape, tup))
    n = c.size
    if n > 0:
        for dim_in, nrep in zip(c.shape, tup):
            if nrep != 1:
                c = c.reshape(-1, n).repeat(nrep, 0)
            n //= dim_in
    return c.reshape(shape_out)<|MERGE_RESOLUTION|>--- conflicted
+++ resolved
@@ -583,13 +583,8 @@
     """
     if _nx.ndim(ary) == 0:
         raise ValueError('hsplit only works on arrays of 1 or more dimensions')
-<<<<<<< HEAD
-    if len(ary.shape) > 1:
+    if ary.ndim > 1:
         return split(ary, chunks, 1)
-=======
-    if ary.ndim > 1:
-        return split(ary, indices_or_sections, 1)
->>>>>>> 1717114b
     else:
         return split(ary, chunks, 0)
 
