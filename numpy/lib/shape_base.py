--- conflicted
+++ resolved
@@ -5,7 +5,7 @@
     asarray, zeros, outer, concatenate, array, asanyarray
     )
 from numpy.core.fromnumeric import reshape, transpose
-from numpy.core.multiarray import normalize_axis_index, empty
+from numpy.core.multiarray import normalize_axis_index
 from numpy.core import overrides
 from numpy.core import vstack, atleast_3d
 from numpy.core.numeric import normalize_axis_tuple
@@ -758,7 +758,6 @@
     >>> x = np.arange(8.0)
     >>> np.array_split(x, 3)
     [array([0.,  1.,  2.]), array([3.,  4.,  5.]), array([6.,  7.])]
-<<<<<<< HEAD
     >>> x = np.arange(7.0)
     >>> np.array_split(x, 3)
     [array([0.,  1.,  2.]), array([3.,  4.]), array([5.,  6.])]
@@ -771,13 +770,6 @@
         [array([[8, 9]]), array([[10]]), array([[11]])],
         [array([[12, 13]]), array([[14]]), array([[15]])]
     ], dtype=object)
-=======
-
-    >>> x = np.arange(9)
-    >>> np.array_split(x, 4)
-    [array([0, 1, 2]), array([3, 4]), array([5, 6]), array([7, 8])]
-
->>>>>>> 803224cc
     """
     # If axis is a tuple, assume an N-dimensional split.
     if isinstance(axis, tuple):
@@ -939,7 +931,6 @@
         [array([[12, 13]]), array([[14, 15]])]
     ], dtype=object)
     """
-<<<<<<< HEAD
 
     def verify_equal_division(indices_or_sections, axis):
         try:
@@ -967,16 +958,6 @@
         return array_split(ary, indices_or_sections, axis)
 
     verify_equal_division(indices_or_sections, axis)
-=======
-    try:
-        len(indices_or_sections)
-    except TypeError:
-        sections = indices_or_sections
-        N = ary.shape[axis]
-        if N % sections:
-            raise ValueError(
-                'array split does not result in an equal division') from None
->>>>>>> 803224cc
     return array_split(ary, indices_or_sections, axis)
 
 
