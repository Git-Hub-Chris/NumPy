--- conflicted
+++ resolved
@@ -949,13 +949,9 @@
         raise ValueError('arr must be a structured array')
 
     fields = _get_fields_and_offsets(arr.dtype)
-<<<<<<< HEAD
-    names, dts, counts, offsets = zip(*fields)
-=======
     n_fields = len(fields)
     dts, counts, offsets = zip(*fields)
     names = ['f{}'.format(n) for n in range(n_fields)]
->>>>>>> b3a43530
 
     if dtype is None:
         out_dtype = np.result_type(*[dt.base for dt in dts])
