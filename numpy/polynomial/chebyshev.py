"""
Objects for dealing with Chebyshev series.

This module provides a number of objects (mostly functions) useful for
dealing with Chebyshev series, including a `Chebyshev` class that
encapsulates the usual arithmetic operations.  (General information
on how this module represents and works with such polynomials is in the
docstring for its "parent" sub-package, `numpy.polynomial`).

Constants
---------
- `chebdomain` -- Chebyshev series default domain, [-1,1].
- `chebzero` -- (Coefficients of the) Chebyshev series that evaluates
  identically to 0.
- `chebone` -- (Coefficients of the) Chebyshev series that evaluates
  identically to 1.
- `chebx` -- (Coefficients of the) Chebyshev series for the identity map,
  ``f(x) = x``.

Arithmetic
----------
- `chebadd` -- add two Chebyshev series.
- `chebsub` -- subtract one Chebyshev series from another.
- `chebmulx` -- multiply a Chebyshev series in ``P_i(x)`` by ``x``.
- `chebmul` -- multiply two Chebyshev series.
- `chebdiv` -- divide one Chebyshev series by another.
- `chebpow` -- raise a Chebyshev series to a positive integer power.
- `chebval` -- evaluate a Chebyshev series at given points.
- `chebval2d` -- evaluate a 2D Chebyshev series at given points.
- `chebval3d` -- evaluate a 3D Chebyshev series at given points.
- `chebgrid2d` -- evaluate a 2D Chebyshev series on a Cartesian product.
- `chebgrid3d` -- evaluate a 3D Chebyshev series on a Cartesian product.

Calculus
--------
- `chebder` -- differentiate a Chebyshev series.
- `chebint` -- integrate a Chebyshev series.

Misc Functions
--------------
- `chebfromroots` -- create a Chebyshev series with specified roots.
- `chebroots` -- find the roots of a Chebyshev series.
- `chebvander` -- Vandermonde-like matrix for Chebyshev polynomials.
- `chebvander2d` -- Vandermonde-like matrix for 2D power series.
- `chebvander3d` -- Vandermonde-like matrix for 3D power series.
- `chebgauss` -- Gauss-Chebyshev quadrature, points and weights.
- `chebweight` -- Chebyshev weight function.
- `chebcompanion` -- symmetrized companion matrix in Chebyshev form.
- `chebfit` -- least-squares fit returning a Chebyshev series.
- `chebpts1` -- Chebyshev points of the first kind.
- `chebpts2` -- Chebyshev points of the second kind.
- `chebtrim` -- trim leading coefficients from a Chebyshev series.
- `chebline` -- Chebyshev series representing given straight line.
- `cheb2poly` -- convert a Chebyshev series to a polynomial.
- `poly2cheb` -- convert a polynomial to a Chebyshev series.
- `chebinterpolate` -- interpolate a function at the Chebyshev points.

Classes
-------
- `Chebyshev` -- A Chebyshev series class.

See also
--------
`numpy.polynomial.hermite` : Objects for dealing with Hermite_e series.
`numpy.polynomial.hermite_e` : Objects for dealing with Hermite series.
`numpy.polynomial.laguerre` : Objects for dealing with Laguerre series.
`numpy.polynomial.legendre` : Objects for dealing with Legendre series.
`numpy.polynomial.polynomial` : Objects for dealing with polynomials.

Notes
-----
The implementations of multiplication, division, integration, and
differentiation use the algebraic identities [1]_:

.. math ::
    T_n(x) = \\frac{z^n + z^{-n}}{2} \\\\
    z\\frac{dx}{dz} = \\frac{z - z^{-1}}{2}.

where

.. math :: x = \\frac{z + z^{-1}}{2}.

These identities allow a Chebyshev series to be expressed as a finite,
symmetric Laurent series.  In this module, this sort of Laurent series
is referred to as a "z-series."

References
----------
.. [1] A. T. Benjamin, et al., "Combinatorial Trigonometry with Chebyshev
  Polynomials," *Journal of Statistical Planning and Inference 14*, 2008
  (preprint: https://www.math.hmc.edu/~benjamin/papers/CombTrig.pdf, pg. 4)

"""
from __future__ import division, absolute_import, print_function

import warnings
import numpy as np
import numpy.linalg as la
from numpy.core.multiarray import normalize_axis_index

from . import polyutils as pu
from ._polybase import ABCPolyBase

__all__ = [
    'chebzero', 'chebone', 'chebx', 'chebdomain', 'chebline', 'chebadd',
    'chebsub', 'chebmulx', 'chebmul', 'chebdiv', 'chebpow', 'chebval',
    'chebder', 'chebint', 'cheb2poly', 'poly2cheb', 'chebfromroots',
    'chebvander', 'chebfit', 'chebtrim', 'chebroots', 'chebpts1',
    'chebpts2', 'Chebyshev', 'chebval2d', 'chebval3d', 'chebgrid2d',
    'chebgrid3d', 'chebvander2d', 'chebvander3d', 'chebcompanion',
    'chebgauss', 'chebweight', 'chebinterpolate']

chebtrim = pu.trimcoef

#
# A collection of functions for manipulating z-series. These are private
# functions and do minimal error checking.
#

def _cseries_to_zseries(c):
    """Convert Chebyshev series to z-series.

    Convert a Chebyshev series to the equivalent z-series. The result is
    never an empty array. The dtype of the return is the same as that of
    the input. No checks are run on the arguments as this routine is for
    internal use.

    Parameters
    ----------
    c : 1-D ndarray
        Chebyshev coefficients, ordered from low to high

    Returns
    -------
    zs : 1-D ndarray
        Odd length symmetric z-series, ordered from low to high.

    """
    n = c.size
    zs = np.zeros(2*n-1, dtype=c.dtype)
    zs[n-1:] = c/2
    return zs + zs[::-1]


def _zseries_to_cseries(zs):
    """Convert z-series to a Chebyshev series.

    Convert a z series to the equivalent Chebyshev series. The result is
    never an empty array. The dtype of the return is the same as that of
    the input. No checks are run on the arguments as this routine is for
    internal use.

    Parameters
    ----------
    zs : 1-D ndarray
        Odd length symmetric z-series, ordered from low to high.

    Returns
    -------
    c : 1-D ndarray
        Chebyshev coefficients, ordered from low to high.

    """
    n = (zs.size + 1)//2
    c = zs[n-1:].copy()
    c[1:n] *= 2
    return c


def _zseries_mul(z1, z2):
    """Multiply two z-series.

    Multiply two z-series to produce a z-series.

    Parameters
    ----------
    z1, z2 : 1-D ndarray
        The arrays must be 1-D but this is not checked.

    Returns
    -------
    product : 1-D ndarray
        The product z-series.

    Notes
    -----
    This is simply convolution. If symmetric/anti-symmetric z-series are
    denoted by S/A then the following rules apply:

    S*S, A*A -> S
    S*A, A*S -> A

    """
    return np.convolve(z1, z2)


def _zseries_div(z1, z2):
    """Divide the first z-series by the second.

    Divide ``z1`` by ``z2`` and return the quotient and remainder as z-series.
    Warning: this implementation only applies when both ``z1`` and ``z2``
    have the same symmetry, which is sufficient for present purposes.

    Parameters
    ----------
    z1, z2 : 1-D ndarray
        The arrays must be 1-D and have the same symmetry, but this is not
        checked.

    Returns
    -------

    (quotient, remainder) : 1-D ndarrays
        Quotient and remainder as z-series.

    Notes
    -----
    This is not the same as polynomial division on account of the desired form
    of the remainder. If symmetric/anti-symmetric z-series are denoted by S/A
    then the following rules apply:

    S/S -> S,S
    A/A -> S,A

    The restriction to types of the same symmetry could be fixed but seems like
    unneeded generality. There is no natural form for the remainder in the case
    where there is no symmetry.

    """
    z1 = z1.copy()
    z2 = z2.copy()
    lc1 = len(z1)
    lc2 = len(z2)
    if lc2 == 1:
        z1 /= z2
        return z1, z1[:1]*0
    elif lc1 < lc2:
        return z1[:1]*0, z1
    else:
        dlen = lc1 - lc2
        scl = z2[0]
        z2 /= scl
        quo = np.empty(dlen + 1, dtype=z1.dtype)
        i = 0
        j = dlen
        while i < j:
            r = z1[i]
            quo[i] = z1[i]
            quo[dlen - i] = r
            tmp = r*z2
            z1[i:i+lc2] -= tmp
            z1[j:j+lc2] -= tmp
            i += 1
            j -= 1
        r = z1[i]
        quo[i] = r
        tmp = r*z2
        z1[i:i+lc2] -= tmp
        quo /= scl
        rem = z1[i+1:i-1+lc2].copy()
        return quo, rem


def _zseries_der(zs):
    """Differentiate a z-series.

    The derivative is with respect to x, not z. This is achieved using the
    chain rule and the value of dx/dz` given in the module notes.

    Parameters
    ----------
    zs : z-series
        The z-series to differentiate.

    Returns
    -------
    derivative : z-series
        The derivative

    Notes
    -----
    The zseries for x (ns) has been multiplied by two in order to avoid
    using floats that are incompatible with Decimal and likely other
    specialized scalar types. This scaling has been compensated by
    multiplying the value of `zs` by two.

    """
    n = len(zs)//2
    ns = np.array([-1, 0, 1], dtype=zs.dtype)
    zs *= np.arange(-n, n+1)*2
    d, r = _zseries_div(zs, ns)
    return d


def _zseries_int(zs):
    """Integrate a z-series.

    The integral is with respect to x, not z. This is achieved by a change
    of variable using dx/dz given in the module notes.

    Parameters
    ----------
    zs : z-series
        The z-series to integrate

    Returns
    -------
    integral : z-series
        The indefinite integral

    Notes
    -----
    The zseries for x (ns) has been multiplied by two in order to avoid
    using floats that are incompatible with Decimal and likely other
    specialized scalar types. This scaling has been compensated by
    dividing the resulting zs by two.

    """
    n = 1 + len(zs)//2
    ns = np.array([-1, 0, 1], dtype=zs.dtype)
    zs = _zseries_mul(zs, ns)
    div = np.arange(-n, n+1)*2
    zs[:n] /= div[:n]
    zs[n+1:] /= div[n+1:]
    zs[n] = 0
    return zs

#
# Chebyshev series functions
#


def poly2cheb(pol):
    """
    Convert a polynomial to a Chebyshev series.

    Convert an array representing the coefficients of a polynomial (relative
    to the "standard" basis) ordered from lowest degree to highest, to an
    array of the coefficients of the equivalent Chebyshev series, ordered
    from lowest to highest degree.

    Parameters
    ----------
    pol : array_like
        1-D array containing the polynomial coefficients

    Returns
    -------
    c : ndarray
        1-D array containing the coefficients of the equivalent Chebyshev
        series.

    See Also
    --------
    cheb2poly

    Notes
    -----
    The easy way to do conversions between polynomial basis sets
    is to use the convert method of a class instance.

    Examples
    --------
    >>> from numpy import polynomial as P
    >>> p = P.Polynomial(range(4))
    >>> p
    Polynomial([0., 1., 2., 3.], domain=[-1,  1], window=[-1,  1])
    >>> c = p.convert(kind=P.Chebyshev)
    >>> c
    Chebyshev([1.  , 3.25, 1.  , 0.75], domain=[-1.,  1.], window=[-1.,  1.])
    >>> P.chebyshev.poly2cheb(range(4))
    array([1.  , 3.25, 1.  , 0.75])

    """
    [pol] = pu.as_series([pol])
    deg = len(pol) - 1
    res = 0
    for i in range(deg, -1, -1):
        res = chebadd(chebmulx(res), pol[i])
    return res


def cheb2poly(c):
    """
    Convert a Chebyshev series to a polynomial.

    Convert an array representing the coefficients of a Chebyshev series,
    ordered from lowest degree to highest, to an array of the coefficients
    of the equivalent polynomial (relative to the "standard" basis) ordered
    from lowest to highest degree.

    Parameters
    ----------
    c : array_like
        1-D array containing the Chebyshev series coefficients, ordered
        from lowest order term to highest.

    Returns
    -------
    pol : ndarray
        1-D array containing the coefficients of the equivalent polynomial
        (relative to the "standard" basis) ordered from lowest order term
        to highest.

    See Also
    --------
    poly2cheb

    Notes
    -----
    The easy way to do conversions between polynomial basis sets
    is to use the convert method of a class instance.

    Examples
    --------
    >>> from numpy import polynomial as P
    >>> c = P.Chebyshev(range(4))
    >>> c
    Chebyshev([0., 1., 2., 3.], domain=[-1,  1], window=[-1,  1])
    >>> p = c.convert(kind=P.Polynomial)
    >>> p
    Polynomial([-2., -8.,  4., 12.], domain=[-1.,  1.], window=[-1.,  1.])
    >>> P.chebyshev.cheb2poly(range(4))
    array([-2.,  -8.,   4.,  12.])

    """
    from .polynomial import polyadd, polysub, polymulx

    [c] = pu.as_series([c])
    n = len(c)
    if n < 3:
        return c
    else:
        c0 = c[-2]
        c1 = c[-1]
        # i is the current degree of c1
        for i in range(n - 1, 1, -1):
            tmp = c0
            c0 = polysub(c[i - 2], c1)
            c1 = polyadd(tmp, polymulx(c1)*2)
        return polyadd(c0, polymulx(c1))


#
# These constant arrays are of integer type so as to be compatible
# with the widest range of other types, such as Decimal.
#

# Chebyshev default domain.
chebdomain = np.array([-1, 1])

# Chebyshev coefficients representing zero.
chebzero = np.array([0])

# Chebyshev coefficients representing one.
chebone = np.array([1])

# Chebyshev coefficients representing the identity x.
chebx = np.array([0, 1])


def chebline(off, scl):
    """
    Chebyshev series whose graph is a straight line.

    Parameters
    ----------
    off, scl : scalars
        The specified line is given by ``off + scl*x``.

    Returns
    -------
    y : ndarray
        This module's representation of the Chebyshev series for
        ``off + scl*x``.

    See Also
    --------
    hermline, hermeline, lagline, legline, polyline

    Examples
    --------
    >>> import numpy.polynomial.chebyshev as C
    >>> C.chebline(3,2)
    array([3, 2])
    >>> C.chebval(-3, C.chebline(3,2)) # should be -3
    -3.0

    """
    if scl != 0:
        return np.array([off, scl])
    else:
        return np.array([off])


def chebfromroots(roots):
    """
    Generate a Chebyshev series with given roots.

    The function returns the coefficients of the polynomial

    .. math:: p(x) = (x - r_0) * (x - r_1) * ... * (x - r_n),

    in Chebyshev form, where the `r_n` are the roots specified in `roots`.
    If a zero has multiplicity n, then it must appear in `roots` n times.
    For instance, if 2 is a root of multiplicity three and 3 is a root of
    multiplicity 2, then `roots` looks something like [2, 2, 2, 3, 3]. The
    roots can appear in any order.

    If the returned coefficients are `c`, then

    .. math:: p(x) = c_0 + c_1 * T_1(x) + ... +  c_n * T_n(x)

    The coefficient of the last term is not generally 1 for monic
    polynomials in Chebyshev form.

    Parameters
    ----------
    roots : array_like
        Sequence containing the roots.

    Returns
    -------
    out : ndarray
        1-D array of coefficients. If all roots are real then `out` is a
        real array, if some of the roots are complex, then `out` is complex
        even if all the coefficients in the result are real (see Examples
        below).

    See Also
    --------
    hermfromroots, hermefromroots, lagfromroots, legfromroots,
    polyfromroots.

    Examples
    --------
    >>> import numpy.polynomial.chebyshev as C
    >>> C.chebfromroots((-1,0,1)) # x^3 - x relative to the standard basis
    array([ 0.  , -0.25,  0.  ,  0.25])
    >>> j = complex(0,1)
    >>> C.chebfromroots((-j,j)) # x^2 + 1 relative to the standard basis
    array([1.5+0.j, 0. +0.j, 0.5+0.j])

    """
    return pu._fromroots(chebline, chebmul, roots)


def chebadd(c1, c2):
    """
    Add one Chebyshev series to another.

    Returns the sum of two Chebyshev series `c1` + `c2`. The arguments
    are sequences of coefficients ordered from lowest order term to
    highest, i.e., [1,2,3] represents the series ``T_0 + 2*T_1 + 3*T_2``.

    Parameters
    ----------
    c1, c2 : array_like
        1-D arrays of Chebyshev series coefficients ordered from low to
        high.

    Returns
    -------
    out : ndarray
        Array representing the Chebyshev series of their sum.

    See Also
    --------
    chebsub, chebmulx, chebmul, chebdiv, chebpow

    Notes
    -----
    Unlike multiplication, division, etc., the sum of two Chebyshev series
    is a Chebyshev series (without having to "reproject" the result onto
    the basis set) so addition, just like that of "standard" polynomials,
    is simply "component-wise."

    Examples
    --------
    >>> from numpy.polynomial import chebyshev as C
    >>> c1 = (1,2,3)
    >>> c2 = (3,2,1)
    >>> C.chebadd(c1,c2)
    array([4., 4., 4.])

    """
    return pu._add(c1, c2)


def chebsub(c1, c2):
    """
    Subtract one Chebyshev series from another.

    Returns the difference of two Chebyshev series `c1` - `c2`.  The
    sequences of coefficients are from lowest order term to highest, i.e.,
    [1,2,3] represents the series ``T_0 + 2*T_1 + 3*T_2``.

    Parameters
    ----------
    c1, c2 : array_like
        1-D arrays of Chebyshev series coefficients ordered from low to
        high.

    Returns
    -------
    out : ndarray
        1-D array of Chebyshev series coefficients representing their 
        difference.

    See Also
    --------
    chebadd, chebmulx, chebmul, chebdiv, chebpow

    Notes
    -----
    Unlike multiplication, division, etc., the difference of two Chebyshev
    series is a Chebyshev series (without having to "reproject" the result
    onto the basis set) so subtraction, just like that of "standard"
    polynomials, is simply "component-wise."

    Examples
    --------
    >>> from numpy.polynomial import chebyshev as C
    >>> c1 = (1,2,3)
    >>> c2 = (3,2,1)
    >>> C.chebsub(c1,c2)
    array([-2.,  0.,  2.])
    >>> C.chebsub(c2,c1) # -C.chebsub(c1,c2)
    array([ 2.,  0., -2.])

    """
    return pu._sub(c1, c2)


def chebmulx(c):
    """Multiply a Chebyshev series by x.

    Multiply the polynomial ``c`` by x, where x is the independent
    variable.


    Parameters
    ----------
    c : array_like
        1-D array of Chebyshev series coefficients ordered from low to
        high.

    Returns
    -------
    out : ndarray
        Array representing the result of the multiplication.

    Examples
    --------
    >>> from numpy.polynomial import chebyshev as C
<<<<<<< HEAD
    >>> c = (1, 2, 3)
    >>> C.chebmulx(c)
    array([ 1. ,  2.5,  1. ,  1.5])
=======
    >>> C.chebmulx([1,2,3])
    array([1. , 2.5, 1. , 1.5])
>>>>>>> 06da877c

    .. versionadded:: 1.5.0
    """
    # c is a trimmed copy
    [c] = pu.as_series([c])
    # The zero series needs special treatment
    if len(c) == 1 and c[0] == 0:
        return c

    prd = np.empty(len(c) + 1, dtype=c.dtype)
    prd[0] = c[0]*0
    prd[1] = c[0]
    if len(c) > 1:
        tmp = c[1:]/2
        prd[2:] = tmp
        prd[0:-2] += tmp
    return prd


def chebmul(c1, c2):
    """
    Multiply one Chebyshev series by another.

    Returns the product of two Chebyshev series `c1` * `c2`.  The arguments
    are sequences of coefficients, from lowest order "term" to highest,
    e.g., [1,2,3] represents the series ``T_0 + 2*T_1 + 3*T_2``.

    Parameters
    ----------
    c1, c2 : array_like
        1-D arrays of Chebyshev series coefficients ordered from low to
        high.

    Returns
    -------
    out : ndarray
        1-D array of Chebyshev series coefficients representing their product.

    See Also
    --------
    chebadd, chebsub, chebmulx, chebdiv, chebpow

    Notes
    -----
    In general, the (polynomial) product of two C-series results in terms
    that are not in the Chebyshev polynomial basis set.  Thus, to express
    the product as a C-series, it is typically necessary to "reproject"
    the product onto said basis set, which typically produces
    "unintuitive" (but correct) results; see Examples section below.

    Examples
    --------
    >>> from numpy.polynomial import chebyshev as C
    >>> c1 = (1,2,3)
    >>> c2 = (3,2,1)
    >>> C.chebmul(c1,c2) # multiplication requires "reprojection"
    array([  6.5,  12. ,  12. ,   4. ,   1.5])

    """
    # c1, c2 are trimmed copies
    [c1, c2] = pu.as_series([c1, c2])
    z1 = _cseries_to_zseries(c1)
    z2 = _cseries_to_zseries(c2)
    prd = _zseries_mul(z1, z2)
    ret = _zseries_to_cseries(prd)
    return pu.trimseq(ret)


def chebdiv(c1, c2):
    """
    Divide one Chebyshev series by another.

    Returns the quotient-with-remainder of two Chebyshev series
    `c1` / `c2`.  The arguments are sequences of coefficients from lowest
    order "term" to highest, e.g., [1,2,3] represents the series
    ``T_0 + 2*T_1 + 3*T_2``.

    Parameters
    ----------
    c1, c2 : array_like
        1-D arrays of Chebyshev series coefficients ordered from low to
        high.

    Returns
    -------
    [quo, rem] : ndarrays
        1-D arrays of Chebyshev series coefficients representing the quotient
        and remainder.

    See Also
    --------
    chebadd, chebsub, chemulx, chebmul, chebpow

    Notes
    -----
    In general, the (polynomial) division of one C-series by another
    results in quotient and remainder terms that are not in the Chebyshev
    polynomial basis set.  Thus, to express these results as C-series, it
    is typically necessary to "reproject" the results onto said basis
    set, which typically produces "unintuitive" (but correct) results; see
    Examples section below.

    Examples
    --------
    >>> from numpy.polynomial import chebyshev as C
    >>> c1 = (1,2,3)
    >>> c2 = (3,2,1)
    >>> C.chebdiv(c1,c2) # quotient "intuitive," remainder not
    (array([3.]), array([-8., -4.]))
    >>> c2 = (0,1,2,3)
    >>> C.chebdiv(c2,c1) # neither "intuitive"
    (array([0., 2.]), array([-2., -4.]))

    """
    # c1, c2 are trimmed copies
    [c1, c2] = pu.as_series([c1, c2])
    if c2[-1] == 0:
        raise ZeroDivisionError()

    # note: this is more efficient than `pu._div(chebmul, c1, c2)`
    lc1 = len(c1)
    lc2 = len(c2)
    if lc1 < lc2:
        return c1[:1]*0, c1
    elif lc2 == 1:
        return c1/c2[-1], c1[:1]*0
    else:
        z1 = _cseries_to_zseries(c1)
        z2 = _cseries_to_zseries(c2)
        quo, rem = _zseries_div(z1, z2)
        quo = pu.trimseq(_zseries_to_cseries(quo))
        rem = pu.trimseq(_zseries_to_cseries(rem))
        return quo, rem


def chebpow(c, pow, maxpower=16):
    """Raise a Chebyshev series to a power.

    Returns the Chebyshev series `c` raised to the power `pow`. The
    argument `c` is a sequence of coefficients ordered from low to high.
    i.e., [1,2,3] is the series  ``T_0 + 2*T_1 + 3*T_2.``

    Parameters
    ----------
    c : array_like
        1-D array of Chebyshev series coefficients ordered from low to
        high.
    pow : integer
        Power to which the series will be raised
    maxpower : integer, optional
        Maximum power allowed. This is mainly to limit growth of the series
        to unmanageable size. Default is 16

    Returns
    -------
    coef : ndarray
        Chebyshev series of power.

    See Also
    --------
    chebadd, chebsub, chebmulx, chebmul, chebdiv

    Examples
    --------
    >>> from numpy.polynomial import chebyshev as C
    >>> C.chebpow([1, 2, 3, 4], 2)
    array([15.5, 22. , 16. , ..., 12.5, 12. ,  8. ])

    """
    # c is a trimmed copy
    [c] = pu.as_series([c])
    power = int(pow)
    if power != pow or power < 0:
        raise ValueError("Power must be a non-negative integer.")
    elif maxpower is not None and power > maxpower:
        raise ValueError("Power is too large")
    elif power == 0:
        return np.array([1], dtype=c.dtype)
    elif power == 1:
        return c
    else:
        # This can be made more efficient by using powers of two
        # in the usual way.
        zs = _cseries_to_zseries(c)
        prd = zs
        for i in range(2, power + 1):
            prd = np.convolve(prd, zs)
        return _zseries_to_cseries(prd)


def chebder(c, m=1, scl=1, axis=0):
    """
    Differentiate a Chebyshev series.

    Returns the Chebyshev series coefficients `c` differentiated `m` times
    along `axis`.  At each iteration the result is multiplied by `scl` (the
    scaling factor is for use in a linear change of variable). The argument
    `c` is an array of coefficients from low to high degree along each
    axis, e.g., [1,2,3] represents the series ``1*T_0 + 2*T_1 + 3*T_2``
    while [[1,2],[1,2]] represents ``1*T_0(x)*T_0(y) + 1*T_1(x)*T_0(y) +
    2*T_0(x)*T_1(y) + 2*T_1(x)*T_1(y)`` if axis=0 is ``x`` and axis=1 is
    ``y``.

    Parameters
    ----------
    c : array_like
        Array of Chebyshev series coefficients. If c is multidimensional
        the different axis correspond to different variables with the
        degree in each axis given by the corresponding index.
    m : int, optional
        Number of derivatives taken, must be non-negative. (Default: 1).
    scl : scalar, optional
        Each differentiation is multiplied by `scl`.  The end result is
        multiplication by ``scl**m``.  This is for use in a linear change of
        variable. (Default: 1)
    axis : int, optional
        Axis over which the derivative is taken. (Default: 0).

        .. versionadded:: 1.7.0

    Returns
    -------
    der : ndarray
        Chebyshev series of the derivative.

    See Also
    --------
    chebint

    Notes
    -----
    In general, the result of differentiating a C-series needs to be
    "reprojected" onto the C-series basis set. Thus, typically, the
    result of this function is "unintuitive," albeit correct; see Examples
    section below.

    Examples
    --------
    >>> from numpy.polynomial import chebyshev as C
    >>> c = (1,2,3,4)
    >>> C.chebder(c)
    array([14., 12., 24.])
    >>> C.chebder(c,3)
    array([96.])
    >>> C.chebder(c,scl=-1)
    array([-14., -12., -24.])
    >>> C.chebder(c,2,-1)
    array([12.,  96.])

    """
    c = np.array(c, ndmin=1, copy=1)
    if c.dtype.char in '?bBhHiIlLqQpP':
        c = c.astype(np.double)
    cnt = pu._deprecate_as_int(m, "the order of derivation")
    iaxis = pu._deprecate_as_int(axis, "the axis")
    if cnt < 0:
        raise ValueError("The order of derivation must be non-negative")
    iaxis = normalize_axis_index(iaxis, c.ndim)

    if cnt == 0:
        return c

    c = np.moveaxis(c, iaxis, 0)
    n = len(c)
    if cnt >= n:
        c = c[:1]*0
    else:
        for i in range(cnt):
            n = n - 1
            c *= scl
            der = np.empty((n,) + c.shape[1:], dtype=c.dtype)
            for j in range(n, 2, -1):
                der[j - 1] = (2*j)*c[j]
                c[j - 2] += (j*c[j])/(j - 2)
            if n > 1:
                der[1] = 4*c[2]
            der[0] = c[1]
            c = der
    c = np.moveaxis(c, 0, iaxis)
    return c


def chebint(c, m=1, k=[], lbnd=0, scl=1, axis=0):
    """
    Integrate a Chebyshev series.

    Returns the Chebyshev series coefficients `c` integrated `m` times from
    `lbnd` along `axis`. At each iteration the resulting series is
    **multiplied** by `scl` and an integration constant, `k`, is added.
    The scaling factor is for use in a linear change of variable.  ("Buyer
    beware": note that, depending on what one is doing, one may want `scl`
    to be the reciprocal of what one might expect; for more information,
    see the Notes section below.)  The argument `c` is an array of
    coefficients from low to high degree along each axis, e.g., [1,2,3]
    represents the series ``T_0 + 2*T_1 + 3*T_2`` while [[1,2],[1,2]]
    represents ``1*T_0(x)*T_0(y) + 1*T_1(x)*T_0(y) + 2*T_0(x)*T_1(y) +
    2*T_1(x)*T_1(y)`` if axis=0 is ``x`` and axis=1 is ``y``.

    Parameters
    ----------
    c : array_like
        Array of Chebyshev series coefficients. If c is multidimensional,
        the different axis correspond to different variables with the
        degree in each axis given by the corresponding index.
    m : int, optional
        Order of integration, must be positive. (Default: 1)
    k : {[], list, scalar}, optional
        Integration constant(s).  The value of the first integral at zero
        is the first value in the list, the value of the second integral
        at zero is the second value, etc.   If ``k == []`` (the default),
        all constants are set to zero. If ``m == 1``, a single scalar can
        be given instead of a list.
    lbnd : scalar, optional
        The lower bound of the integral. (Default: 0)
    scl : scalar, optional
        Following each integration the result is *multiplied* by `scl`
        before the integration constant is added. (Default: 1)
    axis : int, optional
        Axis over which the integral is taken. (Default: 0).

        .. versionadded:: 1.7.0

    Returns
    -------
    S : ndarray
        C-series coefficients of the integral.

    Raises
    ------
    ValueError
        If ``m < 1``, ``len(k) > m``, ``np.ndim(lbnd) != 0``,
        ``np.ndim(scl) != 0``, or `m` or `axis` are not integers.

    See Also
    --------
    chebder

    Notes
    -----
    Note that the result of each integration is *multiplied* by `scl`.
    Why is this important to note?  Say one is making a linear change of
    variable :math:`u = ax + b` in an integral relative to `x`.  Then
    :math:`dx = du/a`, so one will need to set `scl` equal to
    :math:`1/a`- perhaps not what one would have first thought.

    Also note that, in general, the result of integrating a C-series needs
    to be "reprojected" onto the C-series basis set.  Thus, typically,
    the result of this function is "unintuitive," albeit correct; see
    Examples section below.

    Examples
    --------
    >>> from numpy.polynomial import chebyshev as C
    >>> c = (1,2,3)
    >>> C.chebint(c)
    array([ 0.5, -0.5,  0.5,  0.5])
    >>> C.chebint(c,3)
    array([ 0.03125   , -0.1875    ,  0.04166667, -0.05208333,  0.01041667, # may vary
        0.00625   ])
    >>> C.chebint(c, k=3)
    array([ 3.5, -0.5,  0.5,  0.5])
    >>> C.chebint(c,lbnd=-2)
    array([ 8.5, -0.5,  0.5,  0.5])
    >>> C.chebint(c,scl=-2)
    array([-1.,  1., -1., -1.])

    """
    c = np.array(c, ndmin=1, copy=1)
    if c.dtype.char in '?bBhHiIlLqQpP':
        c = c.astype(np.double)
    if not np.iterable(k):
        k = [k]
    cnt = pu._deprecate_as_int(m, "the order of integration")
    iaxis = pu._deprecate_as_int(axis, "the axis")
    if cnt < 0:
        raise ValueError("The order of integration must be non-negative")
    if len(k) > cnt:
        raise ValueError("Too many integration constants")
    if np.ndim(lbnd) != 0:
        raise ValueError("lbnd must be a scalar.")
    if np.ndim(scl) != 0:
        raise ValueError("scl must be a scalar.")
    iaxis = normalize_axis_index(iaxis, c.ndim)

    if cnt == 0:
        return c

    c = np.moveaxis(c, iaxis, 0)
    k = list(k) + [0]*(cnt - len(k))
    for i in range(cnt):
        n = len(c)
        c *= scl
        if n == 1 and np.all(c[0] == 0):
            c[0] += k[i]
        else:
            tmp = np.empty((n + 1,) + c.shape[1:], dtype=c.dtype)
            tmp[0] = c[0]*0
            tmp[1] = c[0]
            if n > 1:
                tmp[2] = c[1]/4
            for j in range(2, n):
                t = c[j]/(2*j + 1)  # FIXME: t never used
                tmp[j + 1] = c[j]/(2*(j + 1))
                tmp[j - 1] -= c[j]/(2*(j - 1))
            tmp[0] += k[i] - chebval(lbnd, tmp)
            c = tmp
    c = np.moveaxis(c, 0, iaxis)
    return c


def chebval(x, c, tensor=True):
    """
    Evaluate a Chebyshev series at points x.

    If `c` is of length `n + 1`, this function returns the value:

    .. math:: p(x) = c_0 * T_0(x) + c_1 * T_1(x) + ... + c_n * T_n(x)

    The parameter `x` is converted to an array only if it is a tuple or a
    list, otherwise it is treated as a scalar. `x` or its elements must  
    support multiplication and addition both with themselves and with the 
    elements of `c`.

    If `c` is a 1-D array, then `p(x)` will have the same shape as `x`.  If
    `c` is multidimensional, then the shape of the result depends on the
    value of `tensor`. If `tensor` is True, the shape will be 
    c.shape[1:] + x.shape. If `tensor` is False, the shape will be 
    c.shape[1:]. Note that scalars have shape (,).

    Trailing zeros in the coefficients will be used in the evaluation, so
    they should be avoided if efficiency is a concern.

    Parameters
    ----------
    x : array_like, compatible object
        If `x` is a list or tuple it is converted to an ndarray, otherwise
        it is left unchanged and treated as a scalar. `x` or its elements 
        must support addition and multiplication with themselves and with 
        the elements of `c`.
    c : array_like
        An array of coefficients ordered so that the coefficients for terms
        of degree n are contained in c[n]. If `c` is multidimensional the
        remaining indices enumerate multiple polynomials. In the two
        dimensional case the coefficients may be thought of as stored in
        the columns of `c`.
    tensor : boolean, optional
        If `True`, the shape of the coefficient array is extended with ones
        on the right, having one for each dimension of `x`. Scalars have 
        dimension `0` for this action. The result is that every column of 
        coefficients in `c` is evaluated for every element of `x`. If
        `False`, `x` is broadcast over the columns of `c` for the
        evaluation. This keyword is useful when `c` is multidimensional.
        The default value is `True`.

        .. versionadded:: 1.7.0

    Returns
    -------
    values : ndarray, algebra_like
        The shape of the return value is described above.

    See Also
    --------
    chebval2d, chebgrid2d, chebval3d, chebgrid3d

    Notes
    -----
    The evaluation uses Clenshaw recursion, aka synthetic division.

    Examples
    --------
    >>> from numpy.polynomial import chebyshev as C
    >>> coef = (1,2,3)
    >>> C.chebval(1, coef)
    6.0
    >>> c1 = (1,2)
    >>> c2 = (3,4)
    >>> C.chebval((c1, c2), coef)
    array([[   6.,   26.],
           [  58.,  102.]])

    """
    c = np.array(c, ndmin=1, copy=1)
    if c.dtype.char in '?bBhHiIlLqQpP':
        c = c.astype(np.double)
    if isinstance(x, (tuple, list)):
        x = np.asarray(x)
    if isinstance(x, np.ndarray) and tensor:
        c = c.reshape(c.shape + (1,)*x.ndim)

    if len(c) == 1:
        c0 = c[0]
        c1 = 0
    elif len(c) == 2:
        c0 = c[0]
        c1 = c[1]
    else:
        x2 = 2*x
        c0 = c[-2]
        c1 = c[-1]
        for i in range(3, len(c) + 1):
            tmp = c0
            c0 = c[-i] - c1
            c1 = tmp + c1*x2
    return c0 + c1*x


def chebval2d(x, y, c):
    """
    Evaluate a 2-D Chebyshev series at points (x, y).

    This function returns the values:

    .. math:: p(x,y) = \\sum_{i,j} c_{i,j} * T_i(x) * T_j(y)

    The parameters `x` and `y` are converted to arrays only if they are
    tuples or a lists. If either series isn't an ndarray, tuple, or list, 
    they are treated as scalars and must have the same shape after conversion.
    `x` and `y` or their elements must support multiplication and addition
    both with themselves and with the elements of `c`.

    If `c` is a 1-D array a one is implicitly appended to its shape to make
    it 2-D. The shape of the result will be c.shape[2:] + x.shape.

    Parameters
    ----------
    x, y : array_like, compatible objects
        The 2-D series is evaluated at the points ``(x, y)``, where ``x`` and 
        `y`` must have the same shape. ``x`` or ``y`` are converted to ndarrays
        if they are tuples or lists, otherwise they are left unchanged. If either
        series isn't an ndarray, tuple, or list they are treated as scalars and
        must have the same shape after conversion.
    c : array_like
        Array of coefficients ordered so that the coefficient of the term
        of multi-degree i,j is contained in ``c[i,j]``. If ``c`` has
        dimension greater than 2 the remaining indices enumerate multiple
        sets of coefficients.

    Returns
    -------
    values : ndarray, compatible object
        The values of the two dimensional Chebyshev series at points formed
        from pairs of corresponding values from `x` and `y`.

    See Also
    --------
    chebval, chebgrid2d, chebval3d, chebgrid3d

    Notes
    -----

    .. versionadded:: 1.7.0

    """
    return pu._valnd(chebval, c, x, y)


def chebgrid2d(x, y, c):
    """
    Evaluate a 2-D Chebyshev series on the Cartesian product of x and y.

    This function returns the values:

    .. math:: p(a,b) = \\sum_{i,j} c_{i,j} * T_i(a) * T_j(b),

    where the points `(a, b)` consist of all pairs formed by taking
    `a` from `x` and `b` from `y`. The resulting points form a grid with
    `x` in the first dimension and `y` in the second.

    The parameters `x` and `y` are arrays, converted to arrays if they are
    tuples or a lists, or treated as a scalars and must have the same shape
    after conversion. `x` and `y`, or their elements, must support 
    multiplication and addition both with themselves and with the elements
    of `c`.

    If `c` has fewer than two dimensions, ones are implicitly appended to
    its shape to make it 2-D. The shape of the result will be  c.shape[2:] +
    x.shape + y.shape.

    Parameters
    ----------
    x, y : array_like, compatible objects
        The 2-D series is evaluated at the points in the Cartesian product
        of `x` and `y`.  `x` and `y` are ndarrays, converted to arrays if
        they are lists or tuples, or left unchanged and treated as scalars
        and must have the same shape after conversion.
    c : array_like
        Array of coefficients ordered so that the coefficient of the term of
        multi-degree i,j is contained in ``c[i,j]``. If ``c`` has dimension
        greater than two the remaining indices enumerate multiple sets of
        coefficients.

    Returns
    -------
    values : ndarray, compatible object
        The values of the two dimensional Chebyshev series at points in the
        Cartesian product of `x` and `y`.

    See Also
    --------
    chebval, chebval2d, chebval3d, chebgrid3d

    Notes
    -----

    .. versionadded:: 1.7.0

    """
    return pu._gridnd(chebval, c, x, y)


def chebval3d(x, y, z, c):
    """
    Evaluate a 3-D Chebyshev series at points (x, y, z).

    This function returns the values:

    .. math:: p(x,y,z) = \\sum_{i,j,k} c_{i,j,k} * T_i(x) * T_j(y) * T_k(z)

    The parameters ``x``, ``y``, and ``z`` are arrays, converted to arrays if
    they are tuples or a lists, or treated as a scalars and must have the same
    shape after conversion. ``x``, ``y``, and ``z``, or their elements, must
    support multiplication and addition both with themselves and with the
    elements of ``c``.

    If `c` has fewer than 3 dimensions, ones are implicitly appended to its
    shape to make it 3-D. The shape of the result will be c.shape[3:] +
    x.shape.

    Parameters
    ----------
    x, y, z : array_like, compatible object
        The 3-D series is evaluated at the points ``(x, y, z)``, where ``x``,
        ``y``, and ``z`` must have the same shape.  ``x``, ``y``, and ``z`` are
        either arrays, converted to arrays if they are lists or tuples, or
        treated as scalars and must have the same shape after conversion.
    c : array_like
        Array of coefficients ordered so that the coefficient of the term of
        multi-degree i,j,k is contained in ``c[i,j,k]``. If `c` has dimension
        greater than 3 the remaining indices enumerate multiple sets of
        coefficients.

    Returns
    -------
    values : ndarray, compatible object
        The values of the multidimensional polynomial on points formed with
        triples of corresponding values from `x`, `y`, and `z`.

    See Also
    --------
    chebval, chebval2d, chebgrid2d, chebgrid3d

    Notes
    -----

    .. versionadded:: 1.7.0

    """
    return pu._valnd(chebval, c, x, y, z)


def chebgrid3d(x, y, z, c):
    """
    Evaluate a 3-D Chebyshev series on the Cartesian product of x, y, and z.

    This function returns the values:

    .. math:: p(a,b,c) = \\sum_{i,j,k} c_{i,j,k} * T_i(a) * T_j(b) * T_k(c)

    where the points `(a, b, c)` consist of all triples formed by taking
    `a` from `x`, `b` from `y`, and `c` from `z`. The resulting points form
    a grid with `x` in the first dimension, `y` in the second, and `z` in
    the third.

    The parameters ``x``, ``y``, and ``z`` are arrays, converted to arrays if
    they are tuples or a lists, or treated as a scalars. ``x``, ``y``, and
    ``z``, or  their elements, must support multiplication and addition both
    with themselves and with the elements of ``c``.

    If `c` has fewer than three dimensions, ones are implicitly appended to
    its shape to make it 3-D. The shape of the result will be c.shape[3:] +
    x.shape + y.shape + z.shape.

    Parameters
    ----------
    x, y, z : array_like, compatible objects
        The 3-D series is evaluated at the points in the Cartesian product of
        `x`, `y`, and `z`.  `x`,`y`, and `z` are arrays, converted to arrays
        if they are lists or tuples, or treated as scalars.
    c : array_like
        Array of coefficients ordered so that the coefficients for terms of
        degree i,j are contained in ``c[i,j]``. If `c` has dimension
        greater than two the remaining indices enumerate multiple sets of
        coefficients.

    Returns
    -------
    values : ndarray, compatible object
        The values of the two dimensional polynomial at points in the Cartesian
        product of `x` and `y`.

    See Also
    --------
    chebval, chebval2d, chebgrid2d, chebval3d

    Notes
    -----

    .. versionadded:: 1.7.0

    """
    return pu._gridnd(chebval, c, x, y, z)


def chebvander(x, deg):
    """Pseudo-Vandermonde matrix of given degree.

    Returns the pseudo-Vandermonde matrix of degree `deg` and sample points
    `x`. The pseudo-Vandermonde matrix is defined by

    .. math:: V[..., i] = T_i(x),

    where `0 <= i <= deg`. The leading indices of `V` index the elements of
    `x` and the last index is the degree of the Chebyshev polynomial.

    If `c` is a 1-D array of coefficients of length `n + 1` and `V` is the
    matrix ``V = chebvander(x, n)``, then ``np.dot(V, c)`` and
    ``chebval(x, c)`` are the same up to roundoff.  This equivalence is
    useful both for least squares fitting and for the evaluation of a large
    number of Chebyshev series of the same degree and sample points.

    Parameters
    ----------
    x : array_like
        Array of points. The dtype is converted to float64 or complex128
        depending on whether any of the elements are complex. If `x` is
        scalar it is converted to a 1-D array.
    deg : int
        Degree of the resulting matrix.

    Returns
    -------
    vander : ndarray
        The pseudo-Vandermonde matrix. The shape of the returned matrix is
        ``x.shape + (deg + 1,)``, where The last index is the degree of the
        corresponding Chebyshev polynomial.  The dtype will be the same as
        the converted `x`.

    Examples
    --------
    >>> from numpy.polynomial import chebyshev as C
    >>> x = (1,2,3)
    >>> C.chebvander(x, 3)
    array([[  1.,   1.,   1.,   1.],
           [  1.,   2.,   7.,  26.],
           [  1.,   3.,  17.,  99.]])

    """
    ideg = pu._deprecate_as_int(deg, "deg")
    if ideg < 0:
        raise ValueError("deg must be non-negative")

    x = np.array(x, copy=0, ndmin=1) + 0.0
    dims = (ideg + 1,) + x.shape
    dtyp = x.dtype
    v = np.empty(dims, dtype=dtyp)
    # Use forward recursion to generate the entries.
    v[0] = x*0 + 1
    if ideg > 0:
        x2 = 2*x
        v[1] = x
        for i in range(2, ideg + 1):
            v[i] = v[i-1]*x2 - v[i-2]
    return np.moveaxis(v, 0, -1)


def chebvander2d(x, y, deg):
    """Pseudo-Vandermonde matrix of given degrees.

    Returns the pseudo-Vandermonde matrix of degrees `deg` and sample
    points `(x, y)`. The pseudo-Vandermonde matrix is defined by

    .. math:: V[..., (deg[1] + 1)*i + j] = T_i(x) * T_j(y),

    where `0 <= i <= deg[0]` and `0 <= j <= deg[1]`. The leading indices of
    `V` index the points `(x, y)` and the last index encodes the degrees of
    the Chebyshev polynomials.

    If ``V == chebvander2d(x, y, [xdeg, ydeg])``, then the columns of `V`
    correspond to the elements of a 2-D coefficient array `c` of shape
    (xdeg + 1, ydeg + 1) in the order

    .. math:: c_{00}, c_{01}, c_{02} ... , c_{10}, c_{11}, c_{12} ...

    and ``np.dot(V, c.flat)`` and ``chebval2d(x, y, c)`` will be the same
    up to roundoff. This equivalence is useful both for least squares
    fitting and for the evaluation of a large number of 2-D Chebyshev
    series of the same degrees and sample points.

    Parameters
    ----------
    x, y : array_like
        Arrays of point coordinates, all of the same shape. The dtypes
        will be converted to either float64 or complex128 depending on
        whether any of the elements are complex. Scalars are converted to
        1-D arrays.
    deg : list of ints
        List of maximum degrees of the form [x_deg, y_deg].

    Returns
    -------
    vander2d : ndarray
        The shape of the returned matrix is ``x.shape + (order,)``, where
        :math:`order = (deg[0]+1)*(deg([1]+1)`.  The dtype will be the same
        as the converted `x` and `y`.

    See Also
    --------
    chebvander, chebvander3d. chebval2d, chebval3d

    Notes
    -----

    .. versionadded:: 1.7.0

    """
    return pu._vander2d(chebvander, x, y, deg)


def chebvander3d(x, y, z, deg):
    """Pseudo-Vandermonde matrix of given degrees.

    Returns the pseudo-Vandermonde matrix of degrees `deg` and sample
    points `(x, y, z)`. If `l, m, n` are the given degrees in `x, y, z`,
    then The pseudo-Vandermonde matrix is defined by

    .. math:: V[..., (m+1)(n+1)i + (n+1)j + k] = T_i(x)*T_j(y)*T_k(z),

    where `0 <= i <= l`, `0 <= j <= m`, and `0 <= j <= n`.  The leading
    indices of `V` index the points `(x, y, z)` and the last index encodes
    the degrees of the Chebyshev polynomials.

    If ``V == chebvander3d(x, y, z, [xdeg, ydeg, zdeg])``, then the columns
    of `V` correspond to the elements of a 3-D coefficient array `c` of
    shape (xdeg + 1, ydeg + 1, zdeg + 1) in the order

    .. math:: c_{000}, c_{001}, c_{002},... , c_{010}, c_{011}, c_{012},...

    and ``np.dot(V, c.flat)`` and ``chebval3d(x, y, z, c)`` will be the
    same up to roundoff. This equivalence is useful both for least squares
    fitting and for the evaluation of a large number of 3-D Chebyshev
    series of the same degrees and sample points.

    Parameters
    ----------
    x, y, z : array_like
        Arrays of point coordinates, all of the same shape. The dtypes will
        be converted to either float64 or complex128 depending on whether
        any of the elements are complex. Scalars are converted to 1-D
        arrays.
    deg : list of ints
        List of maximum degrees of the form [x_deg, y_deg, z_deg].

    Returns
    -------
    vander3d : ndarray
        The shape of the returned matrix is ``x.shape + (order,)``, where
        :math:`order = (deg[0]+1)*(deg([1]+1)*(deg[2]+1)`.  The dtype will
        be the same as the converted `x`, `y`, and `z`.

    See Also
    --------
    chebvander, chebvander3d. chebval2d, chebval3d

    Notes
    -----

    .. versionadded:: 1.7.0

    """
    return pu._vander3d(chebvander, x, y, z, deg)


def chebfit(x, y, deg, rcond=None, full=False, w=None):
    """
    Least squares fit of Chebyshev series to data.

    Return the coefficients of a Chebyshev series of degree `deg` that is the
    least squares fit to the data values `y` given at points `x`. If `y` is
    1-D, the returned coefficients will also be 1-D. If `y` is 2-D multiple
    fits are done, one for each column of `y`, and the resulting
    coefficients are stored in the corresponding columns of a 2-D return.
    The fitted polynomial(s) are in the form

    .. math::  p(x) = c_0 + c_1 * T_1(x) + ... + c_n * T_n(x),

    where `n` is `deg`.

    Parameters
    ----------
    x : array_like, shape (M,)
        x-coordinates of the M sample points ``(x[i], y[i])``.
    y : array_like, shape (M,) or (M, K)
        y-coordinates of the sample points. Several data sets of sample
        points sharing the same x-coordinates can be fitted at once by
        passing in a 2D-array that contains one dataset per column.
    deg : int or 1-D array_like
        Degree(s) of the fitting polynomials. If `deg` is a single integer,
        all terms up to and including the `deg`'th term are included in the
        fit. For NumPy versions >= 1.11.0 a list of integers specifying the
        degrees of the terms to include may be used instead.
    rcond : float, optional
        Relative condition number of the fit. Singular values smaller than
        this relative to the largest singular value will be ignored. The
        default value is len(x)*eps, where eps is the relative precision of
        the float type, about 2e-16 in most cases.
    full : bool, optional
        Switch determining nature of return value. When it is False (the
        default) just the coefficients are returned, when True diagnostic
        information from the singular value decomposition is also returned.
    w : array_like, shape (`M`,), optional
        Weights. If not None, the contribution of each point
        ``(x[i],y[i])`` to the fit is weighted by `w[i]`. Ideally the
        weights are chosen so that the errors of the products ``w[i]*y[i]``
        all have the same variance.  The default value is None.

        .. versionadded:: 1.5.0

    Returns
    -------
    coef : ndarray, shape (M,) or (M, K)
        Chebyshev coefficients ordered from low to high. If `y` was 2-D,
        the coefficients for the data in column k of `y` are in column
        `k`.

    [residuals, rank, singular_values, rcond] : list
        These values are only returned if ``full`` is True

        resid -- sum of squared residuals of the least squares fit
        rank -- the numerical rank of the scaled Vandermonde matrix
        sv -- singular values of the scaled Vandermonde matrix
        rcond -- value of `rcond`.

        For more details, see `linalg.lstsq`.

    Raises
    ------
    TypeError
        If `deg` is not an int or array_like of ints, `w` or `x` is empty
        or not a 1-D array_like, `y` is not a 1-D or  2-D array_like, or
        `w`, `x`, and `y` are not the same length.
    ValueError
        If `deg` is negative.

    Warns
    -----
    RankWarning
        The rank of the coefficient matrix in the least-squares fit is
        deficient. The warning is only raised if ``full`` is False. The
        warnings can be turned off by

        >>> import warnings
        >>> warnings.simplefilter('ignore', np.RankWarning)

    See Also
    --------
    hermfit, hermefit, lagfit, legfit, polyfit.
    chebval : Evaluates a Chebyshev series.
    chebvander : Vandermonde matrix of Chebyshev series.
    chebweight : Chebyshev weight function.
    linalg.lstsq : Computes a least-squares fit from the matrix.
    scipy.interpolate.UnivariateSpline : Computes spline fits.

    Notes
    -----
    The solution is the coefficients of the Chebyshev series `p` that
    minimizes the sum of the weighted squared errors

    .. math:: E = \\sum_j w_j^2 * |y_j - p(x_j)|^2,

    where :math:`w_j` are the weights. This problem is solved by setting up
    as the (typically) overdetermined matrix equation

    .. math:: V(x) * c = w * y,

    where `V` is the weighted pseudo-Vandermonde matrix of `x`, `c` are the
    coefficients to be solved for, `w` are the weights, and `y` are the
    observed values.  This equation is then solved using the singular value
    decomposition of `V`.

    If some of the singular values of `V` are so small that they are
    neglected, then a `RankWarning` will be issued. This means that the
    coefficient values may be poorly determined. Using a lower order fit
    will usually get rid of the warning.  The `rcond` parameter can also be
    set to a value smaller than its default, but the resulting fit may be
    spurious and have large contributions from roundoff error.

    Fits using Chebyshev series are usually better conditioned than fits
    using power series, but much can depend on the distribution of the
    sample points and the smoothness of the data. If the quality of the fit
    is inadequate splines may be a good alternative.

    References
    ----------
    .. [1] Wikipedia, "Curve fitting",
           https://en.wikipedia.org/wiki/Curve_fitting

    Examples
    --------
    >>> from numpy.polynomial import chebyshev as C
    >>> c = (1,2,3)
    >>> x = numpy.linspace(-10, 10)
    >>> err = numpy.random.randn(len(x))/10
    >>> y = C.chebval(x, c) + err
    >>> C.chebfit(x, y, 2)
    array([ 0.99597163,  1.99499028,  3.00004472])

    """
    return pu._fit(chebvander, x, y, deg, rcond, full, w)


def chebcompanion(c):
    """Return the scaled companion matrix of c.

    The basis polynomials are scaled so that the companion matrix is
    symmetric when `c` is a Chebyshev basis polynomial. This provides
    better eigenvalue estimates than the unscaled case and for basis
    polynomials the eigenvalues are guaranteed to be real if
    `numpy.linalg.eigvalsh` is used to obtain them.

    Parameters
    ----------
    c : array_like
        1-D array of Chebyshev series coefficients ordered from low to high
        degree.

    Returns
    -------
    mat : ndarray
        Scaled companion matrix of dimensions (deg, deg).

    Notes
    -----

    .. versionadded:: 1.7.0

    """
    # c is a trimmed copy
    [c] = pu.as_series([c])
    if len(c) < 2:
        raise ValueError('Series must have maximum degree of at least 1.')
    if len(c) == 2:
        return np.array([[-c[0]/c[1]]])

    n = len(c) - 1
    mat = np.zeros((n, n), dtype=c.dtype)
    scl = np.array([1.] + [np.sqrt(.5)]*(n-1))
    top = mat.reshape(-1)[1::n+1]
    bot = mat.reshape(-1)[n::n+1]
    top[0] = np.sqrt(.5)
    top[1:] = 1/2
    bot[...] = top
    mat[:, -1] -= (c[:-1]/c[-1])*(scl/scl[-1])*.5
    return mat


def chebroots(c):
    """
    Compute the roots of a Chebyshev series.

    Return the roots (a.k.a. "zeros") of the polynomial

    .. math:: p(x) = \\sum_i c[i] * T_i(x).

    Parameters
    ----------
    c : 1-D array_like
        1-D array of coefficients.

    Returns
    -------
    out : ndarray
        Array of the roots of the series. If all the roots are real,
        then `out` is also real, otherwise it is complex.

    See Also
    --------
    hermroots, hermeroots, lagroots, legroots, polyroots.

    Notes
    -----
    The root estimates are obtained as the eigenvalues of the companion
    matrix, Roots far from the origin of the complex plane may have large
    errors due to the numerical instability of the series for such
    values. Roots with multiplicity greater than 1 will also show larger
    errors as the value of the series near such points is relatively
    insensitive to errors in the roots. Isolated roots near the origin can
    be improved by a few iterations of Newton's method.

    The Chebyshev series basis polynomials aren't powers of `x` so the
    results of this function may seem unintuitive.

    Examples
    --------
    >>> import numpy.polynomial.chebyshev as cheb
    >>> cheb.chebroots((-1, 1,-1, 1)) # T3 - T2 + T1 - T0 has real roots
    array([ -5.00000000e-01,   2.60860684e-17,   1.00000000e+00]) # may vary

    """
    # c is a trimmed copy
    [c] = pu.as_series([c])
    if len(c) < 2:
        return np.array([], dtype=c.dtype)
    if len(c) == 2:
        return np.array([-c[0]/c[1]])

    m = chebcompanion(c)
    r = la.eigvals(m)
    r.sort()
    return r


def chebinterpolate(func, deg, args=()):
    """Interpolate a function at the Chebyshev points of the first kind.

    Returns the Chebyshev series that interpolates `func` at the Chebyshev
    points of the first kind in the interval [-1, 1]. The interpolating
    series tends to a minmax approximation to `func` with increasing `deg`
    if the function is continuous in the interval.

    .. versionadded:: 1.14.0

    Parameters
    ----------
    func : function
        The function to be approximated. It must be a function of a single
        variable of the form ``f(x, a, b, c...)``, where ``a, b, c...`` are
        extra arguments passed in the `args` parameter.
    deg : int
        Degree of the interpolating polynomial
    args : tuple, optional
        Extra arguments to be used in the function call. Default is no extra
        arguments.

    Returns
    -------
    coef : ndarray, shape (deg + 1,)
        Chebyshev coefficients of the interpolating series ordered from low to
        high.

    Examples
    --------
    >>> import numpy.polynomial.chebyshev as C
    >>> C.chebfromfunction(lambda x: np.tanh(x) + 0.5, 8)
    array([  5.00000000e-01,   8.11675684e-01,  -9.86864911e-17,
            -5.42457905e-02,  -2.71387850e-16,   4.51658839e-03,
             2.46716228e-17,  -3.79694221e-04,  -3.26899002e-16])

    Notes
    -----

    The Chebyshev polynomials used in the interpolation are orthogonal when
    sampled at the Chebyshev points of the first kind. If it is desired to
    constrain some of the coefficients they can simply be set to the desired
    value after the interpolation, no new interpolation or fit is needed. This
    is especially useful if it is known apriori that some of coefficients are
    zero. For instance, if the function is even then the coefficients of the
    terms of odd degree in the result can be set to zero.

    """
    deg = np.asarray(deg)

    # check arguments.
    if deg.ndim > 0 or deg.dtype.kind not in 'iu' or deg.size == 0:
        raise TypeError("deg must be an int")
    if deg < 0:
        raise ValueError("expected deg >= 0")

    order = deg + 1
    xcheb = chebpts1(order)
    yfunc = func(xcheb, *args)
    m = chebvander(xcheb, deg)
    c = np.dot(m.T, yfunc)
    c[0] /= order
    c[1:] /= 0.5*order

    return c


def chebgauss(deg):
    """
    Gauss-Chebyshev quadrature.

    Computes the sample points and weights for Gauss-Chebyshev quadrature.
    These sample points and weights will correctly integrate polynomials of
    degree :math:`2*deg - 1` or less over the interval :math:`[-1, 1]` with
    the weight function :math:`f(x) = 1/\\sqrt{1 - x^2}`.

    Parameters
    ----------
    deg : int
        Number of sample points and weights. It must be >= 1.

    Returns
    -------
    x : ndarray
        1-D ndarray containing the sample points.
    y : ndarray
        1-D ndarray containing the weights.

    Notes
    -----

    .. versionadded:: 1.7.0

    The results have only been tested up to degree 100, higher degrees may
    be problematic. For Gauss-Chebyshev there are closed form solutions for
    the sample points and weights. If n = `deg`, then

    .. math:: x_i = \\cos(\\pi (2 i - 1) / (2 n))

    .. math:: w_i = \\pi / n

    """
    ideg = pu._deprecate_as_int(deg, "deg")
    if ideg <= 0:
        raise ValueError("deg must be a positive integer")

    x = np.cos(np.pi * np.arange(1, 2*ideg, 2) / (2.0*ideg))
    w = np.ones(ideg)*(np.pi/ideg)

    return x, w


def chebweight(x):
    """
    The weight function of the Chebyshev polynomials.

    The weight function is :math:`1/\\sqrt{1 - x^2}` and the interval of
    integration is :math:`[-1, 1]`. The Chebyshev polynomials are
    orthogonal, but not normalized, with respect to this weight function.

    Parameters
    ----------
    x : array_like
       Values at which the weight function will be computed.

    Returns
    -------
    w : ndarray
       The weight function at `x`.

    Notes
    -----

    .. versionadded:: 1.7.0

    """
    w = 1./(np.sqrt(1. + x) * np.sqrt(1. - x))
    return w


def chebpts1(npts):
    """
    Chebyshev points of the first kind.

    The Chebyshev points of the first kind are the points ``cos(x)``,
    where ``x == [pi*(k + .5)/npts for k in range(npts)]``.

    Parameters
    ----------
    npts : int
        Number of sample points desired.

    Returns
    -------
    pts : ndarray
        The Chebyshev points of the first kind.

    See Also
    --------
    chebpts2

    Notes
    -----

    .. versionadded:: 1.5.0

    """
    _npts = int(npts)
    if _npts != npts:
        raise ValueError("npts must be integer")
    if _npts < 1:
        raise ValueError("npts must be >= 1")

    x = np.linspace(-np.pi, 0, _npts, endpoint=False) + np.pi/(2*_npts)
    return np.cos(x)


def chebpts2(npts):
    """
    Chebyshev points of the second kind.

    The Chebyshev points of the second kind are the points ``cos(x)``,
    where ``x == [pi*k/(npts - 1) for k in range(npts)]``.

    Parameters
    ----------
    npts : int
        Number of sample points desired.

    Returns
    -------
    pts : ndarray
        The Chebyshev points of the second kind.

    Notes
    -----

    .. versionadded:: 1.5.0

    """
    _npts = int(npts)
    if _npts != npts:
        raise ValueError("npts must be integer")
    if _npts < 2:
        raise ValueError("npts must be >= 2")

    x = np.linspace(-np.pi, 0, _npts)
    return np.cos(x)


#
# Chebyshev series class
#

class Chebyshev(ABCPolyBase):
    """A Chebyshev series class.

    The Chebyshev class provides the standard Python numerical methods
    '+', '-', '*', '//', '%', 'divmod', '**', and '()' as well as the
    methods listed below.

    Parameters
    ----------
    coef : array_like
        Chebyshev coefficients in order of increasing degree, i.e.,
        ``(1, 2, 3)`` gives ``1*T_0(x) + 2*T_1(x) + 3*T_2(x)``.
    domain : (2,) array_like, optional
        Domain to use. The interval ``[domain[0], domain[1]]`` is mapped
        to the interval ``[window[0], window[1]]`` by shifting and scaling.
        The default value is [-1, 1].
    window : (2,) array_like, optional
        Window, see `domain` for its use. The default value is [-1, 1].

        .. versionadded:: 1.6.0

    """
    # Virtual Functions
    _add = staticmethod(chebadd)
    _sub = staticmethod(chebsub)
    _mul = staticmethod(chebmul)
    _div = staticmethod(chebdiv)
    _pow = staticmethod(chebpow)
    _val = staticmethod(chebval)
    _int = staticmethod(chebint)
    _der = staticmethod(chebder)
    _fit = staticmethod(chebfit)
    _line = staticmethod(chebline)
    _roots = staticmethod(chebroots)
    _fromroots = staticmethod(chebfromroots)

    @classmethod
    def interpolate(cls, func, deg, domain=None, args=()):
        """Interpolate a function at the Chebyshev points of the first kind.

        Returns the series that interpolates `func` at the Chebyshev points of
        the first kind scaled and shifted to the `domain`. The resulting series
        tends to a minmax approximation of `func` when the function is
        continuous in the domain.

        .. versionadded:: 1.14.0

        Parameters
        ----------
        func : function
            The function to be interpolated. It must be a function of a single
            variable of the form ``f(x, a, b, c...)``, where ``a, b, c...`` are
            extra arguments passed in the `args` parameter.
        deg : int
            Degree of the interpolating polynomial.
        domain : {None, [beg, end]}, optional
            Domain over which `func` is interpolated. The default is None, in
            which case the domain is [-1, 1].
        args : tuple, optional
            Extra arguments to be used in the function call. Default is no
            extra arguments.

        Returns
        -------
        polynomial : Chebyshev instance
            Interpolating Chebyshev instance.

        Notes
        -----
        See `numpy.polynomial.chebfromfunction` for more details.

        """
        if domain is None:
            domain = cls.domain
        xfunc = lambda x: func(pu.mapdomain(x, cls.window, domain), *args)
        coef = chebinterpolate(xfunc, deg)
        return cls(coef, domain=domain)

    # Virtual properties
    nickname = 'cheb'
    domain = np.array(chebdomain)
    window = np.array(chebdomain)
    basis_name = 'T'<|MERGE_RESOLUTION|>--- conflicted
+++ resolved
@@ -637,8 +637,7 @@
 
     Multiply the polynomial ``c`` by x, where x is the independent
     variable.
-
-
+    
     Parameters
     ----------
     c : array_like
@@ -650,19 +649,18 @@
     out : ndarray
         Array representing the result of the multiplication.
 
+    Notes
+    -----
+    
+    .. versionadded:: 1.5.0
+
     Examples
     --------
     >>> from numpy.polynomial import chebyshev as C
-<<<<<<< HEAD
     >>> c = (1, 2, 3)
     >>> C.chebmulx(c)
-    array([ 1. ,  2.5,  1. ,  1.5])
-=======
-    >>> C.chebmulx([1,2,3])
     array([1. , 2.5, 1. , 1.5])
->>>>>>> 06da877c
-
-    .. versionadded:: 1.5.0
+
     """
     # c is a trimmed copy
     [c] = pu.as_series([c])
