"""
Objects for dealing with Chebyshev series.

This module provides a number of objects (mostly functions) useful for
dealing with Chebyshev series, including a `Chebyshev` class that
encapsulates the usual arithmetic operations.  (General information
on how this module represents and works with such polynomials is in the
docstring for its "parent" sub-package, `numpy.polynomial`).

Constants
---------
- `chebdomain` -- Chebyshev series default domain, [-1,1].
- `chebzero` -- (Coefficients of the) Chebyshev series that evaluates
  identically to 0.
- `chebone` -- (Coefficients of the) Chebyshev series that evaluates
  identically to 1.
- `chebx` -- (Coefficients of the) Chebyshev series for the identity map,
  ``f(x) = x``.

Arithmetic
----------
- `chebadd` -- add two Chebyshev series.
- `chebsub` -- subtract one Chebyshev series from another.
- `chebmulx` -- multiply a Chebyshev series in ``P_i(x)`` by ``x``.
- `chebmul` -- multiply two Chebyshev series.
- `chebdiv` -- divide one Chebyshev series by another.
- `chebpow` -- raise a Chebyshev series to a positive integer power.
- `chebval` -- evaluate a Chebyshev series at given points.
- `chebval2d` -- evaluate a 2D Chebyshev series at given points.
- `chebval3d` -- evaluate a 3D Chebyshev series at given points.
- `chebgrid2d` -- evaluate a 2D Chebyshev series on a Cartesian product.
- `chebgrid3d` -- evaluate a 3D Chebyshev series on a Cartesian product.

Calculus
--------
- `chebder` -- differentiate a Chebyshev series.
- `chebint` -- integrate a Chebyshev series.

Misc Functions
--------------
- `chebfromroots` -- create a Chebyshev series with specified roots.
- `chebroots` -- find the roots of a Chebyshev series.
- `chebvander` -- Vandermonde-like matrix for Chebyshev polynomials.
- `chebvander2d` -- Vandermonde-like matrix for 2D power series.
- `chebvander3d` -- Vandermonde-like matrix for 3D power series.
- `chebgauss` -- Gauss-Chebyshev quadrature, points and weights.
- `chebweight` -- Chebyshev weight function.
- `chebcompanion` -- symmetrized companion matrix in Chebyshev form.
- `chebfit` -- least-squares fit returning a Chebyshev series.
- `chebpts1` -- Chebyshev points of the first kind.
- `chebpts2` -- Chebyshev points of the second kind.
- `chebtrim` -- trim leading coefficients from a Chebyshev series.
- `chebline` -- Chebyshev series representing given straight line.
- `cheb2poly` -- convert a Chebyshev series to a polynomial.
- `poly2cheb` -- convert a polynomial to a Chebyshev series.
- `chebinterpolate` -- interpolate a function at the Chebyshev points.

Classes
-------
- `Chebyshev` -- A Chebyshev series class.

See also
--------
`numpy.polynomial.hermite` : Objects for dealing with Hermite_e series.
`numpy.polynomial.hermite_e` : Objects for dealing with Hermite series.
`numpy.polynomial.laguerre` : Objects for dealing with Laguerre series.
`numpy.polynomial.legendre` : Objects for dealing with Legendre series.
`numpy.polynomial.polynomial` : Objects for dealing with polynomials.

Notes
-----
The implementations of multiplication, division, integration, and
differentiation use the algebraic identities [1]_:

.. math ::
    T_n(x) = \\frac{z^n + z^{-n}}{2} \\\\
    z\\frac{dx}{dz} = \\frac{z - z^{-1}}{2}.

where

.. math :: x = \\frac{z + z^{-1}}{2}.

These identities allow a Chebyshev series to be expressed as a finite,
symmetric Laurent series.  In this module, this sort of Laurent series
is referred to as a "z-series."

References
----------
.. [1] A. T. Benjamin, et al., "Combinatorial Trigonometry with Chebyshev
  Polynomials," *Journal of Statistical Planning and Inference 14*, 2008
  (preprint: https://www.math.hmc.edu/~benjamin/papers/CombTrig.pdf, pg. 4)

"""
from __future__ import division, absolute_import, print_function

import warnings
import numpy as np
import numpy.linalg as la
from numpy.core.multiarray import normalize_axis_index

from . import polyutils as pu
from ._polybase import ABCPolyBase

__all__ = [
    'chebzero', 'chebone', 'chebx', 'chebdomain', 'chebline', 'chebadd',
    'chebsub', 'chebmulx', 'chebmul', 'chebdiv', 'chebpow', 'chebval',
    'chebder', 'chebint', 'cheb2poly', 'poly2cheb', 'chebfromroots',
    'chebvander', 'chebfit', 'chebtrim', 'chebroots', 'chebpts1',
    'chebpts2', 'Chebyshev', 'chebval2d', 'chebval3d', 'chebgrid2d',
    'chebgrid3d', 'chebvander2d', 'chebvander3d', 'chebcompanion',
    'chebgauss', 'chebweight', 'chebinterpolate']

chebtrim = pu.trimcoef

#
# A collection of functions for manipulating z-series. These are private
# functions and do minimal error checking.
#

def _cseries_to_zseries(c):
    """Convert Chebyshev series to z-series.

    Convert a Chebyshev series to the equivalent z-series. The result is
    never an empty array. The dtype of the return is the same as that of
    the input. No checks are run on the arguments as this routine is for
    internal use.

    Parameters
    ----------
    c : 1-D ndarray
        Chebyshev coefficients, ordered from low to high

    Returns
    -------
    zs : 1-D ndarray
        Odd length symmetric z-series, ordered from low to high.

    """
    n = c.size
    zs = np.zeros(2*n-1, dtype=c.dtype)
    zs[n-1:] = c/2
    return zs + zs[::-1]


def _zseries_to_cseries(zs):
    """Convert z-series to a Chebyshev series.

    Convert a z series to the equivalent Chebyshev series. The result is
    never an empty array. The dtype of the return is the same as that of
    the input. No checks are run on the arguments as this routine is for
    internal use.

    Parameters
    ----------
    zs : 1-D ndarray
        Odd length symmetric z-series, ordered from low to high.

    Returns
    -------
    c : 1-D ndarray
        Chebyshev coefficients, ordered from low to high.

    """
    n = (zs.size + 1)//2
    c = zs[n-1:].copy()
    c[1:n] *= 2
    return c


def _zseries_mul(z1, z2):
    """Multiply two z-series.

    Multiply two z-series to produce a z-series.

    Parameters
    ----------
    z1, z2 : 1-D ndarray
        The arrays must be 1-D but this is not checked.

    Returns
    -------
    product : 1-D ndarray
        The product z-series.

    Notes
    -----
    This is simply convolution. If symmetric/anti-symmetric z-series are
    denoted by S/A then the following rules apply:

    S*S, A*A -> S
    S*A, A*S -> A

    """
    return np.convolve(z1, z2)


def _zseries_div(z1, z2):
    """Divide the first z-series by the second.

    Divide ``z1`` by ``z2`` and return the quotient and remainder as z-series.
    Warning: this implementation only applies when both ``z1`` and ``z2``
    have the same symmetry, which is sufficient for present purposes.

    Parameters
    ----------
    z1, z2 : 1-D ndarray
        The arrays must be 1-D and have the same symmetry, but this is not
        checked.

    Returns
    -------

    (quotient, remainder) : 1-D ndarrays
        Quotient and remainder as z-series.

    Notes
    -----
    This is not the same as polynomial division on account of the desired form
    of the remainder. If symmetric/anti-symmetric z-series are denoted by S/A
    then the following rules apply:

    S/S -> S,S
    A/A -> S,A

    The restriction to types of the same symmetry could be fixed but seems like
    unneeded generality. There is no natural form for the remainder in the case
    where there is no symmetry.

    """
    z1 = z1.copy()
    z2 = z2.copy()
    lc1 = len(z1)
    lc2 = len(z2)
    if lc2 == 1:
        z1 /= z2
        return z1, z1[:1]*0
    elif lc1 < lc2:
        return z1[:1]*0, z1
    else:
        dlen = lc1 - lc2
        scl = z2[0]
        z2 /= scl
        quo = np.empty(dlen + 1, dtype=z1.dtype)
        i = 0
        j = dlen
        while i < j:
            r = z1[i]
            quo[i] = z1[i]
            quo[dlen - i] = r
            tmp = r*z2
            z1[i:i+lc2] -= tmp
            z1[j:j+lc2] -= tmp
            i += 1
            j -= 1
        r = z1[i]
        quo[i] = r
        tmp = r*z2
        z1[i:i+lc2] -= tmp
        quo /= scl
        rem = z1[i+1:i-1+lc2].copy()
        return quo, rem


def _zseries_der(zs):
    """Differentiate a z-series.

    The derivative is with respect to x, not z. This is achieved using the
    chain rule and the value of dx/dz` given in the module notes.

    Parameters
    ----------
    zs : z-series
        The z-series to differentiate.

    Returns
    -------
    derivative : z-series
        The derivative

    Notes
    -----
    The zseries for x (ns) has been multiplied by two in order to avoid
    using floats that are incompatible with Decimal and likely other
    specialized scalar types. This scaling has been compensated by
    multiplying the value of `zs` by two.

    """
    n = len(zs)//2
    ns = np.array([-1, 0, 1], dtype=zs.dtype)
    zs *= np.arange(-n, n+1)*2
    d, r = _zseries_div(zs, ns)
    return d


def _zseries_int(zs):
    """Integrate a z-series.

    The integral is with respect to x, not z. This is achieved by a change
    of variable using dx/dz given in the module notes.

    Parameters
    ----------
    zs : z-series
        The z-series to integrate

    Returns
    -------
    integral : z-series
        The indefinite integral

    Notes
    -----
    The zseries for x (ns) has been multiplied by two in order to avoid
    using floats that are incompatible with Decimal and likely other
    specialized scalar types. This scaling has been compensated by
    dividing the resulting zs by two.

    """
    n = 1 + len(zs)//2
    ns = np.array([-1, 0, 1], dtype=zs.dtype)
    zs = _zseries_mul(zs, ns)
    div = np.arange(-n, n+1)*2
    zs[:n] /= div[:n]
    zs[n+1:] /= div[n+1:]
    zs[n] = 0
    return zs

#
# Chebyshev series functions
#


def poly2cheb(pol):
    """
    Convert a polynomial to a Chebyshev series.

    Convert an array representing the coefficients of a polynomial (relative
    to the "standard" basis) ordered from lowest degree to highest, to an
    array of the coefficients of the equivalent Chebyshev series, ordered
    from lowest to highest degree.

    Parameters
    ----------
    pol : array_like
        1-D array containing the polynomial coefficients

    Returns
    -------
    c : ndarray
        1-D array containing the coefficients of the equivalent Chebyshev
        series.

    See Also
    --------
    cheb2poly

    Notes
    -----
    The easy way to do conversions between polynomial basis sets
    is to use the convert method of a class instance.

    Examples
    --------
    >>> from numpy import polynomial as P
    >>> p = P.Polynomial(range(4))
    >>> p
    Polynomial([0., 1., 2., 3.], domain=[-1,  1], window=[-1,  1])
    >>> c = p.convert(kind=P.Chebyshev)
    >>> c
    Chebyshev([1.  , 3.25, 1.  , 0.75], domain=[-1.,  1.], window=[-1.,  1.])
    >>> P.chebyshev.poly2cheb(range(4))
    array([1.  , 3.25, 1.  , 0.75])

    """
    [pol] = pu.as_series([pol])
    deg = len(pol) - 1
    res = 0
    for i in range(deg, -1, -1):
        res = chebadd(chebmulx(res), pol[i])
    return res


def cheb2poly(c):
    """
    Convert a Chebyshev series to a polynomial.

    Convert an array representing the coefficients of a Chebyshev series,
    ordered from lowest degree to highest, to an array of the coefficients
    of the equivalent polynomial (relative to the "standard" basis) ordered
    from lowest to highest degree.

    Parameters
    ----------
    c : array_like
        1-D array containing the Chebyshev series coefficients, ordered
        from lowest order term to highest.

    Returns
    -------
    pol : ndarray
        1-D array containing the coefficients of the equivalent polynomial
        (relative to the "standard" basis) ordered from lowest order term
        to highest.

    See Also
    --------
    poly2cheb

    Notes
    -----
    The easy way to do conversions between polynomial basis sets
    is to use the convert method of a class instance.

    Examples
    --------
    >>> from numpy import polynomial as P
    >>> c = P.Chebyshev(range(4))
    >>> c
    Chebyshev([0., 1., 2., 3.], domain=[-1,  1], window=[-1,  1])
    >>> p = c.convert(kind=P.Polynomial)
    >>> p
    Polynomial([-2., -8.,  4., 12.], domain=[-1.,  1.], window=[-1.,  1.])
    >>> P.chebyshev.cheb2poly(range(4))
    array([-2.,  -8.,   4.,  12.])

    """
    from .polynomial import polyadd, polysub, polymulx

    [c] = pu.as_series([c])
    n = len(c)
    if n < 3:
        return c
    else:
        c0 = c[-2]
        c1 = c[-1]
        # i is the current degree of c1
        for i in range(n - 1, 1, -1):
            tmp = c0
            c0 = polysub(c[i - 2], c1)
            c1 = polyadd(tmp, polymulx(c1)*2)
        return polyadd(c0, polymulx(c1))


#
# These constant arrays are of integer type so as to be compatible
# with the widest range of other types, such as Decimal.
#

# Chebyshev default domain.
chebdomain = np.array([-1, 1])

# Chebyshev coefficients representing zero.
chebzero = np.array([0])

# Chebyshev coefficients representing one.
chebone = np.array([1])

# Chebyshev coefficients representing the identity x.
chebx = np.array([0, 1])


def chebline(off, scl):
    """
    Chebyshev series whose graph is a straight line.

    Parameters
    ----------
    off, scl : scalars
        The specified line is given by ``off + scl*x``.

    Returns
    -------
    y : ndarray
        This module's representation of the Chebyshev series for
        ``off + scl*x``.

    See Also
    --------
    hermline, hermeline, lagline, legline, polyline

    Examples
    --------
    >>> import numpy.polynomial.chebyshev as C
    >>> C.chebline(3,2)
    array([3, 2])
    >>> C.chebval(-3, C.chebline(3,2)) # should be -3
    -3.0

    """
    if scl != 0:
        return np.array([off, scl])
    else:
        return np.array([off])


def chebfromroots(roots):
    """
    Generate a Chebyshev series with given roots.

    The function returns the coefficients of the polynomial

    .. math:: p(x) = (x - r_0) * (x - r_1) * ... * (x - r_n),

    in Chebyshev form, where the `r_n` are the roots specified in `roots`.
    If a zero has multiplicity n, then it must appear in `roots` n times.
    For instance, if 2 is a root of multiplicity three and 3 is a root of
    multiplicity 2, then `roots` looks something like [2, 2, 2, 3, 3]. The
    roots can appear in any order.

    If the returned coefficients are `c`, then

    .. math:: p(x) = c_0 + c_1 * T_1(x) + ... +  c_n * T_n(x)

    The coefficient of the last term is not generally 1 for monic
    polynomials in Chebyshev form.

    Parameters
    ----------
    roots : array_like
        Sequence containing the roots.

    Returns
    -------
    out : ndarray
        1-D array of coefficients. If all roots are real then `out` is a
        real array, if some of the roots are complex, then `out` is complex
        even if all the coefficients in the result are real (see Examples
        below).

    See Also
    --------
<<<<<<< HEAD
    hermfromroots, hermefromroots, lagfromroots, legfromroots,
    polyfromroots.
=======
    polyfromroots, legfromroots, lagfromroots, hermfromroots, hermefromroots
>>>>>>> 77b421d2

    Examples
    --------
    >>> import numpy.polynomial.chebyshev as C
    >>> C.chebfromroots((-1,0,1)) # x^3 - x relative to the standard basis
    array([ 0.  , -0.25,  0.  ,  0.25])
    >>> j = complex(0,1)
    >>> C.chebfromroots((-j,j)) # x^2 + 1 relative to the standard basis
    array([1.5+0.j, 0. +0.j, 0.5+0.j])

    """
    return pu._fromroots(chebline, chebmul, roots)


def chebadd(c1, c2):
    """
    Add one Chebyshev series to another.

    Returns the sum of two Chebyshev series `c1` + `c2`. The arguments
    are sequences of coefficients ordered from lowest order term to
    highest, i.e., [1,2,3] represents the series ``T_0 + 2*T_1 + 3*T_2``.

    Parameters
    ----------
    c1, c2 : array_like
        1-D arrays of Chebyshev series coefficients ordered from low to
        high.

    Returns
    -------
    out : ndarray
        Array representing the Chebyshev series of their sum.

    See Also
    --------
    chebsub, chebmulx, chebmul, chebdiv, chebpow

    Notes
    -----
    Unlike multiplication, division, etc., the sum of two Chebyshev series
    is a Chebyshev series (without having to "reproject" the result onto
    the basis set) so addition, just like that of "standard" polynomials,
    is simply "component-wise."

    Examples
    --------
    >>> from numpy.polynomial import chebyshev as C
    >>> c1 = (1,2,3)
    >>> c2 = (3,2,1)
    >>> C.chebadd(c1,c2)
    array([4., 4., 4.])

    """
    return pu._add(c1, c2)


def chebsub(c1, c2):
    """
    Subtract one Chebyshev series from another.

    Returns the difference of two Chebyshev series `c1` - `c2`.  The
    sequences of coefficients are from lowest order term to highest, i.e.,
    [1,2,3] represents the series ``T_0 + 2*T_1 + 3*T_2``.

    Parameters
    ----------
    c1, c2 : array_like
        1-D arrays of Chebyshev series coefficients ordered from low to
        high.

    Returns
    -------
    out : ndarray
        1-D array of Chebyshev series coefficients representing their 
        difference.

    See Also
    --------
    chebadd, chebmulx, chebmul, chebdiv, chebpow

    Notes
    -----
    Unlike multiplication, division, etc., the difference of two Chebyshev
    series is a Chebyshev series (without having to "reproject" the result
    onto the basis set) so subtraction, just like that of "standard"
    polynomials, is simply "component-wise."

    Examples
    --------
    >>> from numpy.polynomial import chebyshev as C
    >>> c1 = (1,2,3)
    >>> c2 = (3,2,1)
    >>> C.chebsub(c1,c2)
    array([-2.,  0.,  2.])
    >>> C.chebsub(c2,c1) # -C.chebsub(c1,c2)
    array([ 2.,  0., -2.])

    """
    return pu._sub(c1, c2)


def chebmulx(c):
    """Multiply a Chebyshev series by x.

    Multiply the polynomial ``c`` by x, where x is the independent
    variable.
    
    Parameters
    ----------
    c : array_like
        1-D array of Chebyshev series coefficients ordered from low to
        high.

    Returns
    -------
    out : ndarray
        Array representing the result of the multiplication.

    Notes
    -----
    
    .. versionadded:: 1.5.0

    Examples
    --------
    >>> from numpy.polynomial import chebyshev as C
    >>> c = (1, 2, 3)
    >>> C.chebmulx(c)
    array([1. , 2.5, 1. , 1.5])

    """
    # c is a trimmed copy
    [c] = pu.as_series([c])
    # The zero series needs special treatment
    if len(c) == 1 and c[0] == 0:
        return c

    prd = np.empty(len(c) + 1, dtype=c.dtype)
    prd[0] = c[0]*0
    prd[1] = c[0]
    if len(c) > 1:
        tmp = c[1:]/2
        prd[2:] = tmp
        prd[0:-2] += tmp
    return prd


def chebmul(c1, c2):
    """
    Multiply one Chebyshev series by another.

    Returns the product of two Chebyshev series `c1` * `c2`.  The arguments
    are sequences of coefficients, from lowest order "term" to highest,
    e.g., [1,2,3] represents the series ``T_0 + 2*T_1 + 3*T_2``.

    Parameters
    ----------
    c1, c2 : array_like
        1-D arrays of Chebyshev series coefficients ordered from low to
        high.

    Returns
    -------
    out : ndarray
        1-D array of Chebyshev series coefficients representing their product.

    See Also
    --------
    chebadd, chebsub, chebmulx, chebdiv, chebpow

    Notes
    -----
    In general, the (polynomial) product of two C-series results in terms
    that are not in the Chebyshev polynomial basis set.  Thus, to express
    the product as a C-series, it is typically necessary to "reproject"
    the product onto said basis set, which typically produces
    "unintuitive" (but correct) results; see Examples section below.

    Examples
    --------
    >>> from numpy.polynomial import chebyshev as C
    >>> c1 = (1,2,3)
    >>> c2 = (3,2,1)
    >>> C.chebmul(c1,c2) # multiplication requires "reprojection"
    array([  6.5,  12. ,  12. ,   4. ,   1.5])

    """
    # c1, c2 are trimmed copies
    [c1, c2] = pu.as_series([c1, c2])
    z1 = _cseries_to_zseries(c1)
    z2 = _cseries_to_zseries(c2)
    prd = _zseries_mul(z1, z2)
    ret = _zseries_to_cseries(prd)
    return pu.trimseq(ret)


def chebdiv(c1, c2):
    """
    Divide one Chebyshev series by another.

    Returns the quotient-with-remainder of two Chebyshev series
    `c1` / `c2`.  The arguments are sequences of coefficients from lowest
    order "term" to highest, e.g., [1,2,3] represents the series
    ``T_0 + 2*T_1 + 3*T_2``.

    Parameters
    ----------
    c1, c2 : array_like
        1-D arrays of Chebyshev series coefficients ordered from low to
        high.

    Returns
    -------
    [quo, rem] : ndarrays
        1-D arrays of Chebyshev series coefficients representing the quotient
        and remainder.

    See Also
    --------
    chebadd, chebsub, chemulx, chebmul, chebpow

    Notes
    -----
    In general, the (polynomial) division of one C-series by another
    results in quotient and remainder terms that are not in the Chebyshev
    polynomial basis set.  Thus, to express these results as C-series, it
    is typically necessary to "reproject" the results onto said basis
    set, which typically produces "unintuitive" (but correct) results; see
    Examples section below.

    Examples
    --------
    >>> from numpy.polynomial import chebyshev as C
    >>> c1 = (1,2,3)
    >>> c2 = (3,2,1)
    >>> C.chebdiv(c1,c2) # quotient "intuitive," remainder not
    (array([3.]), array([-8., -4.]))
    >>> c2 = (0,1,2,3)
    >>> C.chebdiv(c2,c1) # neither "intuitive"
    (array([0., 2.]), array([-2., -4.]))

    """
    # c1, c2 are trimmed copies
    [c1, c2] = pu.as_series([c1, c2])
    if c2[-1] == 0:
        raise ZeroDivisionError()

    # note: this is more efficient than `pu._div(chebmul, c1, c2)`
    lc1 = len(c1)
    lc2 = len(c2)
    if lc1 < lc2:
        return c1[:1]*0, c1
    elif lc2 == 1:
        return c1/c2[-1], c1[:1]*0
    else:
        z1 = _cseries_to_zseries(c1)
        z2 = _cseries_to_zseries(c2)
        quo, rem = _zseries_div(z1, z2)
        quo = pu.trimseq(_zseries_to_cseries(quo))
        rem = pu.trimseq(_zseries_to_cseries(rem))
        return quo, rem


def chebpow(c, pow, maxpower=16):
    """Raise a Chebyshev series to a power.

    Returns the Chebyshev series `c` raised to the power `pow`. The
    argument `c` is a sequence of coefficients ordered from low to high.
    i.e., [1,2,3] is the series  ``T_0 + 2*T_1 + 3*T_2.``

    Parameters
    ----------
    c : array_like
        1-D array of Chebyshev series coefficients ordered from low to
        high.
    pow : integer
        Power to which the series will be raised
    maxpower : integer, optional
        Maximum power allowed. This is mainly to limit growth of the series
        to unmanageable size. Default is 16

    Returns
    -------
    coef : ndarray
        Chebyshev series of power.

    See Also
    --------
    chebadd, chebsub, chebmulx, chebmul, chebdiv

    Examples
    --------
    >>> from numpy.polynomial import chebyshev as C
    >>> C.chebpow([1, 2, 3, 4], 2)
    array([15.5, 22. , 16. , ..., 12.5, 12. ,  8. ])

    """
    # note: this is more efficient than `pu._pow(chebmul, c1, c2)`, as it
    # avoids converting between z and c series repeatedly

    # c is a trimmed copy
    [c] = pu.as_series([c])
    power = int(pow)
    if power != pow or power < 0:
        raise ValueError("Power must be a non-negative integer.")
    elif maxpower is not None and power > maxpower:
        raise ValueError("Power is too large")
    elif power == 0:
        return np.array([1], dtype=c.dtype)
    elif power == 1:
        return c
    else:
        # This can be made more efficient by using powers of two
        # in the usual way.
        zs = _cseries_to_zseries(c)
        prd = zs
        for i in range(2, power + 1):
            prd = np.convolve(prd, zs)
        return _zseries_to_cseries(prd)


def chebder(c, m=1, scl=1, axis=0):
    """
    Differentiate a Chebyshev series.

    Returns the Chebyshev series coefficients `c` differentiated `m` times
    along `axis`.  At each iteration the result is multiplied by `scl` (the
    scaling factor is for use in a linear change of variable). The argument
    `c` is an array of coefficients from low to high degree along each
    axis, e.g., [1,2,3] represents the series ``1*T_0 + 2*T_1 + 3*T_2``
    while [[1,2],[1,2]] represents ``1*T_0(x)*T_0(y) + 1*T_1(x)*T_0(y) +
    2*T_0(x)*T_1(y) + 2*T_1(x)*T_1(y)`` if axis=0 is ``x`` and axis=1 is
    ``y``.

    Parameters
    ----------
    c : array_like
        Array of Chebyshev series coefficients. If c is multidimensional
        the different axis correspond to different variables with the
        degree in each axis given by the corresponding index.
    m : int, optional
        Number of derivatives taken, must be non-negative. (Default: 1).
    scl : scalar, optional
        Each differentiation is multiplied by `scl`.  The end result is
        multiplication by ``scl**m``.  This is for use in a linear change of
        variable. (Default: 1)
    axis : int, optional
        Axis over which the derivative is taken. (Default: 0).

        .. versionadded:: 1.7.0

    Returns
    -------
    der : ndarray
        Chebyshev series of the derivative.

    See Also
    --------
    chebint

    Notes
    -----
    In general, the result of differentiating a C-series needs to be
    "reprojected" onto the C-series basis set. Thus, typically, the
    result of this function is "unintuitive," albeit correct; see Examples
    section below.

    Examples
    --------
    >>> from numpy.polynomial import chebyshev as C
    >>> c = (1,2,3,4)
    >>> C.chebder(c)
    array([14., 12., 24.])
    >>> C.chebder(c,3)
    array([96.])
    >>> C.chebder(c,scl=-1)
    array([-14., -12., -24.])
    >>> C.chebder(c,2,-1)
    array([12.,  96.])

    """
    c = np.array(c, ndmin=1, copy=True)
    if c.dtype.char in '?bBhHiIlLqQpP':
        c = c.astype(np.double)
    cnt = pu._deprecate_as_int(m, "the order of derivation")
    iaxis = pu._deprecate_as_int(axis, "the axis")
    if cnt < 0:
        raise ValueError("The order of derivation must be non-negative")
    iaxis = normalize_axis_index(iaxis, c.ndim)

    if cnt == 0:
        return c

    c = np.moveaxis(c, iaxis, 0)
    n = len(c)
    if cnt >= n:
        c = c[:1]*0
    else:
        for i in range(cnt):
            n = n - 1
            c *= scl
            der = np.empty((n,) + c.shape[1:], dtype=c.dtype)
            for j in range(n, 2, -1):
                der[j - 1] = (2*j)*c[j]
                c[j - 2] += (j*c[j])/(j - 2)
            if n > 1:
                der[1] = 4*c[2]
            der[0] = c[1]
            c = der
    c = np.moveaxis(c, 0, iaxis)
    return c


def chebint(c, m=1, k=[], lbnd=0, scl=1, axis=0):
    """
    Integrate a Chebyshev series.

    Returns the Chebyshev series coefficients `c` integrated `m` times from
    `lbnd` along `axis`. At each iteration the resulting series is
    **multiplied** by `scl` and an integration constant, `k`, is added.
    The scaling factor is for use in a linear change of variable.  ("Buyer
    beware": note that, depending on what one is doing, one may want `scl`
    to be the reciprocal of what one might expect; for more information,
    see the Notes section below.)  The argument `c` is an array of
    coefficients from low to high degree along each axis, e.g., [1,2,3]
    represents the series ``T_0 + 2*T_1 + 3*T_2`` while [[1,2],[1,2]]
    represents ``1*T_0(x)*T_0(y) + 1*T_1(x)*T_0(y) + 2*T_0(x)*T_1(y) +
    2*T_1(x)*T_1(y)`` if axis=0 is ``x`` and axis=1 is ``y``.

    Parameters
    ----------
    c : array_like
        Array of Chebyshev series coefficients. If c is multidimensional,
        the different axis correspond to different variables with the
        degree in each axis given by the corresponding index.
    m : int, optional
        Order of integration, must be positive. (Default: 1)
    k : {[], list, scalar}, optional
        Integration constant(s).  The value of the first integral at zero
        is the first value in the list, the value of the second integral
        at zero is the second value, etc.   If ``k == []`` (the default),
        all constants are set to zero. If ``m == 1``, a single scalar can
        be given instead of a list.
    lbnd : scalar, optional
        The lower bound of the integral. (Default: 0)
    scl : scalar, optional
        Following each integration the result is *multiplied* by `scl`
        before the integration constant is added. (Default: 1)
    axis : int, optional
        Axis over which the integral is taken. (Default: 0).

        .. versionadded:: 1.7.0

    Returns
    -------
    S : ndarray
        C-series coefficients of the integral.

    Raises
    ------
    ValueError
        If ``m < 1``, ``len(k) > m``, ``np.ndim(lbnd) != 0``,
        ``np.ndim(scl) != 0``, or `m` or `axis` are not integers.

    See Also
    --------
    chebder

    Notes
    -----
    Note that the result of each integration is *multiplied* by `scl`.
    Why is this important to note?  Say one is making a linear change of
    variable :math:`u = ax + b` in an integral relative to `x`.  Then
    :math:`dx = du/a`, so one will need to set `scl` equal to
    :math:`1/a`- perhaps not what one would have first thought.

    Also note that, in general, the result of integrating a C-series needs
    to be "reprojected" onto the C-series basis set.  Thus, typically,
    the result of this function is "unintuitive," albeit correct; see
    Examples section below.

    Examples
    --------
    >>> from numpy.polynomial import chebyshev as C
    >>> c = (1,2,3)
    >>> C.chebint(c)
    array([ 0.5, -0.5,  0.5,  0.5])
    >>> C.chebint(c,3)
    array([ 0.03125   , -0.1875    ,  0.04166667, -0.05208333,  0.01041667, # may vary
        0.00625   ])
    >>> C.chebint(c, k=3)
    array([ 3.5, -0.5,  0.5,  0.5])
    >>> C.chebint(c,lbnd=-2)
    array([ 8.5, -0.5,  0.5,  0.5])
    >>> C.chebint(c,scl=-2)
    array([-1.,  1., -1., -1.])

    """
    c = np.array(c, ndmin=1, copy=True)
    if c.dtype.char in '?bBhHiIlLqQpP':
        c = c.astype(np.double)
    if not np.iterable(k):
        k = [k]
    cnt = pu._deprecate_as_int(m, "the order of integration")
    iaxis = pu._deprecate_as_int(axis, "the axis")
    if cnt < 0:
        raise ValueError("The order of integration must be non-negative")
    if len(k) > cnt:
        raise ValueError("Too many integration constants")
    if np.ndim(lbnd) != 0:
        raise ValueError("lbnd must be a scalar.")
    if np.ndim(scl) != 0:
        raise ValueError("scl must be a scalar.")
    iaxis = normalize_axis_index(iaxis, c.ndim)

    if cnt == 0:
        return c

    c = np.moveaxis(c, iaxis, 0)
    k = list(k) + [0]*(cnt - len(k))
    for i in range(cnt):
        n = len(c)
        c *= scl
        if n == 1 and np.all(c[0] == 0):
            c[0] += k[i]
        else:
            tmp = np.empty((n + 1,) + c.shape[1:], dtype=c.dtype)
            tmp[0] = c[0]*0
            tmp[1] = c[0]
            if n > 1:
                tmp[2] = c[1]/4
            for j in range(2, n):
                t = c[j]/(2*j + 1)  # FIXME: t never used
                tmp[j + 1] = c[j]/(2*(j + 1))
                tmp[j - 1] -= c[j]/(2*(j - 1))
            tmp[0] += k[i] - chebval(lbnd, tmp)
            c = tmp
    c = np.moveaxis(c, 0, iaxis)
    return c


def chebval(x, c, tensor=True):
    """
    Evaluate a Chebyshev series at points x.

    If `c` is of length `n + 1`, this function returns the value:

    .. math:: p(x) = c_0 * T_0(x) + c_1 * T_1(x) + ... + c_n * T_n(x)

    The parameter `x` is converted to an array only if it is a tuple or a
    list, otherwise it is treated as a scalar. `x` or its elements must  
    support multiplication and addition both with themselves and with the 
    elements of `c`.

    If `c` is a 1-D array, then `p(x)` will have the same shape as `x`.  If
    `c` is multidimensional, then the shape of the result depends on the
    value of `tensor`. If `tensor` is True, the shape will be 
    c.shape[1:] + x.shape. If `tensor` is False, the shape will be 
    c.shape[1:]. Note that scalars have shape (,).

    Trailing zeros in the coefficients will be used in the evaluation, so
    they should be avoided if efficiency is a concern.

    Parameters
    ----------
    x : array_like, compatible object
        If `x` is a list or tuple it is converted to an ndarray, otherwise
        it is left unchanged and treated as a scalar. `x` or its elements 
        must support addition and multiplication with themselves and with 
        the elements of `c`.
    c : array_like
        An array of coefficients ordered so that the coefficients for terms
        of degree n are contained in c[n]. If `c` is multidimensional the
        remaining indices enumerate multiple polynomials. In the two
        dimensional case the coefficients may be thought of as stored in
        the columns of `c`.
    tensor : boolean, optional
        If `True`, the shape of the coefficient array is extended with ones
        on the right, having one for each dimension of `x`. Scalars have 
        dimension `0` for this action. The result is that every column of 
        coefficients in `c` is evaluated for every element of `x`. If
        `False`, `x` is broadcast over the columns of `c` for the
        evaluation. This keyword is useful when `c` is multidimensional.
        The default value is `True`.

        .. versionadded:: 1.7.0

    Returns
    -------
    values : ndarray, algebra_like
        The shape of the return value is described above.

    See Also
    --------
    chebval2d, chebgrid2d, chebval3d, chebgrid3d

    Notes
    -----
    The evaluation uses Clenshaw recursion, aka synthetic division.

    Examples
    --------
    >>> from numpy.polynomial import chebyshev as C
    >>> coef = (1,2,3)
    >>> C.chebval(1, coef)
    6.0
    >>> c1 = (1,2)
    >>> c2 = (3,4)
    >>> C.chebval((c1, c2), coef)
    array([[   6.,   26.],
           [  58.,  102.]])

    """
    c = np.array(c, ndmin=1, copy=True)
    if c.dtype.char in '?bBhHiIlLqQpP':
        c = c.astype(np.double)
    if isinstance(x, (tuple, list)):
        x = np.asarray(x)
    if isinstance(x, np.ndarray) and tensor:
        c = c.reshape(c.shape + (1,)*x.ndim)

    if len(c) == 1:
        c0 = c[0]
        c1 = 0
    elif len(c) == 2:
        c0 = c[0]
        c1 = c[1]
    else:
        x2 = 2*x
        c0 = c[-2]
        c1 = c[-1]
        for i in range(3, len(c) + 1):
            tmp = c0
            c0 = c[-i] - c1
            c1 = tmp + c1*x2
    return c0 + c1*x


def chebval2d(x, y, c):
    """
    Evaluate a 2-D Chebyshev series at points (x, y).

    This function returns the values:

    .. math:: p(x,y) = \\sum_{i,j} c_{i,j} * T_i(x) * T_j(y)

    The parameters `x` and `y` are converted to arrays only if they are
    tuples or a lists. If either series isn't an ndarray, tuple, or list, 
    they are treated as scalars and must have the same shape after conversion.
    `x` and `y` or their elements must support multiplication and addition
    both with themselves and with the elements of `c`.

    If `c` is a 1-D array a one is implicitly appended to its shape to make
    it 2-D. The shape of the result will be c.shape[2:] + x.shape.

    Parameters
    ----------
    x, y : array_like, compatible objects
        The 2-D series is evaluated at the points ``(x, y)``, where ``x`` and 
        `y`` must have the same shape. ``x`` or ``y`` are converted to ndarrays
        if they are tuples or lists, otherwise they are left unchanged. If either
        series isn't an ndarray, tuple, or list they are treated as scalars and
        must have the same shape after conversion.
    c : array_like
        Array of coefficients ordered so that the coefficient of the term
        of multi-degree i,j is contained in ``c[i,j]``. If ``c`` has
        dimension greater than 2 the remaining indices enumerate multiple
        sets of coefficients.

    Returns
    -------
    values : ndarray, compatible object
        The values of the two dimensional Chebyshev series at points formed
        from pairs of corresponding values from `x` and `y`.

    See Also
    --------
    chebval, chebgrid2d, chebval3d, chebgrid3d

    Notes
    -----

    .. versionadded:: 1.7.0

    """
    return pu._valnd(chebval, c, x, y)


def chebgrid2d(x, y, c):
    """
    Evaluate a 2-D Chebyshev series on the Cartesian product of x and y.

    This function returns the values:

    .. math:: p(a,b) = \\sum_{i,j} c_{i,j} * T_i(a) * T_j(b),

    where the points `(a, b)` consist of all pairs formed by taking
    `a` from `x` and `b` from `y`. The resulting points form a grid with
    `x` in the first dimension and `y` in the second.

    The parameters `x` and `y` are arrays, converted to arrays if they are
    tuples or a lists, or treated as a scalars and must have the same shape
    after conversion. `x` and `y`, or their elements, must support 
    multiplication and addition both with themselves and with the elements
    of `c`.

    If `c` has fewer than two dimensions, ones are implicitly appended to
    its shape to make it 2-D. The shape of the result will be  c.shape[2:] +
    x.shape + y.shape.

    Parameters
    ----------
    x, y : array_like, compatible objects
        The 2-D series is evaluated at the points in the Cartesian product
        of `x` and `y`.  `x` and `y` are ndarrays, converted to arrays if
        they are lists or tuples, or left unchanged and treated as scalars
        and must have the same shape after conversion.
    c : array_like
        Array of coefficients ordered so that the coefficient of the term of
        multi-degree i,j is contained in ``c[i,j]``. If ``c`` has dimension
        greater than two the remaining indices enumerate multiple sets of
        coefficients.

    Returns
    -------
    values : ndarray, compatible object
        The values of the two dimensional Chebyshev series at points in the
        Cartesian product of `x` and `y`.

    See Also
    --------
    chebval, chebval2d, chebval3d, chebgrid3d

    Notes
    -----

    .. versionadded:: 1.7.0

    """
    return pu._gridnd(chebval, c, x, y)


def chebval3d(x, y, z, c):
    """
    Evaluate a 3-D Chebyshev series at points (x, y, z).

    This function returns the values:

    .. math:: p(x,y,z) = \\sum_{i,j,k} c_{i,j,k} * T_i(x) * T_j(y) * T_k(z)

    The parameters ``x``, ``y``, and ``z`` are arrays, converted to arrays if
    they are tuples or a lists, or treated as a scalars and must have the same
    shape after conversion. ``x``, ``y``, and ``z``, or their elements, must
    support multiplication and addition both with themselves and with the
    elements of ``c``.

    If `c` has fewer than 3 dimensions, ones are implicitly appended to its
    shape to make it 3-D. The shape of the result will be c.shape[3:] +
    x.shape.

    Parameters
    ----------
    x, y, z : array_like, compatible object
        The 3-D series is evaluated at the points ``(x, y, z)``, where ``x``,
        ``y``, and ``z`` must have the same shape.  ``x``, ``y``, and ``z`` are
        either arrays, converted to arrays if they are lists or tuples, or
        treated as scalars and must have the same shape after conversion.
    c : array_like
        Array of coefficients ordered so that the coefficient of the term of
        multi-degree i,j,k is contained in ``c[i,j,k]``. If `c` has dimension
        greater than 3 the remaining indices enumerate multiple sets of
        coefficients.

    Returns
    -------
    values : ndarray, compatible object
        The values of the multidimensional polynomial on points formed with
        triples of corresponding values from `x`, `y`, and `z`.

    See Also
    --------
    chebval, chebval2d, chebgrid2d, chebgrid3d

    Notes
    -----

    .. versionadded:: 1.7.0

    """
    return pu._valnd(chebval, c, x, y, z)


def chebgrid3d(x, y, z, c):
    """
    Evaluate a 3-D Chebyshev series on the Cartesian product of x, y, and z.

    This function returns the values:

    .. math:: p(a,b,c) = \\sum_{i,j,k} c_{i,j,k} * T_i(a) * T_j(b) * T_k(c)

    where the points `(a, b, c)` consist of all triples formed by taking
    `a` from `x`, `b` from `y`, and `c` from `z`. The resulting points form
    a grid with `x` in the first dimension, `y` in the second, and `z` in
    the third.

    The parameters ``x``, ``y``, and ``z`` are arrays, converted to arrays if
    they are tuples or a lists, or treated as a scalars. ``x``, ``y``, and
    ``z``, or  their elements, must support multiplication and addition both
    with themselves and with the elements of ``c``.

    If `c` has fewer than three dimensions, ones are implicitly appended to
    its shape to make it 3-D. The shape of the result will be c.shape[3:] +
    x.shape + y.shape + z.shape.

    Parameters
    ----------
    x, y, z : array_like, compatible objects
        The 3-D series is evaluated at the points in the Cartesian product of
        `x`, `y`, and `z`.  `x`,`y`, and `z` are arrays, converted to arrays
        if they are lists or tuples, or treated as scalars.
    c : array_like
        Array of coefficients ordered so that the coefficients for terms of
        degree i,j are contained in ``c[i,j]``. If `c` has dimension
        greater than two the remaining indices enumerate multiple sets of
        coefficients.

    Returns
    -------
    values : ndarray, compatible object
        The values of the two dimensional polynomial at points in the Cartesian
        product of `x` and `y`.

    See Also
    --------
    chebval, chebval2d, chebgrid2d, chebval3d

    Notes
    -----

    .. versionadded:: 1.7.0

    """
    return pu._gridnd(chebval, c, x, y, z)


def chebvander(x, deg):
    """Pseudo-Vandermonde matrix of given degree.

    Returns the pseudo-Vandermonde matrix of degree `deg` and sample points
    `x`. The pseudo-Vandermonde matrix is defined by

    .. math:: V[..., i] = T_i(x),

    where `0 <= i <= deg`. The leading indices of `V` index the elements of
    `x` and the last index is the degree of the Chebyshev polynomial.

    If `c` is a 1-D array of coefficients of length `n + 1` and `V` is the
    matrix ``V = chebvander(x, n)``, then ``np.dot(V, c)`` and
    ``chebval(x, c)`` are the same up to roundoff.  This equivalence is
    useful both for least squares fitting and for the evaluation of a large
    number of Chebyshev series of the same degree and sample points.

    Parameters
    ----------
    x : array_like
        Array of points. The dtype is converted to float64 or complex128
        depending on whether any of the elements are complex. If `x` is
        scalar it is converted to a 1-D array.
    deg : int
        Degree of the resulting matrix.

    Returns
    -------
    vander : ndarray
        The pseudo-Vandermonde matrix. The shape of the returned matrix is
        ``x.shape + (deg + 1,)``, where The last index is the degree of the
        corresponding Chebyshev polynomial.  The dtype will be the same as
        the converted `x`.

    Examples
    --------
    >>> from numpy.polynomial import chebyshev as C
    >>> x = (1,2,3)
    >>> C.chebvander(x, 3)
    array([[  1.,   1.,   1.,   1.],
           [  1.,   2.,   7.,  26.],
           [  1.,   3.,  17.,  99.]])

    """
    ideg = pu._deprecate_as_int(deg, "deg")
    if ideg < 0:
        raise ValueError("deg must be non-negative")

    x = np.array(x, copy=False, ndmin=1) + 0.0
    dims = (ideg + 1,) + x.shape
    dtyp = x.dtype
    v = np.empty(dims, dtype=dtyp)
    # Use forward recursion to generate the entries.
    v[0] = x*0 + 1
    if ideg > 0:
        x2 = 2*x
        v[1] = x
        for i in range(2, ideg + 1):
            v[i] = v[i-1]*x2 - v[i-2]
    return np.moveaxis(v, 0, -1)


def chebvander2d(x, y, deg):
    """Pseudo-Vandermonde matrix of given degrees.

    Returns the pseudo-Vandermonde matrix of degrees `deg` and sample
    points `(x, y)`. The pseudo-Vandermonde matrix is defined by

    .. math:: V[..., (deg[1] + 1)*i + j] = T_i(x) * T_j(y),

    where `0 <= i <= deg[0]` and `0 <= j <= deg[1]`. The leading indices of
    `V` index the points `(x, y)` and the last index encodes the degrees of
    the Chebyshev polynomials.

    If ``V == chebvander2d(x, y, [xdeg, ydeg])``, then the columns of `V`
    correspond to the elements of a 2-D coefficient array `c` of shape
    (xdeg + 1, ydeg + 1) in the order

    .. math:: c_{00}, c_{01}, c_{02} ... , c_{10}, c_{11}, c_{12} ...

    and ``np.dot(V, c.flat)`` and ``chebval2d(x, y, c)`` will be the same
    up to roundoff. This equivalence is useful both for least squares
    fitting and for the evaluation of a large number of 2-D Chebyshev
    series of the same degrees and sample points.

    Parameters
    ----------
    x, y : array_like
        Arrays of point coordinates, all of the same shape. The dtypes
        will be converted to either float64 or complex128 depending on
        whether any of the elements are complex. Scalars are converted to
        1-D arrays.
    deg : list of ints
        List of maximum degrees of the form [x_deg, y_deg].

    Returns
    -------
    vander2d : ndarray
        The shape of the returned matrix is ``x.shape + (order,)``, where
        :math:`order = (deg[0]+1)*(deg([1]+1)`.  The dtype will be the same
        as the converted `x` and `y`.

    See Also
    --------
    chebvander, chebvander3d, chebval2d, chebval3d

    Notes
    -----

    .. versionadded:: 1.7.0

    """
    return pu._vander2d(chebvander, x, y, deg)


def chebvander3d(x, y, z, deg):
    """Pseudo-Vandermonde matrix of given degrees.

    Returns the pseudo-Vandermonde matrix of degrees `deg` and sample
    points `(x, y, z)`. If `l, m, n` are the given degrees in `x, y, z`,
    then The pseudo-Vandermonde matrix is defined by

    .. math:: V[..., (m+1)(n+1)i + (n+1)j + k] = T_i(x)*T_j(y)*T_k(z),

    where `0 <= i <= l`, `0 <= j <= m`, and `0 <= j <= n`.  The leading
    indices of `V` index the points `(x, y, z)` and the last index encodes
    the degrees of the Chebyshev polynomials.

    If ``V == chebvander3d(x, y, z, [xdeg, ydeg, zdeg])``, then the columns
    of `V` correspond to the elements of a 3-D coefficient array `c` of
    shape (xdeg + 1, ydeg + 1, zdeg + 1) in the order

    .. math:: c_{000}, c_{001}, c_{002},... , c_{010}, c_{011}, c_{012},...

    and ``np.dot(V, c.flat)`` and ``chebval3d(x, y, z, c)`` will be the
    same up to roundoff. This equivalence is useful both for least squares
    fitting and for the evaluation of a large number of 3-D Chebyshev
    series of the same degrees and sample points.

    Parameters
    ----------
    x, y, z : array_like
        Arrays of point coordinates, all of the same shape. The dtypes will
        be converted to either float64 or complex128 depending on whether
        any of the elements are complex. Scalars are converted to 1-D
        arrays.
    deg : list of ints
        List of maximum degrees of the form [x_deg, y_deg, z_deg].

    Returns
    -------
    vander3d : ndarray
        The shape of the returned matrix is ``x.shape + (order,)``, where
        :math:`order = (deg[0]+1)*(deg([1]+1)*(deg[2]+1)`.  The dtype will
        be the same as the converted `x`, `y`, and `z`.

    See Also
    --------
    chebvander, chebvander3d, chebval2d, chebval3d

    Notes
    -----

    .. versionadded:: 1.7.0

    """
    return pu._vander3d(chebvander, x, y, z, deg)


def chebfit(x, y, deg, rcond=None, full=False, w=None):
    """
    Least squares fit of Chebyshev series to data.

    Return the coefficients of a Chebyshev series of degree `deg` that is the
    least squares fit to the data values `y` given at points `x`. If `y` is
    1-D, the returned coefficients will also be 1-D. If `y` is 2-D multiple
    fits are done, one for each column of `y`, and the resulting
    coefficients are stored in the corresponding columns of a 2-D return.
    The fitted polynomial(s) are in the form

    .. math::  p(x) = c_0 + c_1 * T_1(x) + ... + c_n * T_n(x),

    where `n` is `deg`.

    Parameters
    ----------
    x : array_like, shape (M,)
        x-coordinates of the M sample points ``(x[i], y[i])``.
    y : array_like, shape (M,) or (M, K)
        y-coordinates of the sample points. Several data sets of sample
        points sharing the same x-coordinates can be fitted at once by
        passing in a 2D-array that contains one dataset per column.
    deg : int or 1-D array_like
        Degree(s) of the fitting polynomials. If `deg` is a single integer,
        all terms up to and including the `deg`'th term are included in the
        fit. For NumPy versions >= 1.11.0 a list of integers specifying the
        degrees of the terms to include may be used instead.
    rcond : float, optional
        Relative condition number of the fit. Singular values smaller than
        this relative to the largest singular value will be ignored. The
        default value is len(x)*eps, where eps is the relative precision of
        the float type, about 2e-16 in most cases.
    full : bool, optional
        Switch determining nature of return value. When it is False (the
        default) just the coefficients are returned, when True diagnostic
        information from the singular value decomposition is also returned.
    w : array_like, shape (`M`,), optional
        Weights. If not None, the contribution of each point
        ``(x[i],y[i])`` to the fit is weighted by `w[i]`. Ideally the
        weights are chosen so that the errors of the products ``w[i]*y[i]``
        all have the same variance.  The default value is None.

        .. versionadded:: 1.5.0

    Returns
    -------
    coef : ndarray, shape (M,) or (M, K)
        Chebyshev coefficients ordered from low to high. If `y` was 2-D,
        the coefficients for the data in column k of `y` are in column
        `k`.

    [residuals, rank, singular_values, rcond] : list
        These values are only returned if ``full`` is True

        resid -- sum of squared residuals of the least squares fit
        rank -- the numerical rank of the scaled Vandermonde matrix
        sv -- singular values of the scaled Vandermonde matrix
        rcond -- value of `rcond`.

        For more details, see `linalg.lstsq`.

    Raises
    ------
    TypeError
        If `deg` is not an int or array_like of ints, `w` or `x` is empty
        or not a 1-D array_like, `y` is not a 1-D or  2-D array_like, or
        `w`, `x`, and `y` are not the same length.
    ValueError
        If `deg` is negative.

    Warns
    -----
    RankWarning
        The rank of the coefficient matrix in the least-squares fit is
        deficient. The warning is only raised if ``full`` is False. The
        warnings can be turned off by

        >>> import warnings
        >>> warnings.simplefilter('ignore', np.RankWarning)

    See Also
    --------
    hermfit, hermefit, lagfit, legfit, polyfit.
    chebval : Evaluates a Chebyshev series.
    chebvander : Vandermonde matrix of Chebyshev series.
    chebweight : Chebyshev weight function.
    linalg.lstsq : Computes a least-squares fit from the matrix.
    scipy.interpolate.UnivariateSpline : Computes spline fits.

    Notes
    -----
    The solution is the coefficients of the Chebyshev series `p` that
    minimizes the sum of the weighted squared errors

    .. math:: E = \\sum_j w_j^2 * |y_j - p(x_j)|^2,

    where :math:`w_j` are the weights. This problem is solved by setting up
    as the (typically) overdetermined matrix equation

    .. math:: V(x) * c = w * y,

    where `V` is the weighted pseudo-Vandermonde matrix of `x`, `c` are the
    coefficients to be solved for, `w` are the weights, and `y` are the
    observed values.  This equation is then solved using the singular value
    decomposition of `V`.

    If some of the singular values of `V` are so small that they are
    neglected, then a `RankWarning` will be issued. This means that the
    coefficient values may be poorly determined. Using a lower order fit
    will usually get rid of the warning.  The `rcond` parameter can also be
    set to a value smaller than its default, but the resulting fit may be
    spurious and have large contributions from roundoff error.

    Fits using Chebyshev series are usually better conditioned than fits
    using power series, but much can depend on the distribution of the
    sample points and the smoothness of the data. If the quality of the fit
    is inadequate splines may be a good alternative.

    References
    ----------
    .. [1] Wikipedia, "Curve fitting",
           https://en.wikipedia.org/wiki/Curve_fitting

    Examples
    --------
    >>> from numpy.polynomial import chebyshev as C
    >>> c = (1,2,3)
    >>> x = numpy.linspace(-10, 10)
    >>> err = numpy.random.randn(len(x))/10
    >>> y = C.chebval(x, c) + err
    >>> C.chebfit(x, y, 2)
    array([ 0.99597163,  1.99499028,  3.00004472])

    """
    return pu._fit(chebvander, x, y, deg, rcond, full, w)


def chebcompanion(c):
    """Return the scaled companion matrix of c.

    The basis polynomials are scaled so that the companion matrix is
    symmetric when `c` is a Chebyshev basis polynomial. This provides
    better eigenvalue estimates than the unscaled case and for basis
    polynomials the eigenvalues are guaranteed to be real if
    `numpy.linalg.eigvalsh` is used to obtain them.

    Parameters
    ----------
    c : array_like
        1-D array of Chebyshev series coefficients ordered from low to high
        degree.

    Returns
    -------
    mat : ndarray
        Scaled companion matrix of dimensions (deg, deg).

    Notes
    -----

    .. versionadded:: 1.7.0

    """
    # c is a trimmed copy
    [c] = pu.as_series([c])
    if len(c) < 2:
        raise ValueError('Series must have maximum degree of at least 1.')
    if len(c) == 2:
        return np.array([[-c[0]/c[1]]])

    n = len(c) - 1
    mat = np.zeros((n, n), dtype=c.dtype)
    scl = np.array([1.] + [np.sqrt(.5)]*(n-1))
    top = mat.reshape(-1)[1::n+1]
    bot = mat.reshape(-1)[n::n+1]
    top[0] = np.sqrt(.5)
    top[1:] = 1/2
    bot[...] = top
    mat[:, -1] -= (c[:-1]/c[-1])*(scl/scl[-1])*.5
    return mat


def chebroots(c):
    """
    Compute the roots of a Chebyshev series.

    Return the roots (a.k.a. "zeros") of the polynomial

    .. math:: p(x) = \\sum_i c[i] * T_i(x).

    Parameters
    ----------
    c : 1-D array_like
        1-D array of coefficients.

    Returns
    -------
    out : ndarray
        Array of the roots of the series. If all the roots are real,
        then `out` is also real, otherwise it is complex.

    See Also
    --------
    hermroots, hermeroots, lagroots, legroots, polyroots.

    Notes
    -----
    The root estimates are obtained as the eigenvalues of the companion
    matrix, Roots far from the origin of the complex plane may have large
    errors due to the numerical instability of the series for such
    values. Roots with multiplicity greater than 1 will also show larger
    errors as the value of the series near such points is relatively
    insensitive to errors in the roots. Isolated roots near the origin can
    be improved by a few iterations of Newton's method.

    The Chebyshev series basis polynomials aren't powers of `x` so the
    results of this function may seem unintuitive.

    Examples
    --------
    >>> import numpy.polynomial.chebyshev as cheb
    >>> cheb.chebroots((-1, 1,-1, 1)) # T3 - T2 + T1 - T0 has real roots
    array([ -5.00000000e-01,   2.60860684e-17,   1.00000000e+00]) # may vary

    """
    # c is a trimmed copy
    [c] = pu.as_series([c])
    if len(c) < 2:
        return np.array([], dtype=c.dtype)
    if len(c) == 2:
        return np.array([-c[0]/c[1]])

    # rotated companion matrix reduces error
    m = chebcompanion(c)[::-1,::-1]
    r = la.eigvals(m)
    r.sort()
    return r


def chebinterpolate(func, deg, args=()):
    """Interpolate a function at the Chebyshev points of the first kind.

    Returns the Chebyshev series that interpolates `func` at the Chebyshev
    points of the first kind in the interval [-1, 1]. The interpolating
    series tends to a minmax approximation to `func` with increasing `deg`
    if the function is continuous in the interval.

    .. versionadded:: 1.14.0

    Parameters
    ----------
    func : function
        The function to be approximated. It must be a function of a single
        variable of the form ``f(x, a, b, c...)``, where ``a, b, c...`` are
        extra arguments passed in the `args` parameter.
    deg : int
        Degree of the interpolating polynomial
    args : tuple, optional
        Extra arguments to be used in the function call. Default is no extra
        arguments.

    Returns
    -------
    coef : ndarray, shape (deg + 1,)
        Chebyshev coefficients of the interpolating series ordered from low to
        high.

    Examples
    --------
    >>> import numpy.polynomial.chebyshev as C
    >>> C.chebfromfunction(lambda x: np.tanh(x) + 0.5, 8)
    array([  5.00000000e-01,   8.11675684e-01,  -9.86864911e-17,
            -5.42457905e-02,  -2.71387850e-16,   4.51658839e-03,
             2.46716228e-17,  -3.79694221e-04,  -3.26899002e-16])

    Notes
    -----

    The Chebyshev polynomials used in the interpolation are orthogonal when
    sampled at the Chebyshev points of the first kind. If it is desired to
    constrain some of the coefficients they can simply be set to the desired
    value after the interpolation, no new interpolation or fit is needed. This
    is especially useful if it is known apriori that some of coefficients are
    zero. For instance, if the function is even then the coefficients of the
    terms of odd degree in the result can be set to zero.

    """
    deg = np.asarray(deg)

    # check arguments.
    if deg.ndim > 0 or deg.dtype.kind not in 'iu' or deg.size == 0:
        raise TypeError("deg must be an int")
    if deg < 0:
        raise ValueError("expected deg >= 0")

    order = deg + 1
    xcheb = chebpts1(order)
    yfunc = func(xcheb, *args)
    m = chebvander(xcheb, deg)
    c = np.dot(m.T, yfunc)
    c[0] /= order
    c[1:] /= 0.5*order

    return c


def chebgauss(deg):
    """
    Gauss-Chebyshev quadrature.

    Computes the sample points and weights for Gauss-Chebyshev quadrature.
    These sample points and weights will correctly integrate polynomials of
    degree :math:`2*deg - 1` or less over the interval :math:`[-1, 1]` with
    the weight function :math:`f(x) = 1/\\sqrt{1 - x^2}`.

    Parameters
    ----------
    deg : int
        Number of sample points and weights. It must be >= 1.

    Returns
    -------
    x : ndarray
        1-D ndarray containing the sample points.
    y : ndarray
        1-D ndarray containing the weights.

    Notes
    -----

    .. versionadded:: 1.7.0

    The results have only been tested up to degree 100, higher degrees may
    be problematic. For Gauss-Chebyshev there are closed form solutions for
    the sample points and weights. If n = `deg`, then

    .. math:: x_i = \\cos(\\pi (2 i - 1) / (2 n))

    .. math:: w_i = \\pi / n

    """
    ideg = pu._deprecate_as_int(deg, "deg")
    if ideg <= 0:
        raise ValueError("deg must be a positive integer")

    x = np.cos(np.pi * np.arange(1, 2*ideg, 2) / (2.0*ideg))
    w = np.ones(ideg)*(np.pi/ideg)

    return x, w


def chebweight(x):
    """
    The weight function of the Chebyshev polynomials.

    The weight function is :math:`1/\\sqrt{1 - x^2}` and the interval of
    integration is :math:`[-1, 1]`. The Chebyshev polynomials are
    orthogonal, but not normalized, with respect to this weight function.

    Parameters
    ----------
    x : array_like
       Values at which the weight function will be computed.

    Returns
    -------
    w : ndarray
       The weight function at `x`.

    Notes
    -----

    .. versionadded:: 1.7.0

    """
    w = 1./(np.sqrt(1. + x) * np.sqrt(1. - x))
    return w


def chebpts1(npts):
    """
    Chebyshev points of the first kind.

    The Chebyshev points of the first kind are the points ``cos(x)``,
    where ``x == [pi*(k + .5)/npts for k in range(npts)]``.

    Parameters
    ----------
    npts : int
        Number of sample points desired.

    Returns
    -------
    pts : ndarray
        The Chebyshev points of the first kind.

    See Also
    --------
    chebpts2

    Notes
    -----

    .. versionadded:: 1.5.0

    """
    _npts = int(npts)
    if _npts != npts:
        raise ValueError("npts must be integer")
    if _npts < 1:
        raise ValueError("npts must be >= 1")

    x = np.linspace(-np.pi, 0, _npts, endpoint=False) + np.pi/(2*_npts)
    return np.cos(x)


def chebpts2(npts):
    """
    Chebyshev points of the second kind.

    The Chebyshev points of the second kind are the points ``cos(x)``,
    where ``x == [pi*k/(npts - 1) for k in range(npts)]``.

    Parameters
    ----------
    npts : int
        Number of sample points desired.

    Returns
    -------
    pts : ndarray
        The Chebyshev points of the second kind.

    Notes
    -----

    .. versionadded:: 1.5.0

    """
    _npts = int(npts)
    if _npts != npts:
        raise ValueError("npts must be integer")
    if _npts < 2:
        raise ValueError("npts must be >= 2")

    x = np.linspace(-np.pi, 0, _npts)
    return np.cos(x)


#
# Chebyshev series class
#

class Chebyshev(ABCPolyBase):
    """A Chebyshev series class.

    The Chebyshev class provides the standard Python numerical methods
    '+', '-', '*', '//', '%', 'divmod', '**', and '()' as well as the
    methods listed below.

    Parameters
    ----------
    coef : array_like
        Chebyshev coefficients in order of increasing degree, i.e.,
        ``(1, 2, 3)`` gives ``1*T_0(x) + 2*T_1(x) + 3*T_2(x)``.
    domain : (2,) array_like, optional
        Domain to use. The interval ``[domain[0], domain[1]]`` is mapped
        to the interval ``[window[0], window[1]]`` by shifting and scaling.
        The default value is [-1, 1].
    window : (2,) array_like, optional
        Window, see `domain` for its use. The default value is [-1, 1].

        .. versionadded:: 1.6.0

    """
    # Virtual Functions
    _add = staticmethod(chebadd)
    _sub = staticmethod(chebsub)
    _mul = staticmethod(chebmul)
    _div = staticmethod(chebdiv)
    _pow = staticmethod(chebpow)
    _val = staticmethod(chebval)
    _int = staticmethod(chebint)
    _der = staticmethod(chebder)
    _fit = staticmethod(chebfit)
    _line = staticmethod(chebline)
    _roots = staticmethod(chebroots)
    _fromroots = staticmethod(chebfromroots)

    @classmethod
    def interpolate(cls, func, deg, domain=None, args=()):
        """Interpolate a function at the Chebyshev points of the first kind.

        Returns the series that interpolates `func` at the Chebyshev points of
        the first kind scaled and shifted to the `domain`. The resulting series
        tends to a minmax approximation of `func` when the function is
        continuous in the domain.

        .. versionadded:: 1.14.0

        Parameters
        ----------
        func : function
            The function to be interpolated. It must be a function of a single
            variable of the form ``f(x, a, b, c...)``, where ``a, b, c...`` are
            extra arguments passed in the `args` parameter.
        deg : int
            Degree of the interpolating polynomial.
        domain : {None, [beg, end]}, optional
            Domain over which `func` is interpolated. The default is None, in
            which case the domain is [-1, 1].
        args : tuple, optional
            Extra arguments to be used in the function call. Default is no
            extra arguments.

        Returns
        -------
        polynomial : Chebyshev instance
            Interpolating Chebyshev instance.

        Notes
        -----
        See `numpy.polynomial.chebfromfunction` for more details.

        """
        if domain is None:
            domain = cls.domain
        xfunc = lambda x: func(pu.mapdomain(x, cls.window, domain), *args)
        coef = chebinterpolate(xfunc, deg)
        return cls(coef, domain=domain)

    # Virtual properties
    nickname = 'cheb'
    domain = np.array(chebdomain)
    window = np.array(chebdomain)
    basis_name = 'T'<|MERGE_RESOLUTION|>--- conflicted
+++ resolved
@@ -529,12 +529,7 @@
 
     See Also
     --------
-<<<<<<< HEAD
-    hermfromroots, hermefromroots, lagfromroots, legfromroots,
-    polyfromroots.
-=======
     polyfromroots, legfromroots, lagfromroots, hermfromroots, hermefromroots
->>>>>>> 77b421d2
 
     Examples
     --------
