"""
Objects for dealing with Laguerre series.

This module provides a number of objects (mostly functions) useful for
dealing with Laguerre series, including a `Laguerre` class that
encapsulates the usual arithmetic operations.  (General information
on how this module represents and works with such polynomials is in the
docstring for its "parent" sub-package, `numpy.polynomial`).

Constants
---------
- `lagdomain` -- Laguerre series default domain, [-1,1].
- `lagzero` -- Laguerre series that evaluates identically to 0.
- `lagone` -- Laguerre series that evaluates identically to 1.
- `lagx` -- Laguerre series for the identity map, ``f(x) = x``.

Arithmetic
----------
- `lagadd` -- add two Laguerre series.
- `lagsub` -- subtract one Laguerre series from another.
- `lagmulx` -- multiply a Laguerre series in ``P_i(x)`` by ``x``.
- `lagmul` -- multiply two Laguerre series.
- `lagdiv` -- divide one Laguerre series by another.
- `lagpow` -- raise a Laguerre series to a positive integer power.
- `lagval` -- evaluate a Laguerre series at given points.
- `lagval2d` -- evaluate a 2D Laguerre series at given points.
- `lagval3d` -- evaluate a 3D Laguerre series at given points.
- `laggrid2d` -- evaluate a 2D Laguerre series on a Cartesian product.
- `laggrid3d` -- evaluate a 3D Laguerre series on a Cartesian product.

Calculus
--------
- `lagder` -- differentiate a Laguerre series.
- `lagint` -- integrate a Laguerre series.

Misc Functions
--------------
- `lagfromroots` -- create a Laguerre series with specified roots.
- `lagroots` -- find the roots of a Laguerre series.
- `lagvander` -- Vandermonde-like matrix for Laguerre polynomials.
- `lagvander2d` -- Vandermonde-like matrix for 2D power series.
- `lagvander3d` -- Vandermonde-like matrix for 3D power series.
- `laggauss` -- Gauss-Laguerre quadrature, points and weights.
- `lagweight` -- Laguerre weight function.
- `lagcompanion` -- symmetrized companion matrix in Laguerre form.
- `lagfit` -- least-squares fit returning a Laguerre series.
- `lagtrim` -- trim leading coefficients from a Laguerre series.
- `lagline` -- Laguerre series of given straight line.
- `lag2poly` -- convert a Laguerre series to a polynomial.
- `poly2lag` -- convert a polynomial to a Laguerre series.

Classes
-------
- `Laguerre` -- A Laguerre series class.

See also
--------
`numpy.polynomial.chebyshev` : Objects for dealing with Chebyshev series.
`numpy.polynomial.hermite` : Objects for dealing with Hermite_e series.
`numpy.polynomial.hermite_e` : Objects for dealing with Hermite series.
`numpy.polynomial.legendre` : Objects for dealing with Legendre series.
`numpy.polynomial.polynomial` : Objects for dealing with polynomials.

"""
from __future__ import division, absolute_import, print_function

import warnings
import numpy as np
import numpy.linalg as la
from numpy.core.multiarray import normalize_axis_index

from . import polyutils as pu
from ._polybase import ABCPolyBase

__all__ = [
    'lagzero', 'lagone', 'lagx', 'lagdomain', 'lagline', 'lagadd',
    'lagsub', 'lagmulx', 'lagmul', 'lagdiv', 'lagpow', 'lagval', 'lagder',
    'lagint', 'lag2poly', 'poly2lag', 'lagfromroots', 'lagvander',
    'lagfit', 'lagtrim', 'lagroots', 'Laguerre', 'lagval2d', 'lagval3d',
    'laggrid2d', 'laggrid3d', 'lagvander2d', 'lagvander3d', 'lagcompanion',
    'laggauss', 'lagweight']

lagtrim = pu.trimcoef


def poly2lag(pol):
    """
    poly2lag(pol)

    Convert a polynomial to a Laguerre series.

    Convert an array representing the coefficients of a polynomial (relative
    to the "standard" basis) ordered from lowest degree to highest, to an
    array of the coefficients of the equivalent Laguerre series, ordered
    from lowest to highest degree.

    Parameters
    ----------
    pol : array_like
        1-D array containing the polynomial coefficients

    Returns
    -------
    c : ndarray
        1-D array containing the coefficients of the equivalent Laguerre
        series.

    See Also
    --------
    lag2poly

    Notes
    -----
    The easy way to do conversions between polynomial basis sets
    is to use the convert method of a class instance.

    Examples
    --------
    >>> from numpy.polynomial.laguerre import poly2lag
    >>> poly2lag(np.arange(4))
    array([ 23., -63.,  58., -18.])

    """
    [pol] = pu.as_series([pol])
    deg = len(pol) - 1
    res = 0
    for i in range(deg, -1, -1):
        res = lagadd(lagmulx(res), pol[i])
    return res


def lag2poly(c):
    """
    Convert a Laguerre series to a polynomial.

    Convert an array representing the coefficients of a Laguerre series,
    ordered from lowest degree to highest, to an array of the coefficients
    of the equivalent polynomial (relative to the "standard" basis) ordered
    from lowest to highest degree.

    Parameters
    ----------
    c : array_like
        1-D array containing the Laguerre series coefficients, ordered
        from lowest order term to highest.

    Returns
    -------
    pol : ndarray
        1-D array containing the coefficients of the equivalent polynomial
        (relative to the "standard" basis) ordered from lowest order term
        to highest.

    See Also
    --------
    poly2lag

    Notes
    -----
    The easy way to do conversions between polynomial basis sets
    is to use the convert method of a class instance.

    Examples
    --------
    >>> from numpy.polynomial.laguerre import lag2poly
    >>> lag2poly([ 23., -63.,  58., -18.])
    array([0., 1., 2., 3.])

    """
    from .polynomial import polyadd, polysub, polymulx

    [c] = pu.as_series([c])
    n = len(c)
    if n == 1:
        return c
    else:
        c0 = c[-2]
        c1 = c[-1]
        # i is the current degree of c1
        for i in range(n - 1, 1, -1):
            tmp = c0
            c0 = polysub(c[i - 2], (c1*(i - 1))/i)
            c1 = polyadd(tmp, polysub((2*i - 1)*c1, polymulx(c1))/i)
        return polyadd(c0, polysub(c1, polymulx(c1)))

#
# These are constant arrays are of integer type so as to be compatible
# with the widest range of other types, such as Decimal.
#

# Laguerre
lagdomain = np.array([0, 1])

# Laguerre coefficients representing zero.
lagzero = np.array([0])

# Laguerre coefficients representing one.
lagone = np.array([1])

# Laguerre coefficients representing the identity x.
lagx = np.array([1, -1])


def lagline(off, scl):
    """
    Laguerre series whose graph is a straight line.



    Parameters
    ----------
    off, scl : scalars
        The specified line is given by ``off + scl*x``.

    Returns
    -------
    y : ndarray
        This module's representation of the Laguerre series for
        ``off + scl*x``.

    See Also
    --------
    chebline, hermline, hermeline, legline, polyline

    Examples
    --------
    >>> from numpy.polynomial.laguerre import lagline, lagval
    >>> lagval(0,lagline(3, 2))
    3.0
    >>> lagval(1,lagline(3, 2))
    5.0

    """
    if scl != 0:
        return np.array([off + scl, -scl])
    else:
        return np.array([off])


def lagfromroots(roots):
    """
    Generate a Laguerre series with given roots.

    The function returns the coefficients of the polynomial

    .. math:: p(x) = (x - r_0) * (x - r_1) * ... * (x - r_n),

    in Laguerre form, where the `r_n` are the roots specified in `roots`.
    If a zero has multiplicity n, then it must appear in `roots` n times.
    For instance, if 2 is a root of multiplicity three and 3 is a root of
    multiplicity 2, then `roots` looks something like [2, 2, 2, 3, 3]. The
    roots can appear in any order.

    If the returned coefficients are `c`, then

    .. math:: p(x) = c_0 + c_1 * L_1(x) + ... +  c_n * L_n(x)

    The coefficient of the last term is not generally 1 for monic
    polynomials in Laguerre form.

    Parameters
    ----------
    roots : array_like
        Sequence containing the roots.

    Returns
    -------
    out : ndarray
        1-D array of coefficients.  If all roots are real then `out` is a
        real array, if some of the roots are complex, then `out` is complex
        even if all the coefficients in the result are real (see Examples
        below).

    See Also
    --------
<<<<<<< HEAD
    chebfromroots, hermfromroots, hermefromroots, legfromroots,
    polyfromroots
=======
    polyfromroots, legfromroots, chebfromroots, hermfromroots, hermefromroots
>>>>>>> 77b421d2

    Examples
    --------
    >>> from numpy.polynomial.laguerre import lagfromroots, lagval
    >>> coef = lagfromroots((-1, 0, 1))
    >>> lagval((-1, 0, 1), coef)
    array([0.,  0.,  0.])
    >>> coef = lagfromroots((-1j, 1j))
    >>> lagval((-1j, 1j), coef)
    array([0.+0.j, 0.+0.j])

    """
    return pu._fromroots(lagline, lagmul, roots)


def lagadd(c1, c2):
    """
    Add one Laguerre series to another.

    Returns the sum of two Laguerre series `c1` + `c2`.  The arguments
    are sequences of coefficients ordered from lowest order term to
    highest, i.e., [1,2,3] represents the series ``P_0 + 2*P_1 + 3*P_2``.

    Parameters
    ----------
    c1, c2 : array_like
        1-D arrays of Laguerre series coefficients ordered from low to
        high.

    Returns
    -------
    out : ndarray
        Array representing the Laguerre series of their sum.

    See Also
    --------
    lagsub, lagmulx, lagmul, lagdiv, lagpow

    Notes
    -----
    Unlike multiplication, division, etc., the sum of two Laguerre series
    is a Laguerre series (without having to "reproject" the result onto
    the basis set) so addition, just like that of "standard" polynomials,
    is simply "component-wise."

    Examples
    --------
    >>> from numpy.polynomial.laguerre import lagadd
    >>> lagadd([1, 2, 3], [1, 2, 3, 4])
    array([2.,  4.,  6.,  4.])


    """
    return pu._add(c1, c2)


def lagsub(c1, c2):
    """
    Subtract one Laguerre series from another.

    Returns the difference of two Laguerre series `c1` - `c2`.  The
    sequences of coefficients are from lowest order term to highest, i.e.,
    [1,2,3] represents the series ``P_0 + 2*P_1 + 3*P_2``.

    Parameters
    ----------
    c1, c2 : array_like
        1-D arrays of Laguerre series coefficients ordered from low to
        high.

    Returns
    -------
    out : ndarray
        Of Laguerre series coefficients representing their difference.

    See Also
    --------
    lagadd, lagmulx, lagmul, lagdiv, lagpow

    Notes
    -----
    Unlike multiplication, division, etc., the difference of two Laguerre
    series is a Laguerre series (without having to "reproject" the result
    onto the basis set) so subtraction, just like that of "standard"
    polynomials, is simply "component-wise."

    Examples
    --------
    >>> from numpy.polynomial.laguerre import lagsub
    >>> lagsub([1, 2, 3, 4], [1, 2, 3])
    array([0.,  0.,  0.,  4.])

    """
    return pu._sub(c1, c2)


def lagmulx(c):
    """Multiply a Laguerre series by x.

    Multiply the Laguerre series `c` by x, where x is the independent
    variable.


    Parameters
    ----------
    c : array_like
        1-D array of Laguerre series coefficients ordered from low to
        high.

    Returns
    -------
    out : ndarray
        Array representing the result of the multiplication.

    See Also
    --------
    lagadd, lagsub, lagmul, lagdiv, lagpow

    Notes
    -----
    The multiplication uses the recursion relationship for Laguerre
    polynomials in the form

    .. math::

    xP_i(x) = (-(i + 1)*P_{i + 1}(x) + (2i + 1)P_{i}(x) - iP_{i - 1}(x))

    Examples
    --------
    >>> from numpy.polynomial.laguerre import lagmulx
    >>> lagmulx([1, 2, 3])
    array([-1.,  -1.,  11.,  -9.])

    """
    # c is a trimmed copy
    [c] = pu.as_series([c])
    # The zero series needs special treatment
    if len(c) == 1 and c[0] == 0:
        return c

    prd = np.empty(len(c) + 1, dtype=c.dtype)
    prd[0] = c[0]
    prd[1] = -c[0]
    for i in range(1, len(c)):
        prd[i + 1] = -c[i]*(i + 1)
        prd[i] += c[i]*(2*i + 1)
        prd[i - 1] -= c[i]*i
    return prd


def lagmul(c1, c2):
    """
    Multiply one Laguerre series by another.

    Returns the product of two Laguerre series `c1` * `c2`.  The arguments
    are sequences of coefficients, from lowest order "term" to highest,
    e.g., [1,2,3] represents the series ``P_0 + 2*P_1 + 3*P_2``.

    Parameters
    ----------
    c1, c2 : array_like
        1-D arrays of Laguerre series coefficients ordered from low to
        high.

    Returns
    -------
    out : ndarray
        Of Laguerre series coefficients representing their product.

    See Also
    --------
    lagadd, lagsub, lagmulx, lagdiv, lagpow

    Notes
    -----
    In general, the (polynomial) product of two C-series results in terms
    that are not in the Laguerre polynomial basis set.  Thus, to express
    the product as a Laguerre series, it is necessary to "reproject" the
    product onto said basis set, which may produce "unintuitive" (but
    correct) results; see Examples section below.

    Examples
    --------
    >>> from numpy.polynomial.laguerre import lagmul
    >>> lagmul([1, 2, 3], [0, 1, 2])
    array([  8., -13.,  38., -51.,  36.])

    """
    # s1, s2 are trimmed copies
    [c1, c2] = pu.as_series([c1, c2])

    if len(c1) > len(c2):
        c = c2
        xs = c1
    else:
        c = c1
        xs = c2

    if len(c) == 1:
        c0 = c[0]*xs
        c1 = 0
    elif len(c) == 2:
        c0 = c[0]*xs
        c1 = c[1]*xs
    else:
        nd = len(c)
        c0 = c[-2]*xs
        c1 = c[-1]*xs
        for i in range(3, len(c) + 1):
            tmp = c0
            nd = nd - 1
            c0 = lagsub(c[-i]*xs, (c1*(nd - 1))/nd)
            c1 = lagadd(tmp, lagsub((2*nd - 1)*c1, lagmulx(c1))/nd)
    return lagadd(c0, lagsub(c1, lagmulx(c1)))


def lagdiv(c1, c2):
    """
    Divide one Laguerre series by another.

    Returns the quotient-with-remainder of two Laguerre series
    `c1` / `c2`.  The arguments are sequences of coefficients from lowest
    order "term" to highest, e.g., [1,2,3] represents the series
    ``P_0 + 2*P_1 + 3*P_2``.

    Parameters
    ----------
    c1, c2 : array_like
        1-D arrays of Laguerre series coefficients ordered from low to
        high.

    Returns
    -------
    [quo, rem] : ndarrays
        Of Laguerre series coefficients representing the quotient and
        remainder.

    See Also
    --------
    lagadd, lagsub, lagmulx, lagmul, lagpow

    Notes
    -----
    In general, the (polynomial) division of one Laguerre series by another
    results in quotient and remainder terms that are not in the Laguerre
    polynomial basis set.  Thus, to express these results as a Laguerre
    series, it is necessary to "reproject" the results onto the Laguerre
    basis set, which may produce "unintuitive" (but correct) results; see
    Examples section below.

    Examples
    --------
    >>> from numpy.polynomial.laguerre import lagdiv
    >>> lagdiv([  8., -13.,  38., -51.,  36.], [0, 1, 2])
    (array([1., 2., 3.]), array([0.]))
    >>> lagdiv([  9., -12.,  38., -51.,  36.], [0, 1, 2])
    (array([1., 2., 3.]), array([1., 1.]))

    """
    return pu._div(lagmul, c1, c2)


def lagpow(c, pow, maxpower=16):
    """Raise a Laguerre series to a power.

    Returns the Laguerre series `c` raised to the power `pow`. The
    argument `c` is a sequence of coefficients ordered from low to high.
    i.e., [1,2,3] is the series  ``P_0 + 2*P_1 + 3*P_2.``

    Parameters
    ----------
    c : array_like
        1-D array of Laguerre series coefficients ordered from low to
        high.
    pow : integer
        Power to which the series will be raised
    maxpower : integer, optional
        Maximum power allowed. This is mainly to limit growth of the series
        to unmanageable size. Default is 16

    Returns
    -------
    coef : ndarray
        Laguerre series of power.

    See Also
    --------
    lagadd, lagsub, lagmulx, lagmul, lagdiv

    Examples
    --------
    >>> from numpy.polynomial.laguerre import lagpow
    >>> lagpow([1, 2, 3], 2)
    array([ 14., -16.,  56., -72.,  54.])

    """
    return pu._pow(lagmul, c, pow, maxpower)


def lagder(c, m=1, scl=1, axis=0):
    """
    Differentiate a Laguerre series.

    Returns the Laguerre series coefficients `c` differentiated `m` times
    along `axis`.  At each iteration the result is multiplied by `scl` (the
    scaling factor is for use in a linear change of variable). The argument
    `c` is an array of coefficients from low to high degree along each
    axis, e.g., [1,2,3] represents the series ``1*L_0 + 2*L_1 + 3*L_2``
    while [[1,2],[1,2]] represents ``1*L_0(x)*L_0(y) + 1*L_1(x)*L_0(y) +
    2*L_0(x)*L_1(y) + 2*L_1(x)*L_1(y)`` if axis=0 is ``x`` and axis=1 is
    ``y``.

    Parameters
    ----------
    c : array_like
        Array of Laguerre series coefficients. If `c` is multidimensional
        the different axis correspond to different variables with the
        degree in each axis given by the corresponding index.
    m : int, optional
        Number of derivatives taken, must be non-negative. (Default: 1)
    scl : scalar, optional
        Each differentiation is multiplied by `scl`.  The end result is
        multiplication by ``scl**m``.  This is for use in a linear change of
        variable. (Default: 1)
    axis : int, optional
        Axis over which the derivative is taken. (Default: 0).

        .. versionadded:: 1.7.0

    Returns
    -------
    der : ndarray
        Laguerre series of the derivative.

    See Also
    --------
    lagint

    Notes
    -----
    In general, the result of differentiating a Laguerre series does not
    resemble the same operation on a power series. Thus the result of this
    function may be "unintuitive," albeit correct; see Examples section
    below.

    Examples
    --------
    >>> from numpy.polynomial.laguerre import lagder
    >>> lagder([ 1.,  1.,  1., -3.])
    array([1.,  2.,  3.])
    >>> lagder([ 1.,  0.,  0., -4.,  3.], m=2)
    array([1.,  2.,  3.])

    """
    c = np.array(c, ndmin=1, copy=True)
    if c.dtype.char in '?bBhHiIlLqQpP':
        c = c.astype(np.double)

    cnt = pu._deprecate_as_int(m, "the order of derivation")
    iaxis = pu._deprecate_as_int(axis, "the axis")
    if cnt < 0:
        raise ValueError("The order of derivation must be non-negative")
    iaxis = normalize_axis_index(iaxis, c.ndim)

    if cnt == 0:
        return c

    c = np.moveaxis(c, iaxis, 0)
    n = len(c)
    if cnt >= n:
        c = c[:1]*0
    else:
        for i in range(cnt):
            n = n - 1
            c *= scl
            der = np.empty((n,) + c.shape[1:], dtype=c.dtype)
            for j in range(n, 1, -1):
                der[j - 1] = -c[j]
                c[j - 1] += c[j]
            der[0] = -c[1]
            c = der
    c = np.moveaxis(c, 0, iaxis)
    return c


def lagint(c, m=1, k=[], lbnd=0, scl=1, axis=0):
    """
    Integrate a Laguerre series.

    Returns the Laguerre series coefficients `c` integrated `m` times from
    `lbnd` along `axis`. At each iteration the resulting series is
    **multiplied** by `scl` and an integration constant, `k`, is added.
    The scaling factor is for use in a linear change of variable.  ("Buyer
    beware": note that, depending on what one is doing, one may want `scl`
    to be the reciprocal of what one might expect; for more information,
    see the Notes section below.)  The argument `c` is an array of
    coefficients from low to high degree along each axis, e.g., [1,2,3]
    represents the series ``L_0 + 2*L_1 + 3*L_2`` while [[1,2],[1,2]]
    represents ``1*L_0(x)*L_0(y) + 1*L_1(x)*L_0(y) + 2*L_0(x)*L_1(y) +
    2*L_1(x)*L_1(y)`` if axis=0 is ``x`` and axis=1 is ``y``.


    Parameters
    ----------
    c : array_like
        Array of Laguerre series coefficients. If `c` is multidimensional
        the different axis correspond to different variables with the
        degree in each axis given by the corresponding index.
    m : int, optional
        Order of integration, must be positive. (Default: 1)
    k : {[], list, scalar}, optional
        Integration constant(s).  The value of the first integral at
        ``lbnd`` is the first value in the list, the value of the second
        integral at ``lbnd`` is the second value, etc.  If ``k == []`` (the
        default), all constants are set to zero.  If ``m == 1``, a single
        scalar can be given instead of a list.
    lbnd : scalar, optional
        The lower bound of the integral. (Default: 0)
    scl : scalar, optional
        Following each integration the result is *multiplied* by `scl`
        before the integration constant is added. (Default: 1)
    axis : int, optional
        Axis over which the integral is taken. (Default: 0).

        .. versionadded:: 1.7.0

    Returns
    -------
    S : ndarray
        Laguerre series coefficients of the integral.

    Raises
    ------
    ValueError
        If ``m < 0``, ``len(k) > m``, ``np.ndim(lbnd) != 0``,
        ``np.ndim(scl) != 0``. or `m` or `axis` are not integers.

    See Also
    --------
    lagder

    Notes
    -----
    Note that the result of each integration is *multiplied* by `scl`.
    Why is this important to note?  Say one is making a linear change of
    variable :math:`u = ax + b` in an integral relative to `x`.  Then
    :math:`dx = du/a`, so one will need to set `scl` equal to
    :math:`1/a` - perhaps not what one would have first thought.

    Also note that, in general, the result of integrating a C-series needs
    to be "reprojected" onto the C-series basis set.  Thus, typically,
    the result of this function is "unintuitive," albeit correct; see
    Examples section below.

    Examples
    --------
    >>> from numpy.polynomial.laguerre import lagint
    >>> lagint([1,2,3])
    array([ 1.,  1.,  1., -3.])
    >>> lagint([1,2,3], m=2)
    array([ 1.,  0.,  0., -4.,  3.])
    >>> lagint([1,2,3], k=1)
    array([ 2.,  1.,  1., -3.])
    >>> lagint([1,2,3], lbnd=-1)
    array([11.5,  1. ,  1. , -3. ])
    >>> lagint([1,2], m=2, k=[1,2], lbnd=-1)
    array([ 11.16666667,  -5.        ,  -3.        ,   2.        ]) # may vary

    """
    c = np.array(c, ndmin=1, copy=True)
    if c.dtype.char in '?bBhHiIlLqQpP':
        c = c.astype(np.double)
    if not np.iterable(k):
        k = [k]
    cnt = pu._deprecate_as_int(m, "the order of integration")
    iaxis = pu._deprecate_as_int(axis, "the axis")
    if cnt < 0:
        raise ValueError("The order of integration must be non-negative")
    if len(k) > cnt:
        raise ValueError("Too many integration constants")
    if np.ndim(lbnd) != 0:
        raise ValueError("lbnd must be a scalar.")
    if np.ndim(scl) != 0:
        raise ValueError("scl must be a scalar.")
    iaxis = normalize_axis_index(iaxis, c.ndim)

    if cnt == 0:
        return c

    c = np.moveaxis(c, iaxis, 0)
    k = list(k) + [0]*(cnt - len(k))
    for i in range(cnt):
        n = len(c)
        c *= scl
        if n == 1 and np.all(c[0] == 0):
            c[0] += k[i]
        else:
            tmp = np.empty((n + 1,) + c.shape[1:], dtype=c.dtype)
            tmp[0] = c[0]
            tmp[1] = -c[0]
            for j in range(1, n):
                tmp[j] += c[j]
                tmp[j + 1] = -c[j]
            tmp[0] += k[i] - lagval(lbnd, tmp)
            c = tmp
    c = np.moveaxis(c, 0, iaxis)
    return c


def lagval(x, c, tensor=True):
    """
    Evaluate a Laguerre series at points x.

    If `c` is of length `n + 1`, this function returns the value:

    .. math:: p(x) = c_0 * L_0(x) + c_1 * L_1(x) + ... + c_n * L_n(x)

    The parameter `x` is converted to an array only if it is a tuple or a
    list, otherwise it is treated as a scalar. In either case, either `x`
    or its elements must support multiplication and addition both with
    themselves and with the elements of `c`.

    If `c` is a 1-D array, then `p(x)` will have the same shape as `x`.  If
    `c` is multidimensional, then the shape of the result depends on the
    value of `tensor`. If `tensor` is true the shape will be c.shape[1:] +
    x.shape. If `tensor` is false the shape will be c.shape[1:]. Note that
    scalars have shape (,).

    Trailing zeros in the coefficients will be used in the evaluation, so
    they should be avoided if efficiency is a concern.

    Parameters
    ----------
    x : array_like, compatible object
        If `x` is a list or tuple, it is converted to an ndarray, otherwise
        it is left unchanged and treated as a scalar. In either case, `x`
        or its elements must support addition and multiplication with
        with themselves and with the elements of `c`.
    c : array_like
        Array of coefficients ordered so that the coefficients for terms of
        degree n are contained in c[n]. If `c` is multidimensional the
        remaining indices enumerate multiple polynomials. In the two
        dimensional case the coefficients may be thought of as stored in
        the columns of `c`.
    tensor : boolean, optional
        If True, the shape of the coefficient array is extended with ones
        on the right, one for each dimension of `x`. Scalars have dimension 0
        for this action. The result is that every column of coefficients in
        `c` is evaluated for every element of `x`. If False, `x` is broadcast
        over the columns of `c` for the evaluation.  This keyword is useful
        when `c` is multidimensional. The default value is True.

        .. versionadded:: 1.7.0

    Returns
    -------
    values : ndarray, algebra_like
        The shape of the return value is described above.

    See Also
    --------
    lagval2d, laggrid2d, lagval3d, laggrid3d

    Notes
    -----
    The evaluation uses Clenshaw recursion, aka synthetic division.

    Examples
    --------
    >>> from numpy.polynomial.laguerre import lagval
    >>> coef = [1,2,3]
    >>> lagval(1, coef)
    -0.5
    >>> lagval([[1,2],[3,4]], coef)
    array([[-0.5, -4. ],
           [-4.5, -2. ]])

    """
    c = np.array(c, ndmin=1, copy=False)
    if c.dtype.char in '?bBhHiIlLqQpP':
        c = c.astype(np.double)
    if isinstance(x, (tuple, list)):
        x = np.asarray(x)
    if isinstance(x, np.ndarray) and tensor:
        c = c.reshape(c.shape + (1,)*x.ndim)

    if len(c) == 1:
        c0 = c[0]
        c1 = 0
    elif len(c) == 2:
        c0 = c[0]
        c1 = c[1]
    else:
        nd = len(c)
        c0 = c[-2]
        c1 = c[-1]
        for i in range(3, len(c) + 1):
            tmp = c0
            nd = nd - 1
            c0 = c[-i] - (c1*(nd - 1))/nd
            c1 = tmp + (c1*((2*nd - 1) - x))/nd
    return c0 + c1*(1 - x)


def lagval2d(x, y, c):
    """
    Evaluate a 2-D Laguerre series at points (x, y).

    This function returns the values:

    .. math:: p(x,y) = \\sum_{i,j} c_{i,j} * L_i(x) * L_j(y)

    The parameters `x` and `y` are converted to arrays only if they are
    tuples or a lists, otherwise they are treated as a scalars and they
    must have the same shape after conversion. In either case, either `x`
    and `y` or their elements must support multiplication and addition both
    with themselves and with the elements of `c`.

    If `c` is a 1-D array a one is implicitly appended to its shape to make
    it 2-D. The shape of the result will be c.shape[2:] + x.shape.

    Parameters
    ----------
    x, y : array_like, compatible objects
        The two dimensional series is evaluated at the points `(x, y)`,
        where `x` and `y` must have the same shape. If `x` or `y` is a list
        or tuple, it is first converted to an ndarray, otherwise it is left
        unchanged and if it isn't an ndarray it is treated as a scalar.
    c : array_like
        Array of coefficients ordered so that the coefficient of the term
        of multi-degree i,j is contained in ``c[i,j]``. If `c` has
        dimension greater than two the remaining indices enumerate multiple
        sets of coefficients.

    Returns
    -------
    values : ndarray, compatible object
        The values of the two dimensional polynomial at points formed with
        pairs of corresponding values from `x` and `y`.

    See Also
    --------
    lagval, laggrid2d, lagval3d, laggrid3d

    Notes
    -----

    .. versionadded:: 1.7.0

    """
    return pu._valnd(lagval, c, x, y)


def laggrid2d(x, y, c):
    """
    Evaluate a 2-D Laguerre series on the Cartesian product of x and y.

    This function returns the values:

    .. math:: p(a,b) = \\sum_{i,j} c_{i,j} * L_i(a) * L_j(b)

    where the points `(a, b)` consist of all pairs formed by taking
    `a` from `x` and `b` from `y`. The resulting points form a grid with
    `x` in the first dimension and `y` in the second.

    The parameters `x` and `y` are converted to arrays only if they are
    tuples or a lists, otherwise they are treated as a scalars. In either
    case, either `x` and `y` or their elements must support multiplication
    and addition both with themselves and with the elements of `c`.

    If `c` has fewer than two dimensions, ones are implicitly appended to
    its shape to make it 2-D. The shape of the result will be c.shape[2:] +
    x.shape + y.shape.

    Parameters
    ----------
    x, y : array_like, compatible objects
        The two dimensional series is evaluated at the points in the
        Cartesian product of `x` and `y`.  If `x` or `y` is a list or
        tuple, it is first converted to an ndarray, otherwise it is left
        unchanged and, if it isn't an ndarray, it is treated as a scalar.
    c : array_like
        Array of coefficients ordered so that the coefficient of the term of
        multi-degree i,j is contained in `c[i,j]`. If `c` has dimension
        greater than two the remaining indices enumerate multiple sets of
        coefficients.

    Returns
    -------
    values : ndarray, compatible object
        The values of the two dimensional Chebyshev series at points in the
        Cartesian product of `x` and `y`.

    See Also
    --------
    lagval, lagval2d, lagval3d, laggrid3d

    Notes
    -----

    .. versionadded:: 1.7.0

    """
    return pu._gridnd(lagval, c, x, y)


def lagval3d(x, y, z, c):
    """
    Evaluate a 3-D Laguerre series at points (x, y, z).

    This function returns the values:

    .. math:: p(x,y,z) = \\sum_{i,j,k} c_{i,j,k} * L_i(x) * L_j(y) * L_k(z)

    The parameters `x`, `y`, and `z` are converted to arrays only if
    they are tuples or a lists, otherwise they are treated as a scalars and
    they must have the same shape after conversion. In either case, either
    `x`, `y`, and `z` or their elements must support multiplication and
    addition both with themselves and with the elements of `c`.

    If `c` has fewer than 3 dimensions, ones are implicitly appended to its
    shape to make it 3-D. The shape of the result will be c.shape[3:] +
    x.shape.

    Parameters
    ----------
    x, y, z : array_like, compatible object
        The three dimensional series is evaluated at the points
        `(x, y, z)`, where `x`, `y`, and `z` must have the same shape.  If
        any of `x`, `y`, or `z` is a list or tuple, it is first converted
        to an ndarray, otherwise it is left unchanged and if it isn't an
        ndarray it is  treated as a scalar.
    c : array_like
        Array of coefficients ordered so that the coefficient of the term of
        multi-degree i,j,k is contained in ``c[i,j,k]``. If `c` has dimension
        greater than 3 the remaining indices enumerate multiple sets of
        coefficients.

    Returns
    -------
    values : ndarray, compatible object
        The values of the multidimension polynomial on points formed with
        triples of corresponding values from `x`, `y`, and `z`.

    See Also
    --------
    lagval, lagval2d, laggrid2d, laggrid3d

    Notes
    -----

    .. versionadded:: 1.7.0

    """
    return pu._valnd(lagval, c, x, y, z)


def laggrid3d(x, y, z, c):
    """
    Evaluate a 3-D Laguerre series on the Cartesian product of x, y, and z.

    This function returns the values:

    .. math:: p(a,b,c) = \\sum_{i,j,k} c_{i,j,k} * L_i(a) * L_j(b) * L_k(c)

    where the points `(a, b, c)` consist of all triples formed by taking
    `a` from `x`, `b` from `y`, and `c` from `z`. The resulting points form
    a grid with `x` in the first dimension, `y` in the second, and `z` in
    the third.

    The parameters `x`, `y`, and `z` are converted to arrays only if they
    are tuples or a lists, otherwise they are treated as a scalars. In
    either case, either `x`, `y`, and `z` or their elements must support
    multiplication and addition both with themselves and with the elements
    of `c`.

    If `c` has fewer than three dimensions, ones are implicitly appended to
    its shape to make it 3-D. The shape of the result will be c.shape[3:] +
    x.shape + y.shape + z.shape.

    Parameters
    ----------
    x, y, z : array_like, compatible objects
        The three dimensional series is evaluated at the points in the
        Cartesian product of `x`, `y`, and `z`.  If `x`,`y`, or `z` is a
        list or tuple, it is first converted to an ndarray, otherwise it is
        left unchanged and, if it isn't an ndarray, it is treated as a
        scalar.
    c : array_like
        Array of coefficients ordered so that the coefficients for terms of
        degree i,j are contained in ``c[i,j]``. If `c` has dimension
        greater than two the remaining indices enumerate multiple sets of
        coefficients.

    Returns
    -------
    values : ndarray, compatible object
        The values of the two dimensional polynomial at points in the Cartesian
        product of `x` and `y`.

    See Also
    --------
    lagval, lagval2d, laggrid2d, lagval3d

    Notes
    -----

    .. versionadded:: 1.7.0

    """
    return pu._gridnd(lagval, c, x, y, z)


def lagvander(x, deg):
    """Pseudo-Vandermonde matrix of given degree.

    Returns the pseudo-Vandermonde matrix of degree `deg` and sample points
    `x`. The pseudo-Vandermonde matrix is defined by

    .. math:: V[..., i] = L_i(x)

    where `0 <= i <= deg`. The leading indices of `V` index the elements of
    `x` and the last index is the degree of the Laguerre polynomial.

    If `c` is a 1-D array of coefficients of length `n + 1` and `V` is the
    array ``V = lagvander(x, n)``, then ``np.dot(V, c)`` and
    ``lagval(x, c)`` are the same up to roundoff. This equivalence is
    useful both for least squares fitting and for the evaluation of a large
    number of Laguerre series of the same degree and sample points.

    Parameters
    ----------
    x : array_like
        Array of points. The dtype is converted to float64 or complex128
        depending on whether any of the elements are complex. If `x` is
        scalar it is converted to a 1-D array.
    deg : int
        Degree of the resulting matrix.

    Returns
    -------
    vander : ndarray
        The pseudo-Vandermonde matrix. The shape of the returned matrix is
        ``x.shape + (deg + 1,)``, where The last index is the degree of the
        corresponding Laguerre polynomial.  The dtype will be the same as
        the converted `x`.

    Examples
    --------
    >>> from numpy.polynomial.laguerre import lagvander
    >>> x = np.array([0, 1, 2])
    >>> lagvander(x, 3)
    array([[ 1.        ,  1.        ,  1.        ,  1.        ],
           [ 1.        ,  0.        , -0.5       , -0.66666667],
           [ 1.        , -1.        , -1.        , -0.33333333]])

    """
    ideg = pu._deprecate_as_int(deg, "deg")
    if ideg < 0:
        raise ValueError("deg must be non-negative")

    x = np.array(x, copy=False, ndmin=1) + 0.0
    dims = (ideg + 1,) + x.shape
    dtyp = x.dtype
    v = np.empty(dims, dtype=dtyp)
    v[0] = x*0 + 1
    if ideg > 0:
        v[1] = 1 - x
        for i in range(2, ideg + 1):
            v[i] = (v[i-1]*(2*i - 1 - x) - v[i-2]*(i - 1))/i
    return np.moveaxis(v, 0, -1)


def lagvander2d(x, y, deg):
    """Pseudo-Vandermonde matrix of given degrees.

    Returns the pseudo-Vandermonde matrix of degrees `deg` and sample
    points `(x, y)`. The pseudo-Vandermonde matrix is defined by

    .. math:: V[..., (deg[1] + 1)*i + j] = L_i(x) * L_j(y),

    where `0 <= i <= deg[0]` and `0 <= j <= deg[1]`. The leading indices of
    `V` index the points `(x, y)` and the last index encodes the degrees of
    the Laguerre polynomials.

    If ``V = lagvander2d(x, y, [xdeg, ydeg])``, then the columns of `V`
    correspond to the elements of a 2-D coefficient array `c` of shape
    (xdeg + 1, ydeg + 1) in the order

    .. math:: c_{00}, c_{01}, c_{02} ... , c_{10}, c_{11}, c_{12} ...

    and ``np.dot(V, c.flat)`` and ``lagval2d(x, y, c)`` will be the same
    up to roundoff. This equivalence is useful both for least squares
    fitting and for the evaluation of a large number of 2-D Laguerre
    series of the same degrees and sample points.

    Parameters
    ----------
    x, y : array_like
        Arrays of point coordinates, all of the same shape. The dtypes
        will be converted to either float64 or complex128 depending on
        whether any of the elements are complex. Scalars are converted to
        1-D arrays.
    deg : list of ints
        List of maximum degrees of the form [x_deg, y_deg].

    Returns
    -------
    vander2d : ndarray
        The shape of the returned matrix is ``x.shape + (order,)``, where
        :math:`order = (deg[0]+1)*(deg([1]+1)`.  The dtype will be the same
        as the converted `x` and `y`.

    See Also
    --------
    lagvander, lagvander3d, lagval2d, lagval3d

    Notes
    -----

    .. versionadded:: 1.7.0

    """
    return pu._vander2d(lagvander, x, y, deg)


def lagvander3d(x, y, z, deg):
    """Pseudo-Vandermonde matrix of given degrees.

    Returns the pseudo-Vandermonde matrix of degrees `deg` and sample
    points `(x, y, z)`. If `l, m, n` are the given degrees in `x, y, z`,
    then The pseudo-Vandermonde matrix is defined by

    .. math:: V[..., (m+1)(n+1)i + (n+1)j + k] = L_i(x)*L_j(y)*L_k(z),

    where `0 <= i <= l`, `0 <= j <= m`, and `0 <= j <= n`.  The leading
    indices of `V` index the points `(x, y, z)` and the last index encodes
    the degrees of the Laguerre polynomials.

    If ``V = lagvander3d(x, y, z, [xdeg, ydeg, zdeg])``, then the columns
    of `V` correspond to the elements of a 3-D coefficient array `c` of
    shape (xdeg + 1, ydeg + 1, zdeg + 1) in the order

    .. math:: c_{000}, c_{001}, c_{002},... , c_{010}, c_{011}, c_{012},...

    and  ``np.dot(V, c.flat)`` and ``lagval3d(x, y, z, c)`` will be the
    same up to roundoff. This equivalence is useful both for least squares
    fitting and for the evaluation of a large number of 3-D Laguerre
    series of the same degrees and sample points.

    Parameters
    ----------
    x, y, z : array_like
        Arrays of point coordinates, all of the same shape. The dtypes will
        be converted to either float64 or complex128 depending on whether
        any of the elements are complex. Scalars are converted to 1-D
        arrays.
    deg : list of ints
        List of maximum degrees of the form [x_deg, y_deg, z_deg].

    Returns
    -------
    vander3d : ndarray
        The shape of the returned matrix is ``x.shape + (order,)``, where
        :math:`order = (deg[0]+1)*(deg([1]+1)*(deg[2]+1)`.  The dtype will
        be the same as the converted `x`, `y`, and `z`.

    See Also
    --------
    lagvander, lagvander3d, lagval2d, lagval3d

    Notes
    -----

    .. versionadded:: 1.7.0

    """
    return pu._vander3d(lagvander, x, y, z, deg)


def lagfit(x, y, deg, rcond=None, full=False, w=None):
    """
    Least squares fit of Laguerre series to data.

    Return the coefficients of a Laguerre series of degree `deg` that is the
    least squares fit to the data values `y` given at points `x`. If `y` is
    1-D the returned coefficients will also be 1-D. If `y` is 2-D multiple
    fits are done, one for each column of `y`, and the resulting
    coefficients are stored in the corresponding columns of a 2-D return.
    The fitted polynomial(s) are in the form

    .. math::  p(x) = c_0 + c_1 * L_1(x) + ... + c_n * L_n(x),

    where `n` is `deg`.

    Parameters
    ----------
    x : array_like, shape (M,)
        x-coordinates of the M sample points ``(x[i], y[i])``.
    y : array_like, shape (M,) or (M, K)
        y-coordinates of the sample points. Several data sets of sample
        points sharing the same x-coordinates can be fitted at once by
        passing in a 2D-array that contains one dataset per column.
    deg : int or 1-D array_like
        Degree(s) of the fitting polynomials. If `deg` is a single integer
        all terms up to and including the `deg`'th term are included in the
        fit. For NumPy versions >= 1.11.0 a list of integers specifying the
        degrees of the terms to include may be used instead.
    rcond : float, optional
        Relative condition number of the fit. Singular values smaller than
        this relative to the largest singular value will be ignored. The
        default value is len(x)*eps, where eps is the relative precision of
        the float type, about 2e-16 in most cases.
    full : bool, optional
        Switch determining nature of return value. When it is False (the
        default) just the coefficients are returned, when True diagnostic
        information from the singular value decomposition is also returned.
    w : array_like, shape (`M`,), optional
        Weights. If not None, the contribution of each point
        ``(x[i],y[i])`` to the fit is weighted by `w[i]`. Ideally the
        weights are chosen so that the errors of the products ``w[i]*y[i]``
        all have the same variance.  The default value is None.

    Returns
    -------
    coef : ndarray, shape (M,) or (M, K)
        Laguerre coefficients ordered from low to high. If `y` was 2-D,
        the coefficients for the data in column k  of `y` are in column
        `k`.

    [residuals, rank, singular_values, rcond] : list
        These values are only returned if `full` = True

        resid -- sum of squared residuals of the least squares fit
        rank -- the numerical rank of the scaled Vandermonde matrix
        sv -- singular values of the scaled Vandermonde matrix
        rcond -- value of `rcond`.

        For more details, see `linalg.lstsq`.

    Raises
    ------
    TypeError
        If `deg` is not an int or array_like of ints,  `w` or `x` is empty
        or not a 1-D array_like, `y` is not a 1-D or  2-D array_like, or
        `w`, `x`, and `y` are not the same length.
    ValueError
        If `deg` is negative.

    Warns
    -----
    RankWarning
        The rank of the coefficient matrix in the least-squares fit is
        deficient. The warning is only raised if `full` = False.  The
        warnings can be turned off by

        >>> import warnings
        >>> warnings.simplefilter('ignore', np.RankWarning)

    See Also
    --------
    chebfit, hermfit, hermefit, legfit, polyfit
    lagval : Evaluates a Laguerre series.
    lagvander : pseudo Vandermonde matrix of Laguerre series.
    lagweight : Laguerre weight function.
    linalg.lstsq : Computes a least-squares fit from the matrix.
    scipy.interpolate.UnivariateSpline : Computes spline fits.

    Notes
    -----
    The solution is the coefficients of the Laguerre series `p` that
    minimizes the sum of the weighted squared errors

    .. math:: E = \\sum_j w_j^2 * |y_j - p(x_j)|^2,

    where the :math:`w_j` are the weights. This problem is solved by
    setting up as the (typically) overdetermined matrix equation

    .. math:: V(x) * c = w * y,

    where `V` is the weighted pseudo Vandermonde matrix of `x`, `c` are the
    coefficients to be solved for, `w` are the weights, and `y` are the
    observed values.  This equation is then solved using the singular value
    decomposition of `V`.

    If some of the singular values of `V` are so small that they are
    neglected, then a `RankWarning` will be issued. This means that the
    coefficient values may be poorly determined. Using a lower order fit
    will usually get rid of the warning.  The `rcond` parameter can also be
    set to a value smaller than its default, but the resulting fit may be
    spurious and have large contributions from roundoff error.

    Fits using Laguerre series are probably most useful when the data can
    be approximated by ``sqrt(w(x)) * p(x)``, where `w(x)` is the Laguerre
    weight. In that case the weight ``sqrt(w(x[i])`` should be used
    together with data values ``y[i]/sqrt(w(x[i])``. The weight function is
    available as `lagweight`.

    References
    ----------
    .. [1] Wikipedia, "Curve fitting",
           https://en.wikipedia.org/wiki/Curve_fitting

    Examples
    --------
    >>> from numpy.polynomial.laguerre import lagfit, lagval
    >>> x = np.linspace(0, 10)
    >>> err = np.random.randn(len(x))/10
    >>> y = lagval(x, [1, 2, 3]) + err
    >>> lagfit(x, y, 2)
    array([ 0.96971004,  2.00193749,  3.00288744]) # may vary

    """
    return pu._fit(lagvander, x, y, deg, rcond, full, w)


def lagcompanion(c):
    """
    Return the companion matrix of c.

    The usual companion matrix of the Laguerre polynomials is already
    symmetric when `c` is a basis Laguerre polynomial, so no scaling is
    applied.

    Parameters
    ----------
    c : array_like
        1-D array of Laguerre series coefficients ordered from low to high
        degree.

    Returns
    -------
    mat : ndarray
        Companion matrix of dimensions (deg, deg).

    Notes
    -----

    .. versionadded:: 1.7.0

    """
    # c is a trimmed copy
    [c] = pu.as_series([c])
    if len(c) < 2:
        raise ValueError('Series must have maximum degree of at least 1.')
    if len(c) == 2:
        return np.array([[1 + c[0]/c[1]]])

    n = len(c) - 1
    mat = np.zeros((n, n), dtype=c.dtype)
    top = mat.reshape(-1)[1::n+1]
    mid = mat.reshape(-1)[0::n+1]
    bot = mat.reshape(-1)[n::n+1]
    top[...] = -np.arange(1, n)
    mid[...] = 2.*np.arange(n) + 1.
    bot[...] = top
    mat[:, -1] += (c[:-1]/c[-1])*n
    return mat


def lagroots(c):
    """
    Compute the roots of a Laguerre series.

    Return the roots (a.k.a. "zeros") of the polynomial

    .. math:: p(x) = \\sum_i c[i] * L_i(x).

    Parameters
    ----------
    c : 1-D array_like
        1-D array of coefficients.

    Returns
    -------
    out : ndarray
        Array of the roots of the series. If all the roots are real,
        then `out` is also real, otherwise it is complex.

    See Also
    --------
    chebroots, hermroots, hermeroots, legroots, polyroots.

    Notes
    -----
    The root estimates are obtained as the eigenvalues of the companion
    matrix, Roots far from the origin of the complex plane may have large
    errors due to the numerical instability of the series for such
    values. Roots with multiplicity greater than 1 will also show larger
    errors as the value of the series near such points is relatively
    insensitive to errors in the roots. Isolated roots near the origin can
    be improved by a few iterations of Newton's method.

    The Laguerre series basis polynomials aren't powers of `x` so the
    results of this function may seem unintuitive.

    Examples
    --------
    >>> from numpy.polynomial.laguerre import lagroots, lagfromroots
    >>> coef = lagfromroots([0, 1, 2])
    >>> coef
    array([  2.,  -8.,  12.,  -6.])
    >>> lagroots(coef)
    array([-4.4408921e-16,  1.0000000e+00,  2.0000000e+00])

    """
    # c is a trimmed copy
    [c] = pu.as_series([c])
    if len(c) <= 1:
        return np.array([], dtype=c.dtype)
    if len(c) == 2:
        return np.array([1 + c[0]/c[1]])

    # rotated companion matrix reduces error
    m = lagcompanion(c)[::-1,::-1]
    r = la.eigvals(m)
    r.sort()
    return r


def laggauss(deg):
    """
    Gauss-Laguerre quadrature.

    Computes the sample points and weights for Gauss-Laguerre quadrature.
    These sample points and weights will correctly integrate polynomials of
    degree :math:`2*deg - 1` or less over the interval :math:`[0, \\inf]`
    with the weight function :math:`f(x) = \\exp(-x)`.

    Parameters
    ----------
    deg : int
        Number of sample points and weights. It must be >= 1.

    Returns
    -------
    x : ndarray
        1-D ndarray containing the sample points.
    y : ndarray
        1-D ndarray containing the weights.
        
    Notes
    -----

    .. versionadded:: 1.7.0

    The results have only been tested up to degree 100 higher degrees may
    be problematic. The weights are determined by using the fact that

    .. math:: w_k = c / (L'_n(x_k) * L_{n-1}(x_k))

    where :math:`c` is a constant independent of :math:`k` and :math:`x_k`
    is the k'th root of :math:`L_n`, and then scaling the results to get
    the right value when integrating 1.

    """
    ideg = pu._deprecate_as_int(deg, "deg")
    if ideg <= 0:
        raise ValueError("deg must be a positive integer")

    # first approximation of roots. We use the fact that the companion
    # matrix is symmetric in this case in order to obtain better zeros.
    c = np.array([0]*deg + [1])
    m = lagcompanion(c)
    x = la.eigvalsh(m)

    # improve roots by one application of Newton
    dy = lagval(x, c)
    df = lagval(x, lagder(c))
    x -= dy/df

    # compute the weights. We scale the factor to avoid possible numerical
    # overflow.
    fm = lagval(x, c[1:])
    fm /= np.abs(fm).max()
    df /= np.abs(df).max()
    w = 1/(fm * df)

    # scale w to get the right value, 1 in this case
    w /= w.sum()

    return x, w


def lagweight(x):
    """Weight function of the Laguerre polynomials.

    The weight function is :math:`exp(-x)` and the interval of integration
    is :math:`[0, \\inf]`. The Laguerre polynomials are orthogonal, but not
    normalized, with respect to this weight function.

    Parameters
    ----------
    x : array_like
       Values at which the weight function will be computed.

    Returns
    -------
    w : ndarray
       The weight function at `x`.

    Notes
    -----

    .. versionadded:: 1.7.0

    """
    w = np.exp(-x)
    return w

#
# Laguerre series class
#

class Laguerre(ABCPolyBase):
    """A Laguerre series class.

    The Laguerre class provides the standard Python numerical methods
    '+', '-', '*', '//', '%', 'divmod', '**', and '()' as well as the
    attributes and methods listed in the `ABCPolyBase` documentation.

    Parameters
    ----------
    coef : array_like
        Laguerre coefficients in order of increasing degree, i.e,
        ``(1, 2, 3)`` gives ``1*L_0(x) + 2*L_1(X) + 3*L_2(x)``.
    domain : (2,) array_like, optional
        Domain to use. The interval ``[domain[0], domain[1]]`` is mapped
        to the interval ``[window[0], window[1]]`` by shifting and scaling.
        The default value is [0, 1].
    window : (2,) array_like, optional
        Window, see `domain` for its use. The default value is [0, 1].

        .. versionadded:: 1.6.0

    """
    # Virtual Functions
    _add = staticmethod(lagadd)
    _sub = staticmethod(lagsub)
    _mul = staticmethod(lagmul)
    _div = staticmethod(lagdiv)
    _pow = staticmethod(lagpow)
    _val = staticmethod(lagval)
    _int = staticmethod(lagint)
    _der = staticmethod(lagder)
    _fit = staticmethod(lagfit)
    _line = staticmethod(lagline)
    _roots = staticmethod(lagroots)
    _fromroots = staticmethod(lagfromroots)

    # Virtual properties
    nickname = 'lag'
    domain = np.array(lagdomain)
    window = np.array(lagdomain)
    basis_name = 'L'<|MERGE_RESOLUTION|>--- conflicted
+++ resolved
@@ -273,12 +273,7 @@
 
     See Also
     --------
-<<<<<<< HEAD
-    chebfromroots, hermfromroots, hermefromroots, legfromroots,
-    polyfromroots
-=======
     polyfromroots, legfromroots, chebfromroots, hermfromroots, hermefromroots
->>>>>>> 77b421d2
 
     Examples
     --------
